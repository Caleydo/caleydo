--- conflicted
+++ resolved
@@ -1,29 +1,8 @@
 /*******************************************************************************
-<<<<<<< HEAD
- * Caleydo - visualization for molecular biology - http://caleydo.org
- *  
- * Copyright(C) 2005, 2012 Graz University of Technology, Marc Streit, Alexander
- * Lex, Christian Partl, Johannes Kepler University Linz </p>
- *
- * This program is free software: you can redistribute it and/or modify it under
- * the terms of the GNU General Public License as published by the Free Software
- * Foundation, either version 3 of the License, or (at your option) any later
- * version.
- *  
- * This program is distributed in the hope that it will be useful, but WITHOUT
- * ANY WARRANTY; without even the implied warranty of MERCHANTABILITY or FITNESS
- * FOR A PARTICULAR PURPOSE. See the GNU General Public License for more
- * details.
- *  
- * You should have received a copy of the GNU General Public License along with
- * this program. If not, see <http://www.gnu.org/licenses/>
- *******************************************************************************/
-=======
  * Caleydo - Visualization for Molecular Biology - http://caleydo.org
  * Copyright (c) The Caleydo Team. All rights reserved.
  * Licensed under the new BSD license, available at http://caleydo.org/license
  ******************************************************************************/
->>>>>>> 616fcd70
 package org.caleydo.view.radial;
 
 import java.util.HashMap;
@@ -41,20 +20,11 @@
 import org.caleydo.core.view.opengl.util.GLPrimitives;
 
 /**
-<<<<<<< HEAD
- * This drawing state draws the full hierarchy at the center of the screen, just
- * smaller than in {@link DrawingStateFullHierarchy}. Additionally an element
- * and its subtree (until a certain threshold) is drawn around the overview for
- * as detail view. Other drawing states can be reached by selecting and
- * alternatively selecting partial discs.
- * 
-=======
  * This drawing state draws the full hierarchy at the center of the screen, just smaller than in
  * {@link DrawingStateFullHierarchy}. Additionally an element and its subtree (until a certain threshold) is drawn
  * around the overview for as detail view. Other drawing states can be reached by selecting and alternatively selecting
  * partial discs.
  *
->>>>>>> 616fcd70
  * @author Christian Partl
  */
 @XmlType
@@ -71,11 +41,7 @@
 
 	/**
 	 * Constructor.
-<<<<<<< HEAD
-	 * 
-=======
 	 *
->>>>>>> 616fcd70
 	 * @param drawingController
 	 *            DrawingController that holds the drawing states.
 	 * @param radialHierarchy
@@ -83,34 +49,13 @@
 	 * @param navigationHistory
 	 *            NavigationHistory instance that shall be used.
 	 */
-<<<<<<< HEAD
-	public DrawingStateDetailOutside(DrawingController drawingController,
-			GLRadialHierarchy radialHierarchy, NavigationHistory navigationHistory) {
-=======
 	public DrawingStateDetailOutside(DrawingController drawingController, GLRadialHierarchy radialHierarchy,
 			NavigationHistory navigationHistory) {
->>>>>>> 616fcd70
 
 		super(drawingController, radialHierarchy, navigationHistory);
 	}
 
 	/**
-<<<<<<< HEAD
-	 * Initializes drawing strategies for all selected elements of the radial
-	 * hierarchy's selection manager.
-	 * 
-	 * @param mapSelectedDrawingStrategies
-	 *            Map is filled with key-value pairs where the key is a selected
-	 *            partial disc and its value is the corresponding drawing
-	 *            strategy.
-	 * @param mapChildIndicatedStrategies
-	 *            Map is filled with key-value pairs where the key is a partial
-	 *            disc that has a highlighted child indicator and its value is
-	 *            the corresponding drawing strategy.
-	 */
-	private boolean initDrawingStrategies(
-			HashMap<PartialDisc, APDDrawingStrategy> mapSelectedDrawingStrategies,
-=======
 	 * Initializes drawing strategies for all selected elements of the radial hierarchy's selection manager.
 	 *
 	 * @param mapSelectedDrawingStrategies
@@ -121,34 +66,20 @@
 	 *            indicator and its value is the corresponding drawing strategy.
 	 */
 	private boolean initDrawingStrategies(HashMap<PartialDisc, APDDrawingStrategy> mapSelectedDrawingStrategies,
->>>>>>> 616fcd70
 			HashMap<PartialDisc, APDDrawingStrategyChildIndicator> mapChildIndicatedStrategies) {
 
 		PartialDisc pdCurrentRootElement = radialHierarchy.getCurrentRootElement();
 		pdCurrentMouseOverElement = null;
 
-<<<<<<< HEAD
-		DrawingStrategyManager drawingStrategyManager = radialHierarchy
-				.getDrawingStrategyManager();
-=======
 		DrawingStrategyManager drawingStrategyManager = radialHierarchy.getDrawingStrategyManager();
->>>>>>> 616fcd70
 
 		APDDrawingStrategy dsDefault = drawingStrategyManager.getDefaultDrawingStrategy();
 
 		SelectionManager selectionManager = radialHierarchy.getSelectionManager();
 		Set<Integer> setSelection = selectionManager.getElements(SelectionType.SELECTION);
-<<<<<<< HEAD
-		Set<Integer> setMouseOver = selectionManager
-				.getElements(SelectionType.MOUSE_OVER);
-
-		pdCurrentRootElement.setPDDrawingStrategyChildren(dsDefault,
-				iDisplayedOverviewDepth);
-=======
 		Set<Integer> setMouseOver = selectionManager.getElements(SelectionType.MOUSE_OVER);
 
 		pdCurrentRootElement.setPDDrawingStrategyChildren(dsDefault, iDisplayedOverviewDepth);
->>>>>>> 616fcd70
 
 		HashMap<PartialDisc, SelectionType> mapSelectedElements = new HashMap<PartialDisc, SelectionType>();
 		HashMap<PartialDisc, SelectionType> mapChildIndictatorElements = new HashMap<PartialDisc, SelectionType>();
@@ -160,12 +91,7 @@
 		for (Integer elementID : setSelection) {
 			PartialDisc pdSelected = radialHierarchy.getPartialDisc(elementID);
 			if (pdSelected != null) {
-<<<<<<< HEAD
-				if (pdSelected.isCurrentlyDisplayed(pdCurrentRootElement,
-						iDisplayedOverviewDepth)) {
-=======
 				if (pdSelected.isCurrentlyDisplayed(pdCurrentRootElement, iDisplayedOverviewDepth)) {
->>>>>>> 616fcd70
 					pdCurrentMouseOverElement = pdSelected;
 					break;
 				}
@@ -180,14 +106,8 @@
 					return false;
 				}
 
-<<<<<<< HEAD
-				PartialDisc pdIndicated = pdSelected
-						.getFirstVisibleElementOnParentPathToRoot(pdCurrentRootElement,
-								iDisplayedOverviewDepth);
-=======
 				PartialDisc pdIndicated = pdSelected.getFirstVisibleElementOnParentPathToRoot(pdCurrentRootElement,
 						iDisplayedOverviewDepth);
->>>>>>> 616fcd70
 
 				if (pdIndicated == pdSelected) {
 					mapSelectedElements.put(pdSelected, SelectionType.SELECTION);
@@ -205,26 +125,15 @@
 			if (pdMouseOver != null) {
 
 				if (pdCurrentMouseOverElement == null) {
-<<<<<<< HEAD
-					if (pdMouseOver.isCurrentlyDisplayed(pdCurrentRootElement,
-							iDisplayedOverviewDepth)) {
-=======
 					if (pdMouseOver.isCurrentlyDisplayed(pdCurrentRootElement, iDisplayedOverviewDepth)) {
->>>>>>> 616fcd70
 						mapSelectedElements.put(pdMouseOver, SelectionType.MOUSE_OVER);
 						pdCurrentMouseOverElement = pdMouseOver;
 						continue;
 					}
 				}
 
-<<<<<<< HEAD
-				PartialDisc pdIndicated = pdMouseOver
-						.getFirstVisibleElementOnParentPathToRoot(pdCurrentRootElement,
-								iDisplayedOverviewDepth);
-=======
 				PartialDisc pdIndicated = pdMouseOver.getFirstVisibleElementOnParentPathToRoot(pdCurrentRootElement,
 						iDisplayedOverviewDepth);
->>>>>>> 616fcd70
 
 				if (pdIndicated == pdMouseOver) {
 					if (!mapSelectedElements.containsKey(pdMouseOver))
@@ -234,12 +143,7 @@
 						parentIndicatorType = SelectionType.MOUSE_OVER;
 				} else {
 					if (!mapChildIndictatorElements.containsKey(pdIndicated))
-<<<<<<< HEAD
-						mapChildIndictatorElements.put(pdIndicated,
-								SelectionType.MOUSE_OVER);
-=======
 						mapChildIndictatorElements.put(pdIndicated, SelectionType.MOUSE_OVER);
->>>>>>> 616fcd70
 				}
 			}
 		}
@@ -249,15 +153,6 @@
 					.createDrawingStrategy(EPDDrawingStrategyType.SELECTED);
 
 			if (mapSelectedElements.get(pdSelected) == SelectionType.SELECTION) {
-<<<<<<< HEAD
-				dsCurrent.setBorderColor(SelectionType.SELECTION.getColor());
-			}
-			if (mapChildIndictatorElements.containsKey(pdSelected)) {
-				if (mapChildIndictatorElements.get(pdSelected) == SelectionType.SELECTION) {
-					dsCurrent.setChildIndicatorColor(SelectionType.SELECTION.getColor());
-				} else {
-					dsCurrent.setChildIndicatorColor(SelectionType.MOUSE_OVER.getColor());
-=======
 				dsCurrent.setBorderColor(SelectionType.SELECTION.getColor().getRGB());
 			}
 			if (mapChildIndictatorElements.containsKey(pdSelected)) {
@@ -265,7 +160,6 @@
 					dsCurrent.setChildIndicatorColor(SelectionType.SELECTION.getColor().getRGB());
 				} else {
 					dsCurrent.setChildIndicatorColor(SelectionType.MOUSE_OVER.getColor().getRGB());
->>>>>>> 616fcd70
 				}
 				mapChildIndictatorElements.remove(pdSelected);
 			}
@@ -276,22 +170,12 @@
 
 		for (PartialDisc pdIndicated : mapChildIndictatorElements.keySet()) {
 			APDDrawingStrategyChildIndicator dsCurrent = (APDDrawingStrategyChildIndicator) drawingStrategyManager
-<<<<<<< HEAD
-					.createDrawingStrategy(drawingStrategyManager
-							.getDefaultDrawingStrategy().getDrawingStrategyType());
-
-			if (mapChildIndictatorElements.get(pdIndicated) == SelectionType.SELECTION) {
-				dsCurrent.setChildIndicatorColor(SelectionType.SELECTION.getColor());
-			} else {
-				dsCurrent.setChildIndicatorColor(SelectionType.MOUSE_OVER.getColor());
-=======
 					.createDrawingStrategy(drawingStrategyManager.getDefaultDrawingStrategy().getDrawingStrategyType());
 
 			if (mapChildIndictatorElements.get(pdIndicated) == SelectionType.SELECTION) {
 				dsCurrent.setChildIndicatorColor(SelectionType.SELECTION.getColor().getRGB());
 			} else {
 				dsCurrent.setChildIndicatorColor(SelectionType.MOUSE_OVER.getColor().getRGB());
->>>>>>> 616fcd70
 			}
 
 			pdIndicated.setPDDrawingStrategy(dsCurrent);
@@ -299,19 +183,6 @@
 		}
 
 		if (pdCurrentMouseOverElement != null) {
-<<<<<<< HEAD
-			APDDrawingStrategyDecorator dsLabelDecorator = new PDDrawingStrategyLabelDecorator(
-					radialHierarchy.getDataDomain().getColorMapper());
-
-			if (isPartialDiscInDetailOutside(pdCurrentMouseOverElement)) {
-				pdCurrentMouseOverElement.decoratePDDrawingStrategyChildren(
-						dsLabelDecorator, Math.min(
-								RadialHierarchyRenderStyle.MAX_LABELING_DEPTH,
-								iDisplayedOverviewDepth));
-			} else {
-				dsLabelDecorator.setDrawingStrategy(pdCurrentMouseOverElement
-						.getDrawingStrategy());
-=======
 			APDDrawingStrategyDecorator dsLabelDecorator = new PDDrawingStrategyLabelDecorator(radialHierarchy
 					.getDataDomain().getTable().getColorMapper());
 
@@ -320,7 +191,6 @@
 						Math.min(RadialHierarchyRenderStyle.MAX_LABELING_DEPTH, iDisplayedOverviewDepth));
 			} else {
 				dsLabelDecorator.setDrawingStrategy(pdCurrentMouseOverElement.getDrawingStrategy());
->>>>>>> 616fcd70
 				pdCurrentMouseOverElement.setPDDrawingStrategy(dsLabelDecorator);
 			}
 		}
@@ -328,22 +198,6 @@
 	}
 
 	/**
-<<<<<<< HEAD
-	 * Determines whether the specified partial disc is drawn in the detail
-	 * view.
-	 * 
-	 * @param pdToTest
-	 *            Partial disc of interest.
-	 * @return True, if the specified partial disc is drawn in the detail view,
-	 *         false otherwise.
-	 */
-	private boolean isPartialDiscInDetailOutside(PartialDisc pdToTest) {
-		if ((pdToTest != null)
-				&& (pdToTest == radialHierarchy.getCurrentSelectedElement()))
-			return true;
-		return pdToTest.hasParent(radialHierarchy.getCurrentSelectedElement(),
-				iDisplayedDetailViewDepth - 1);
-=======
 	 * Determines whether the specified partial disc is drawn in the detail view.
 	 *
 	 * @param pdToTest
@@ -354,43 +208,23 @@
 		if ((pdToTest != null) && (pdToTest == radialHierarchy.getCurrentSelectedElement()))
 			return true;
 		return pdToTest.hasParent(radialHierarchy.getCurrentSelectedElement(), iDisplayedDetailViewDepth - 1);
->>>>>>> 616fcd70
 	}
 
 	@Override
 	public void draw(float fXCenter, float fYCenter, GL2 gl, GLU glu) {
 
 		PartialDisc pdCurrentRootElement = radialHierarchy.getCurrentRootElement();
-<<<<<<< HEAD
-		PartialDisc pdCurrentSelectedElement = radialHierarchy
-				.getCurrentSelectedElement();
-
-		calculateDrawingParameters(pdCurrentRootElement, pdCurrentSelectedElement,
-				fXCenter, fYCenter);
-=======
 		PartialDisc pdCurrentSelectedElement = radialHierarchy.getCurrentSelectedElement();
 
 		calculateDrawingParameters(pdCurrentRootElement, pdCurrentSelectedElement, fXCenter, fYCenter);
->>>>>>> 616fcd70
 
 		if (iDisplayedDetailViewDepth < RadialHierarchyRenderStyle.MIN_DISPLAYED_DETAIL_DEPTH) {
 			radialHierarchy.setCurrentSelectedElement(pdCurrentRootElement);
 			radialHierarchy.setCurrentRootElement(pdCurrentRootElement);
-<<<<<<< HEAD
-			drawingController
-					.setDrawingState(EDrawingStateType.DRAWING_STATE_FULL_HIERARCHY);
-
-			navigationHistory
-					.replaceCurrentHistoryEntry(
-							drawingController.getCurrentDrawingState(),
-							pdCurrentRootElement, pdCurrentRootElement,
-							radialHierarchy.getMaxDisplayedHierarchyDepth());
-=======
 			drawingController.setDrawingState(EDrawingStateType.DRAWING_STATE_FULL_HIERARCHY);
 
 			navigationHistory.replaceCurrentHistoryEntry(drawingController.getCurrentDrawingState(),
 					pdCurrentRootElement, pdCurrentRootElement, radialHierarchy.getMaxDisplayedHierarchyDepth());
->>>>>>> 616fcd70
 			drawingController.draw(fXCenter, fYCenter, gl, glu);
 			return;
 		}
@@ -399,30 +233,15 @@
 		HashMap<PartialDisc, APDDrawingStrategyChildIndicator> mapChildIndicatedStrategies = new HashMap<PartialDisc, APDDrawingStrategyChildIndicator>();
 		parentIndicatorType = SelectionType.NORMAL;
 
-<<<<<<< HEAD
-		boolean bContinueDrawing = initDrawingStrategies(mapSelectedDrawingStrategies,
-				mapChildIndicatedStrategies);
-=======
 		boolean bContinueDrawing = initDrawingStrategies(mapSelectedDrawingStrategies, mapChildIndicatedStrategies);
->>>>>>> 616fcd70
 		if (!bContinueDrawing) {
 
 			radialHierarchy.setCurrentRootElement(pdCurrentRootElement);
 			radialHierarchy.setCurrentSelectedElement(pdCurrentRootElement);
-<<<<<<< HEAD
-			drawingController
-					.setDrawingState(EDrawingStateType.DRAWING_STATE_FULL_HIERARCHY);
-
-			navigationHistory
-					.addNewHistoryEntry(drawingController.getCurrentDrawingState(),
-							pdCurrentRootElement, pdCurrentRootElement,
-							radialHierarchy.getMaxDisplayedHierarchyDepth());
-=======
 			drawingController.setDrawingState(EDrawingStateType.DRAWING_STATE_FULL_HIERARCHY);
 
 			navigationHistory.addNewHistoryEntry(drawingController.getCurrentDrawingState(), pdCurrentRootElement,
 					pdCurrentRootElement, radialHierarchy.getMaxDisplayedHierarchyDepth());
->>>>>>> 616fcd70
 
 			drawingController.draw(fXCenter, fYCenter, gl, glu);
 			return;
@@ -431,29 +250,15 @@
 		gl.glLoadIdentity();
 		gl.glTranslatef(fXCenter, fYCenter, 0);
 
-<<<<<<< HEAD
-		DrawingStrategyManager drawingStrategyManager = radialHierarchy
-				.getDrawingStrategyManager();
-=======
 		DrawingStrategyManager drawingStrategyManager = radialHierarchy.getDrawingStrategyManager();
->>>>>>> 616fcd70
 		//
 		APDDrawingStrategy dsDefault = drawingStrategyManager.getDefaultDrawingStrategy();
 		APDDrawingStrategyChildIndicator dsTransparent = (APDDrawingStrategyChildIndicator) drawingStrategyManager
 				.createDrawingStrategy(dsDefault.getDrawingStrategyType());
-<<<<<<< HEAD
-		dsTransparent
-				.setTransparency(RadialHierarchyRenderStyle.PARTIAL_DISC_TRANSPARENCY);
-
-		pdCurrentSelectedElement.drawHierarchyAngular(gl, glu, fDetailViewDiscWidth,
-				iDisplayedDetailViewDepth, fDetailViewStartAngle, 360,
-				fDetailViewInnerRadius);
-=======
 		dsTransparent.setTransparency(RadialHierarchyRenderStyle.PARTIAL_DISC_TRANSPARENCY);
 
 		pdCurrentSelectedElement.drawHierarchyAngular(gl, glu, fDetailViewDiscWidth, iDisplayedDetailViewDepth,
 				fDetailViewStartAngle, 360, fDetailViewInnerRadius);
->>>>>>> 616fcd70
 
 		// The selected elements have to be drawn (again using their own drawing
 		// strategy) at last for
@@ -461,34 +266,17 @@
 
 		for (PartialDisc pdSelected : mapSelectedDrawingStrategies.keySet()) {
 			if (isPartialDiscInDetailOutside(pdSelected)) {
-<<<<<<< HEAD
-				APDDrawingStrategy dsCurrent = mapSelectedDrawingStrategies
-						.get(pdSelected);
-=======
 				APDDrawingStrategy dsCurrent = mapSelectedDrawingStrategies.get(pdSelected);
->>>>>>> 616fcd70
 				dsCurrent.drawPartialDisc(gl, glu, pdSelected);
 			}
 		}
 
-<<<<<<< HEAD
-		pdCurrentSelectedElement.setPDDrawingStrategyChildren(dsTransparent,
-				iDisplayedDetailViewDepth);
-
-		for (PartialDisc pdIndicated : mapChildIndicatedStrategies.keySet()) {
-			if (isPartialDiscInDetailOutside(pdIndicated)) {
-				APDDrawingStrategyChildIndicator dsCurrent = mapChildIndicatedStrategies
-						.get(pdIndicated);
-				dsCurrent
-						.setTransparency(RadialHierarchyRenderStyle.PARTIAL_DISC_TRANSPARENCY);
-=======
 		pdCurrentSelectedElement.setPDDrawingStrategyChildren(dsTransparent, iDisplayedDetailViewDepth);
 
 		for (PartialDisc pdIndicated : mapChildIndicatedStrategies.keySet()) {
 			if (isPartialDiscInDetailOutside(pdIndicated)) {
 				APDDrawingStrategyChildIndicator dsCurrent = mapChildIndicatedStrategies.get(pdIndicated);
 				dsCurrent.setTransparency(RadialHierarchyRenderStyle.PARTIAL_DISC_TRANSPARENCY);
->>>>>>> 616fcd70
 				pdIndicated.setPDDrawingStrategy(dsCurrent);
 			}
 		}
@@ -508,19 +296,6 @@
 		// pdHighlightedChildIndicator.setPDDrawingStrategy(dsTransparentHighlightedChildIndicator);
 		// }
 
-<<<<<<< HEAD
-		pdCurrentRootElement.drawHierarchyFull(gl, glu, fOverviewDiscWidth,
-				iDisplayedOverviewDepth);
-
-		gl.glPushAttrib(GL.GL_COLOR_BUFFER_BIT);
-		gl.glColor3f(0, 1, 1);
-		GLPrimitives.renderPartialDiscBorder(gl, glu,
-				pdCurrentSelectedElement.getCurrentInnerRadius(),
-				pdCurrentSelectedElement.getCurrentInnerRadius() + fOverviewDiscWidth
-						* iDisplayedDetailViewDepth,
-				pdCurrentSelectedElement.getCurrentStartAngle(),
-				pdCurrentSelectedElement.getCurrentAngle(), 100, 2);
-=======
 		pdCurrentRootElement.drawHierarchyFull(gl, glu, fOverviewDiscWidth, iDisplayedOverviewDepth);
 
 		gl.glPushAttrib(GL.GL_COLOR_BUFFER_BIT);
@@ -528,7 +303,6 @@
 		GLPrimitives.renderPartialDiscBorder(gl, glu, pdCurrentSelectedElement.getCurrentInnerRadius(),
 				pdCurrentSelectedElement.getCurrentInnerRadius() + fOverviewDiscWidth * iDisplayedDetailViewDepth,
 				pdCurrentSelectedElement.getCurrentStartAngle(), pdCurrentSelectedElement.getCurrentAngle(), 100, 2);
->>>>>>> 616fcd70
 		gl.glPopAttrib();
 
 		// The mouse over element has to be drawn (again in using different
@@ -542,44 +316,22 @@
 		if (parentIndicatorType != SelectionType.NORMAL) {
 			gl.glPushClientAttrib(GL.GL_COLOR_BUFFER_BIT);
 			if (parentIndicatorType == SelectionType.SELECTION)
-<<<<<<< HEAD
-				gl.glColor3fv(SelectionType.SELECTION.getColor(), 0);
-			else
-				gl.glColor3fv(SelectionType.MOUSE_OVER.getColor(), 0);
-=======
 				gl.glColor3fv(SelectionType.SELECTION.getColor().getRGB(), 0);
 			else
 				gl.glColor3fv(SelectionType.MOUSE_OVER.getColor().getRGB(), 0);
->>>>>>> 616fcd70
 			GLPrimitives.renderCircle(glu, fOverviewDiscWidth / 2.0f, 100);
 			GLPrimitives.renderCircleBorder(gl, glu, fOverviewDiscWidth / 2.0f, 100, 2);
 			gl.glPopAttrib();
 		}
 
 		float fHierarchyOuterRadius = Math.min(fXCenter * 0.9f, fYCenter * 0.9f);
-<<<<<<< HEAD
-		LabelManager.get().drawAllLabels(gl, glu, fXCenter * 2.0f, fYCenter * 2.0f,
-				fHierarchyOuterRadius);
-=======
 		LabelManager.get().drawAllLabels(gl, glu, fXCenter * 2.0f, fYCenter * 2.0f, fHierarchyOuterRadius);
->>>>>>> 616fcd70
 		LabelManager.get().clearLabels();
 
 		pdCurrentSelectedElement.setCurrentStartAngle(fDetailViewStartAngle);
 	}
 
 	/**
-<<<<<<< HEAD
-	 * Calculates several parameters which are necessary for drawing. I.e.
-	 * screen space for detail and overview are calculated as well as widths of
-	 * partial discs etc.
-	 * 
-	 * @param pdCurrentRootElement
-	 *            Current root element of the overview.
-	 * @param pdCurrentSelectedElement
-	 *            Current selected element, i.e. the root element of the detail
-	 *            view.
-=======
 	 * Calculates several parameters which are necessary for drawing. I.e. screen space for detail and overview are
 	 * calculated as well as widths of partial discs etc.
 	 *
@@ -587,77 +339,38 @@
 	 *            Current root element of the overview.
 	 * @param pdCurrentSelectedElement
 	 *            Current selected element, i.e. the root element of the detail view.
->>>>>>> 616fcd70
 	 * @param fXCenter
 	 *            X coordinate of the hierarchy's center.
 	 * @param fYCenter
 	 *            Y coordinate of the hierarchy's center.
 	 */
-<<<<<<< HEAD
-	private void calculateDrawingParameters(PartialDisc pdCurrentRootElement,
-			PartialDisc pdCurrentSelectedElement, float fXCenter, float fYCenter) {
-=======
 	private void calculateDrawingParameters(PartialDisc pdCurrentRootElement, PartialDisc pdCurrentSelectedElement,
 			float fXCenter, float fYCenter) {
->>>>>>> 616fcd70
 
 		int iMaxDisplayedHierarchyDepth = radialHierarchy.getMaxDisplayedHierarchyDepth();
 
 		float fDetailViewScreenPercentage;
 		int iSelectedElementDepth = pdCurrentSelectedElement.getDepth();
-<<<<<<< HEAD
-		int iDepthToRoot = pdCurrentSelectedElement
-				.getParentPathLength(pdCurrentRootElement);
-
-		iDisplayedDetailViewDepth = Math.min(iMaxDisplayedHierarchyDepth - iDepthToRoot,
-				iSelectedElementDepth);
-=======
 		int iDepthToRoot = pdCurrentSelectedElement.getParentPathLength(pdCurrentRootElement);
 
 		iDisplayedDetailViewDepth = Math.min(iMaxDisplayedHierarchyDepth - iDepthToRoot, iSelectedElementDepth);
->>>>>>> 616fcd70
 
 		if (iMaxDisplayedHierarchyDepth <= RadialHierarchyRenderStyle.MIN_DISPLAYED_DETAIL_DEPTH + 1) {
 			fDetailViewScreenPercentage = RadialHierarchyRenderStyle.MIN_DETAIL_SCREEN_PERCENTAGE;
 		} else {
 			float fPercentageStep = (RadialHierarchyRenderStyle.MAX_DETAIL_SCREEN_PERCENTAGE - RadialHierarchyRenderStyle.MIN_DETAIL_SCREEN_PERCENTAGE)
-<<<<<<< HEAD
-					/ ((iMaxDisplayedHierarchyDepth
-							- RadialHierarchyRenderStyle.MIN_DISPLAYED_DETAIL_DEPTH - 1));
-=======
 					/ ((iMaxDisplayedHierarchyDepth - RadialHierarchyRenderStyle.MIN_DISPLAYED_DETAIL_DEPTH - 1));
->>>>>>> 616fcd70
 
 			fDetailViewScreenPercentage = RadialHierarchyRenderStyle.MIN_DETAIL_SCREEN_PERCENTAGE
 					+ (iDisplayedDetailViewDepth - RadialHierarchyRenderStyle.MIN_DISPLAYED_DETAIL_DEPTH)
 					* fPercentageStep;
 		}
 
-<<<<<<< HEAD
-		fDetailViewDiscWidth = Math.min(fXCenter * fDetailViewScreenPercentage, fYCenter
-				* fDetailViewScreenPercentage)
-=======
 		fDetailViewDiscWidth = Math.min(fXCenter * fDetailViewScreenPercentage, fYCenter * fDetailViewScreenPercentage)
->>>>>>> 616fcd70
 				/ iDisplayedDetailViewDepth;
 
 		float fOverviewScreenPercentage = 1.0f - (fDetailViewScreenPercentage
 				+ (1.0f - RadialHierarchyRenderStyle.USED_SCREEN_PERCENTAGE) + RadialHierarchyRenderStyle.DETAIL_RADIUS_DELTA_SCREEN_PERCENTAGE);
-<<<<<<< HEAD
-		iDisplayedOverviewDepth = Math.min(iMaxDisplayedHierarchyDepth,
-				pdCurrentRootElement.getDepth());
-
-		float fTotalOverviewWidth = Math.min(fXCenter * fOverviewScreenPercentage,
-				fYCenter * fOverviewScreenPercentage);
-		fOverviewDiscWidth = fTotalOverviewWidth / iDisplayedOverviewDepth;
-
-		fDetailViewInnerRadius = fTotalOverviewWidth
-				+ Math.min(
-						fXCenter
-								* RadialHierarchyRenderStyle.DETAIL_RADIUS_DELTA_SCREEN_PERCENTAGE,
-						fYCenter
-								* RadialHierarchyRenderStyle.DETAIL_RADIUS_DELTA_SCREEN_PERCENTAGE);
-=======
 		iDisplayedOverviewDepth = Math.min(iMaxDisplayedHierarchyDepth, pdCurrentRootElement.getDepth());
 
 		float fTotalOverviewWidth = Math
@@ -667,7 +380,6 @@
 		fDetailViewInnerRadius = fTotalOverviewWidth
 				+ Math.min(fXCenter * RadialHierarchyRenderStyle.DETAIL_RADIUS_DELTA_SCREEN_PERCENTAGE, fYCenter
 						* RadialHierarchyRenderStyle.DETAIL_RADIUS_DELTA_SCREEN_PERCENTAGE);
->>>>>>> 616fcd70
 
 		// if (bInitialDraw) {
 		fDetailViewStartAngle = pdCurrentSelectedElement.getCurrentStartAngle();
@@ -680,27 +392,6 @@
 
 		PartialDisc pdRealRootElement = radialHierarchy.getRealRootElement();
 		PartialDisc pdCurrentRootElement = radialHierarchy.getCurrentRootElement();
-<<<<<<< HEAD
-		PartialDisc pdCurrentSelectedElement = radialHierarchy
-				.getCurrentSelectedElement();
-
-		if (pdSelected != pdRealRootElement && pdSelected.hasChildren()) {
-
-			pdCurrentRootElement.setPDDrawingStrategyChildren(radialHierarchy
-					.getDrawingStrategyManager().getDefaultDrawingStrategy(),
-					iDisplayedOverviewDepth);
-
-			if (pdSelected == pdCurrentRootElement) {
-				radialHierarchy.setCurrentSelectedElement(pdSelected);
-				drawingController
-						.setDrawingState(EDrawingStateType.ANIMATION_PARENT_ROOT_ELEMENT);
-			} else {
-				pdCurrentSelectedElement.setPDDrawingStrategyChildren(radialHierarchy
-						.getDrawingStrategyManager().getDefaultDrawingStrategy(),
-						iDisplayedDetailViewDepth);
-				pdCurrentSelectedElement.simulateDrawHierarchyAngular(
-						fDetailViewDiscWidth, iDisplayedDetailViewDepth,
-=======
 		PartialDisc pdCurrentSelectedElement = radialHierarchy.getCurrentSelectedElement();
 
 		if (pdSelected != pdRealRootElement && pdSelected.hasChildren()) {
@@ -715,17 +406,11 @@
 				pdCurrentSelectedElement.setPDDrawingStrategyChildren(radialHierarchy.getDrawingStrategyManager()
 						.getDefaultDrawingStrategy(), iDisplayedDetailViewDepth);
 				pdCurrentSelectedElement.simulateDrawHierarchyAngular(fDetailViewDiscWidth, iDisplayedDetailViewDepth,
->>>>>>> 616fcd70
 						fDetailViewStartAngle, 360, fDetailViewInnerRadius);
 
 				radialHierarchy.setCurrentSelectedElement(pdSelected);
 				radialHierarchy.setCurrentRootElement(pdSelected);
-<<<<<<< HEAD
-				drawingController
-						.setDrawingState(EDrawingStateType.ANIMATION_NEW_ROOT_ELEMENT);
-=======
 				drawingController.setDrawingState(EDrawingStateType.ANIMATION_NEW_ROOT_ELEMENT);
->>>>>>> 616fcd70
 			}
 
 			radialHierarchy.setDisplayListDirty();
@@ -749,22 +434,6 @@
 	public void handleAlternativeSelection(PartialDisc pdSelected) {
 
 		PartialDisc pdCurrentRootElement = radialHierarchy.getCurrentRootElement();
-<<<<<<< HEAD
-		PartialDisc pdCurrentSelectedElement = radialHierarchy
-				.getCurrentSelectedElement();
-
-		if (pdSelected.hasChildren() && pdSelected.getCurrentDepth() > 1) {
-
-			pdCurrentRootElement.setPDDrawingStrategyChildren(radialHierarchy
-					.getDrawingStrategyManager().getDefaultDrawingStrategy(),
-					iDisplayedOverviewDepth);
-
-			if (pdSelected == pdCurrentSelectedElement
-					|| pdSelected == pdCurrentRootElement) {
-
-				pdCurrentSelectedElement.simulateDrawHierarchyAngular(
-						fDetailViewDiscWidth, iDisplayedDetailViewDepth,
-=======
 		PartialDisc pdCurrentSelectedElement = radialHierarchy.getCurrentSelectedElement();
 
 		if (pdSelected.hasChildren() && pdSelected.getCurrentDepth() > 1) {
@@ -775,7 +444,6 @@
 			if (pdSelected == pdCurrentSelectedElement || pdSelected == pdCurrentRootElement) {
 
 				pdCurrentSelectedElement.simulateDrawHierarchyAngular(fDetailViewDiscWidth, iDisplayedDetailViewDepth,
->>>>>>> 616fcd70
 						fDetailViewStartAngle, 360, fDetailViewInnerRadius);
 
 				ADrawingState dsNext = drawingController
