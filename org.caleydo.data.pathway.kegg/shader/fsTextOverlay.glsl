<<<<<<< HEAD
#version 420
=======
#version 120
>>>>>>> 286c4cf4

uniform sampler2D pathwayTex;
varying vec2 texCoord;

//https://github.com/ashi009/sc/blob/master/shader/fragment.glslf
vec3 rgb2hsv(vec3 c) {
	float M = max(max(c.r, c.g), c.b);
	float m = min(min(c.r, c.g), c.b);
	float C = M - m;
	float del = 60.0 / C;

	float h = 0.0;
	float s = M > 0.0 ? 1.0 - m / M : 0.0;
	float v = M;

	if (M == c.r) {
		h = (c.g - c.b) * del;
	if (h < 0.0) 
		h += 360.0;
	} else if (M == c.g)
		h = (c.b - c.r) * del + 120.0;
	else
		h = (c.r - c.g) * del + 240.0;

	return vec3(h, s, v);
}

vec3 hsv2rgb(vec3 c) {
	float H = c.x / 60.0;
	float Hi = H - 6.0 * floor(H / 6.0);
	float f = H - floor(H);

	float p = c.z * (1.0 - c.y);
	float q = c.z * (1.0 - f * c.y);
	float t = c.z * (1.0 - (1.0 - f) * c.y);

	if (Hi < 1.0)
		return vec3(c.z, t, p);
	else if (Hi < 2.0)
		return vec3(q, c.z, p);
	else if (Hi < 3.0)
		return vec3(p, c.z, t);
	else if (Hi < 4.0)
		return vec3(p, q, c.z);
	else if (Hi < 5.0)
		return vec3(t, p, c.z);
	else
		return vec3(c.z, p, q);
}

void main(void)
{
	vec4 texValue=texture2D(pathwayTex, texCoord);
	if (texValue.a < 0.1)
		discard;
	
	//rgb(191,255,191) or hsv(120,25,100) (hsv range: 360,100,100)
	vec3 hsv = rgb2hsv(texValue.rgb);
	float hDelta = abs(hsv.x - 120.);
	float sDelta = abs(hsv.y - 0.25);
	float vDelta = 1. - hsv.z;
	if ((hDelta < 5. && sDelta < 0.15 && vDelta < 0.1)) // || (texValue.r > 0.95 && texValue.g > 0.95 && texValue.b > 0.95) ) //matching
		discard;
	else if (hDelta < 5. && vDelta > 0.1) { //fade to black
		texValue.rgb = vec3(0,0,0);
		texValue.a = vDelta;
	} else if (vDelta < 0.2 && sDelta < 0.2 && hsv.x < 120.) { //fade to red
		texValue.rgb = hsv2rgb(vec3(0,hsv.y,1));
		texValue.a = 1.-hsv.x/120.;
	} else if (vDelta < 0.2 && sDelta < 0.2 && hsv.x > 120. && hsv.x < 220.) { //fade to blue
		texValue.rgb = hsv2rgb(vec3(210,1,1));
		texValue.a = (hsv.x-120.)/(210.-120.);
	}
		
	gl_FragColor = texValue;
} <|MERGE_RESOLUTION|>--- conflicted
+++ resolved
@@ -1,8 +1,4 @@
-<<<<<<< HEAD
-#version 420
-=======
 #version 120
->>>>>>> 286c4cf4
 
 uniform sampler2D pathwayTex;
 varying vec2 texCoord;
