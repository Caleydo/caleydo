<?xml version="1.0" encoding="UTF-8"?>
<?pde version="3.5"?>

<product name="LineUp Demos" uid="demos" id="org.caleydo.vis.rank.demos.product" application="org.caleydo.vis.rank.demos.application" version="1.0.1.qualifier" useFeatures="false" includeLaunchers="true">

   <aboutInfo>
      <image path="/org.caleydo.core/resources/wizard/wizard.png"/>
      <text>
         Caleydo - Visualization for Molecular Biology
<<<<<<< HEAD
http:// www.caleydo.org

Copyright 2005 - 2012  by 
Graz University of Technology - http://www.icg.tugraz.at
Marc Streit - http://marc.streit.com
Alexander Lex - http://alexander-lex.com
Christian Partl - http://icg.tugraz.at/Members/partl
Johannes Kepler University Linz - http://www.jku.at/cg/

Caleydo is open-source software licenced under the GPL V3
=======
http:// caleydo.org

Copyright 2008 - 2013  by the Caleydo Team.
Caleydo is open-source software licenced under the New BSD license.
>>>>>>> e079e06b
      </text>
   </aboutInfo>

   <configIni use="default">
   </configIni>

   <launcherArgs>
      <vmArgsMac>-XstartOnFirstThread -Dorg.eclipse.swt.internal.carbon.smallFonts</vmArgsMac>
   </launcherArgs>

   <windowImages i16="/org.caleydo.core/resources/icons/caleydo_16.png" i32="/org.caleydo.core/resources/icons/caleydo_32.png" i48="/org.caleydo.core/resources/icons/caleydo_48.png" i64="/org.caleydo.core/resources/icons/caleydo_64.png" i128="/org.caleydo.core/resources/icons/caleydo_128.png"/>

   <splash
      location="org.caleydo.core" />
   <launcher name="Caleydo">
      <linux icon="/org.caleydo.core/resources/icons/caleydo_48.xpm"/>
      <macosx icon="/org.caleydo.core/resources/icons/caleydo.icns"/>
      <solaris/>
      <win useIco="true">
         <ico path="/org.caleydo.core/resources/icons/caleydo.ico"/>
         <bmp/>
      </win>
   </launcher>

<<<<<<< HEAD
=======

>>>>>>> e079e06b
   <vm>
   </vm>

   <license>
        <url>http://www.caleydo.org</url>
        <text>
   GNU GENERAL PUBLIC LICENSE
                       Version 3, 29 June 2007

 Copyright (C) 2007 Free Software Foundation, Inc. &lt;http://fsf.org/&gt;
 Everyone is permitted to copy and distribute verbatim copies
 of this license document, but changing it is not allowed.

                            Preamble

  The GNU General Public License is a free, copyleft license for
software and other kinds of works.

  The licenses for most software and other practical works are designed
to take away your freedom to share and change the works.  By contrast,
the GNU General Public License is intended to guarantee your freedom to
share and change all versions of a program--to make sure it remains free
software for all its users.  We, the Free Software Foundation, use the
GNU General Public License for most of our software; it applies also to
any other work released this way by its authors.  You can apply it to
your programs, too.

  When we speak of free software, we are referring to freedom, not
price.  Our General Public Licenses are designed to make sure that you
have the freedom to distribute copies of free software (and charge for
them if you wish), that you receive source code or can get it if you
want it, that you can change the software or use pieces of it in new
free programs, and that you know you can do these things.

  To protect your rights, we need to prevent others from denying you
these rights or asking you to surrender the rights.  Therefore, you have
certain responsibilities if you distribute copies of the software, or if
you modify it: responsibilities to respect the freedom of others.

  For example, if you distribute copies of such a program, whether
gratis or for a fee, you must pass on to the recipients the same
freedoms that you received.  You must make sure that they, too, receive
or can get the source code.  And you must show them these terms so they
know their rights.

  Developers that use the GNU GPL protect your rights with two steps:
(1) assert copyright on the software, and (2) offer you this License
giving you legal permission to copy, distribute and/or modify it.

  For the developers&apos; and authors&apos; protection, the GPL clearly explains
that there is no warranty for this free software.  For both users&apos; and
authors&apos; sake, the GPL requires that modified versions be marked as
changed, so that their problems will not be attributed erroneously to
authors of previous versions.

  Some devices are designed to deny users access to install or run
modified versions of the software inside them, although the manufacturer
can do so.  This is fundamentally incompatible with the aim of
protecting users&apos; freedom to change the software.  The systematic
pattern of such abuse occurs in the area of products for individuals to
use, which is precisely where it is most unacceptable.  Therefore, we
have designed this version of the GPL to prohibit the practice for those
products.  If such problems arise substantially in other domains, we
stand ready to extend this provision to those domains in future versions
of the GPL, as needed to protect the freedom of users.

  Finally, every program is threatened constantly by software patents.
States should not allow patents to restrict development and use of
software on general-purpose computers, but in those that do, we wish to
avoid the special danger that patents applied to a free program could
make it effectively proprietary.  To prevent this, the GPL assures that
patents cannot be used to render the program non-free.

  The precise terms and conditions for copying, distribution and
modification follow.

                       TERMS AND CONDITIONS

  0. Definitions.

  &quot;This License&quot; refers to version 3 of the GNU General Public License.

  &quot;Copyright&quot; also means copyright-like laws that apply to other kinds of
works, such as semiconductor masks.

  &quot;The Program&quot; refers to any copyrightable work licensed under this
License.  Each licensee is addressed as &quot;you&quot;.  &quot;Licensees&quot; and
&quot;recipients&quot; may be individuals or organizations.

  To &quot;modify&quot; a work means to copy from or adapt all or part of the work
in a fashion requiring copyright permission, other than the making of an
exact copy.  The resulting work is called a &quot;modified version&quot; of the
earlier work or a work &quot;based on&quot; the earlier work.

  A &quot;covered work&quot; means either the unmodified Program or a work based
on the Program.

  To &quot;propagate&quot; a work means to do anything with it that, without
permission, would make you directly or secondarily liable for
infringement under applicable copyright law, except executing it on a
computer or modifying a private copy.  Propagation includes copying,
distribution (with or without modification), making available to the
public, and in some countries other activities as well.

  To &quot;convey&quot; a work means any kind of propagation that enables other
parties to make or receive copies.  Mere interaction with a user through
a computer network, with no transfer of a copy, is not conveying.

  An interactive user interface displays &quot;Appropriate Legal Notices&quot;
to the extent that it includes a convenient and prominently visible
feature that (1) displays an appropriate copyright notice, and (2)
tells the user that there is no warranty for the work (except to the
extent that warranties are provided), that licensees may convey the
work under this License, and how to view a copy of this License.  If
the interface presents a list of user commands or options, such as a
menu, a prominent item in the list meets this criterion.

  1. Source Code.

  The &quot;source code&quot; for a work means the preferred form of the work
for making modifications to it.  &quot;Object code&quot; means any non-source
form of a work.

  A &quot;Standard Interface&quot; means an interface that either is an official
standard defined by a recognized standards body, or, in the case of
interfaces specified for a particular programming language, one that
is widely used among developers working in that language.

  The &quot;System Libraries&quot; of an executable work include anything, other
than the work as a whole, that (a) is included in the normal form of
packaging a Major Component, but which is not part of that Major
Component, and (b) serves only to enable use of the work with that
Major Component, or to implement a Standard Interface for which an
implementation is available to the public in source code form.  A
&quot;Major Component&quot;, in this context, means a major essential component
(kernel, window system, and so on) of the specific operating system
(if any) on which the executable work runs, or a compiler used to
produce the work, or an object code interpreter used to run it.

  The &quot;Corresponding Source&quot; for a work in object code form means all
the source code needed to generate, install, and (for an executable
work) run the object code and to modify the work, including scripts to
control those activities.  However, it does not include the work&apos;s
System Libraries, or general-purpose tools or generally available free
programs which are used unmodified in performing those activities but
which are not part of the work.  For example, Corresponding Source
includes interface definition files associated with source files for
the work, and the source code for shared libraries and dynamically
linked subprograms that the work is specifically designed to require,
such as by intimate data communication or control flow between those
subprograms and other parts of the work.

  The Corresponding Source need not include anything that users
can regenerate automatically from other parts of the Corresponding
Source.

  The Corresponding Source for a work in source code form is that
same work.

  2. Basic Permissions.

  All rights granted under this License are granted for the term of
copyright on the Program, and are irrevocable provided the stated
conditions are met.  This License explicitly affirms your unlimited
permission to run the unmodified Program.  The output from running a
covered work is covered by this License only if the output, given its
content, constitutes a covered work.  This License acknowledges your
rights of fair use or other equivalent, as provided by copyright law.

  You may make, run and propagate covered works that you do not
convey, without conditions so long as your license otherwise remains
in force.  You may convey covered works to others for the sole purpose
of having them make modifications exclusively for you, or provide you
with facilities for running those works, provided that you comply with
the terms of this License in conveying all material for which you do
not control copyright.  Those thus making or running the covered works
for you must do so exclusively on your behalf, under your direction
and control, on terms that prohibit them from making any copies of
your copyrighted material outside their relationship with you.

  Conveying under any other circumstances is permitted solely under
the conditions stated below.  Sublicensing is not allowed; section 10
makes it unnecessary.

  3. Protecting Users&apos; Legal Rights From Anti-Circumvention Law.

  No covered work shall be deemed part of an effective technological
measure under any applicable law fulfilling obligations under article
11 of the WIPO copyright treaty adopted on 20 December 1996, or
similar laws prohibiting or restricting circumvention of such
measures.

  When you convey a covered work, you waive any legal power to forbid
circumvention of technological measures to the extent such circumvention
is effected by exercising rights under this License with respect to
the covered work, and you disclaim any intention to limit operation or
modification of the work as a means of enforcing, against the work&apos;s
users, your or third parties&apos; legal rights to forbid circumvention of
technological measures.

  4. Conveying Verbatim Copies.

  You may convey verbatim copies of the Program&apos;s source code as you
receive it, in any medium, provided that you conspicuously and
appropriately publish on each copy an appropriate copyright notice;
keep intact all notices stating that this License and any
non-permissive terms added in accord with section 7 apply to the code;
keep intact all notices of the absence of any warranty; and give all
recipients a copy of this License along with the Program.

  You may charge any price or no price for each copy that you convey,
and you may offer support or warranty protection for a fee.

  5. Conveying Modified Source Versions.

  You may convey a work based on the Program, or the modifications to
produce it from the Program, in the form of source code under the
terms of section 4, provided that you also meet all of these conditions:

    a) The work must carry prominent notices stating that you modified
    it, and giving a relevant date.

    b) The work must carry prominent notices stating that it is
    released under this License and any conditions added under section
    7.  This requirement modifies the requirement in section 4 to
    &quot;keep intact all notices&quot;.

    c) You must license the entire work, as a whole, under this
    License to anyone who comes into possession of a copy.  This
    License will therefore apply, along with any applicable section 7
    additional terms, to the whole of the work, and all its parts,
    regardless of how they are packaged.  This License gives no
    permission to license the work in any other way, but it does not
    invalidate such permission if you have separately received it.

    d) If the work has interactive user interfaces, each must display
    Appropriate Legal Notices; however, if the Program has interactive
    interfaces that do not display Appropriate Legal Notices, your
    work need not make them do so.

  A compilation of a covered work with other separate and independent
works, which are not by their nature extensions of the covered work,
and which are not combined with it such as to form a larger program,
in or on a volume of a storage or distribution medium, is called an
&quot;aggregate&quot; if the compilation and its resulting copyright are not
used to limit the access or legal rights of the compilation&apos;s users
beyond what the individual works permit.  Inclusion of a covered work
in an aggregate does not cause this License to apply to the other
parts of the aggregate.

  6. Conveying Non-Source Forms.

  You may convey a covered work in object code form under the terms
of sections 4 and 5, provided that you also convey the
machine-readable Corresponding Source under the terms of this License,
in one of these ways:

    a) Convey the object code in, or embodied in, a physical product
    (including a physical distribution medium), accompanied by the
    Corresponding Source fixed on a durable physical medium
    customarily used for software interchange.

    b) Convey the object code in, or embodied in, a physical product
    (including a physical distribution medium), accompanied by a
    written offer, valid for at least three years and valid for as
    long as you offer spare parts or customer support for that product
    model, to give anyone who possesses the object code either (1) a
    copy of the Corresponding Source for all the software in the
    product that is covered by this License, on a durable physical
    medium customarily used for software interchange, for a price no
    more than your reasonable cost of physically performing this
    conveying of source, or (2) access to copy the
    Corresponding Source from a network server at no charge.

    c) Convey individual copies of the object code with a copy of the
    written offer to provide the Corresponding Source.  This
    alternative is allowed only occasionally and noncommercially, and
    only if you received the object code with such an offer, in accord
    with subsection 6b.

    d) Convey the object code by offering access from a designated
    place (gratis or for a charge), and offer equivalent access to the
    Corresponding Source in the same way through the same place at no
    further charge.  You need not require recipients to copy the
    Corresponding Source along with the object code.  If the place to
    copy the object code is a network server, the Corresponding Source
    may be on a different server (operated by you or a third party)
    that supports equivalent copying facilities, provided you maintain
    clear directions next to the object code saying where to find the
    Corresponding Source.  Regardless of what server hosts the
    Corresponding Source, you remain obligated to ensure that it is
    available for as long as needed to satisfy these requirements.

    e) Convey the object code using peer-to-peer transmission, provided
    you inform other peers where the object code and Corresponding
    Source of the work are being offered to the general public at no
    charge under subsection 6d.

  A separable portion of the object code, whose source code is excluded
from the Corresponding Source as a System Library, need not be
included in conveying the object code work.

  A &quot;User Product&quot; is either (1) a &quot;consumer product&quot;, which means any
tangible personal property which is normally used for personal, family,
or household purposes, or (2) anything designed or sold for incorporation
into a dwelling.  In determining whether a product is a consumer product,
doubtful cases shall be resolved in favor of coverage.  For a particular
product received by a particular user, &quot;normally used&quot; refers to a
typical or common use of that class of product, regardless of the status
of the particular user or of the way in which the particular user
actually uses, or expects or is expected to use, the product.  A product
is a consumer product regardless of whether the product has substantial
commercial, industrial or non-consumer uses, unless such uses represent
the only significant mode of use of the product.

  &quot;Installation Information&quot; for a User Product means any methods,
procedures, authorization keys, or other information required to install
and execute modified versions of a covered work in that User Product from
a modified version of its Corresponding Source.  The information must
suffice to ensure that the continued functioning of the modified object
code is in no case prevented or interfered with solely because
modification has been made.

  If you convey an object code work under this section in, or with, or
specifically for use in, a User Product, and the conveying occurs as
part of a transaction in which the right of possession and use of the
User Product is transferred to the recipient in perpetuity or for a
fixed term (regardless of how the transaction is characterized), the
Corresponding Source conveyed under this section must be accompanied
by the Installation Information.  But this requirement does not apply
if neither you nor any third party retains the ability to install
modified object code on the User Product (for example, the work has
been installed in ROM).

  The requirement to provide Installation Information does not include a
requirement to continue to provide support service, warranty, or updates
for a work that has been modified or installed by the recipient, or for
the User Product in which it has been modified or installed.  Access to a
network may be denied when the modification itself materially and
adversely affects the operation of the network or violates the rules and
protocols for communication across the network.

  Corresponding Source conveyed, and Installation Information provided,
in accord with this section must be in a format that is publicly
documented (and with an implementation available to the public in
source code form), and must require no special password or key for
unpacking, reading or copying.

  7. Additional Terms.

  &quot;Additional permissions&quot; are terms that supplement the terms of this
License by making exceptions from one or more of its conditions.
Additional permissions that are applicable to the entire Program shall
be treated as though they were included in this License, to the extent
that they are valid under applicable law.  If additional permissions
apply only to part of the Program, that part may be used separately
under those permissions, but the entire Program remains governed by
this License without regard to the additional permissions.

  When you convey a copy of a covered work, you may at your option
remove any additional permissions from that copy, or from any part of
it.  (Additional permissions may be written to require their own
removal in certain cases when you modify the work.)  You may place
additional permissions on material, added by you to a covered work,
for which you have or can give appropriate copyright permission.

  Notwithstanding any other provision of this License, for material you
add to a covered work, you may (if authorized by the copyright holders of
that material) supplement the terms of this License with terms:

    a) Disclaiming warranty or limiting liability differently from the
    terms of sections 15 and 16 of this License; or

    b) Requiring preservation of specified reasonable legal notices or
    author attributions in that material or in the Appropriate Legal
    Notices displayed by works containing it; or

    c) Prohibiting misrepresentation of the origin of that material, or
    requiring that modified versions of such material be marked in
    reasonable ways as different from the original version; or

    d) Limiting the use for publicity purposes of names of licensors or
    authors of the material; or

    e) Declining to grant rights under trademark law for use of some
    trade names, trademarks, or service marks; or

    f) Requiring indemnification of licensors and authors of that
    material by anyone who conveys the material (or modified versions of
    it) with contractual assumptions of liability to the recipient, for
    any liability that these contractual assumptions directly impose on
    those licensors and authors.

  All other non-permissive additional terms are considered &quot;further
restrictions&quot; within the meaning of section 10.  If the Program as you
received it, or any part of it, contains a notice stating that it is
governed by this License along with a term that is a further
restriction, you may remove that term.  If a license document contains
a further restriction but permits relicensing or conveying under this
License, you may add to a covered work material governed by the terms
of that license document, provided that the further restriction does
not survive such relicensing or conveying.

  If you add terms to a covered work in accord with this section, you
must place, in the relevant source files, a statement of the
additional terms that apply to those files, or a notice indicating
where to find the applicable terms.

  Additional terms, permissive or non-permissive, may be stated in the
form of a separately written license, or stated as exceptions;
the above requirements apply either way.

  8. Termination.

  You may not propagate or modify a covered work except as expressly
provided under this License.  Any attempt otherwise to propagate or
modify it is void, and will automatically terminate your rights under
this License (including any patent licenses granted under the third
paragraph of section 11).

  However, if you cease all violation of this License, then your
license from a particular copyright holder is reinstated (a)
provisionally, unless and until the copyright holder explicitly and
finally terminates your license, and (b) permanently, if the copyright
holder fails to notify you of the violation by some reasonable means
prior to 60 days after the cessation.

  Moreover, your license from a particular copyright holder is
reinstated permanently if the copyright holder notifies you of the
violation by some reasonable means, this is the first time you have
received notice of violation of this License (for any work) from that
copyright holder, and you cure the violation prior to 30 days after
your receipt of the notice.

  Termination of your rights under this section does not terminate the
licenses of parties who have received copies or rights from you under
this License.  If your rights have been terminated and not permanently
reinstated, you do not qualify to receive new licenses for the same
material under section 10.

  9. Acceptance Not Required for Having Copies.

  You are not required to accept this License in order to receive or
run a copy of the Program.  Ancillary propagation of a covered work
occurring solely as a consequence of using peer-to-peer transmission
to receive a copy likewise does not require acceptance.  However,
nothing other than this License grants you permission to propagate or
modify any covered work.  These actions infringe copyright if you do
not accept this License.  Therefore, by modifying or propagating a
covered work, you indicate your acceptance of this License to do so.

  10. Automatic Licensing of Downstream Recipients.

  Each time you convey a covered work, the recipient automatically
receives a license from the original licensors, to run, modify and
propagate that work, subject to this License.  You are not responsible
for enforcing compliance by third parties with this License.

  An &quot;entity transaction&quot; is a transaction transferring control of an
organization, or substantially all assets of one, or subdividing an
organization, or merging organizations.  If propagation of a covered
work results from an entity transaction, each party to that
transaction who receives a copy of the work also receives whatever
licenses to the work the party&apos;s predecessor in interest had or could
give under the previous paragraph, plus a right to possession of the
Corresponding Source of the work from the predecessor in interest, if
the predecessor has it or can get it with reasonable efforts.

  You may not impose any further restrictions on the exercise of the
rights granted or affirmed under this License.  For example, you may
not impose a license fee, royalty, or other charge for exercise of
rights granted under this License, and you may not initiate litigation
(including a cross-claim or counterclaim in a lawsuit) alleging that
any patent claim is infringed by making, using, selling, offering for
sale, or importing the Program or any portion of it.

  11. Patents.

  A &quot;contributor&quot; is a copyright holder who authorizes use under this
License of the Program or a work on which the Program is based.  The
work thus licensed is called the contributor&apos;s &quot;contributor version&quot;.

  A contributor&apos;s &quot;essential patent claims&quot; are all patent claims
owned or controlled by the contributor, whether already acquired or
hereafter acquired, that would be infringed by some manner, permitted
by this License, of making, using, or selling its contributor version,
but do not include claims that would be infringed only as a
consequence of further modification of the contributor version.  For
purposes of this definition, &quot;control&quot; includes the right to grant
patent sublicenses in a manner consistent with the requirements of
this License.

  Each contributor grants you a non-exclusive, worldwide, royalty-free
patent license under the contributor&apos;s essential patent claims, to
make, use, sell, offer for sale, import and otherwise run, modify and
propagate the contents of its contributor version.

  In the following three paragraphs, a &quot;patent license&quot; is any express
agreement or commitment, however denominated, not to enforce a patent
(such as an express permission to practice a patent or covenant not to
sue for patent infringement).  To &quot;grant&quot; such a patent license to a
party means to make such an agreement or commitment not to enforce a
patent against the party.

  If you convey a covered work, knowingly relying on a patent license,
and the Corresponding Source of the work is not available for anyone
to copy, free of charge and under the terms of this License, through a
publicly available network server or other readily accessible means,
then you must either (1) cause the Corresponding Source to be so
available, or (2) arrange to deprive yourself of the benefit of the
patent license for this particular work, or (3) arrange, in a manner
consistent with the requirements of this License, to extend the patent
license to downstream recipients.  &quot;Knowingly relying&quot; means you have
actual knowledge that, but for the patent license, your conveying the
covered work in a country, or your recipient&apos;s use of the covered work
in a country, would infringe one or more identifiable patents in that
country that you have reason to believe are valid.

  If, pursuant to or in connection with a single transaction or
arrangement, you convey, or propagate by procuring conveyance of, a
covered work, and grant a patent license to some of the parties
receiving the covered work authorizing them to use, propagate, modify
or convey a specific copy of the covered work, then the patent license
you grant is automatically extended to all recipients of the covered
work and works based on it.

  A patent license is &quot;discriminatory&quot; if it does not include within
the scope of its coverage, prohibits the exercise of, or is
conditioned on the non-exercise of one or more of the rights that are
specifically granted under this License.  You may not convey a covered
work if you are a party to an arrangement with a third party that is
in the business of distributing software, under which you make payment
to the third party based on the extent of your activity of conveying
the work, and under which the third party grants, to any of the
parties who would receive the covered work from you, a discriminatory
patent license (a) in connection with copies of the covered work
conveyed by you (or copies made from those copies), or (b) primarily
for and in connection with specific products or compilations that
contain the covered work, unless you entered into that arrangement,
or that patent license was granted, prior to 28 March 2007.

  Nothing in this License shall be construed as excluding or limiting
any implied license or other defenses to infringement that may
otherwise be available to you under applicable patent law.

  12. No Surrender of Others&apos; Freedom.

  If conditions are imposed on you (whether by court order, agreement or
otherwise) that contradict the conditions of this License, they do not
excuse you from the conditions of this License.  If you cannot convey a
covered work so as to satisfy simultaneously your obligations under this
License and any other pertinent obligations, then as a consequence you may
not convey it at all.  For example, if you agree to terms that obligate you
to collect a royalty for further conveying from those to whom you convey
the Program, the only way you could satisfy both those terms and this
License would be to refrain entirely from conveying the Program.

  13. Use with the GNU Affero General Public License.

  Notwithstanding any other provision of this License, you have
permission to link or combine any covered work with a work licensed
under version 3 of the GNU Affero General Public License into a single
combined work, and to convey the resulting work.  The terms of this
License will continue to apply to the part which is the covered work,
but the special requirements of the GNU Affero General Public License,
section 13, concerning interaction through a network will apply to the
combination as such.

  14. Revised Versions of this License.

  The Free Software Foundation may publish revised and/or new versions of
the GNU General Public License from time to time.  Such new versions will
be similar in spirit to the present version, but may differ in detail to
address new problems or concerns.

  Each version is given a distinguishing version number.  If the
Program specifies that a certain numbered version of the GNU General
Public License &quot;or any later version&quot; applies to it, you have the
option of following the terms and conditions either of that numbered
version or of any later version published by the Free Software
Foundation.  If the Program does not specify a version number of the
GNU General Public License, you may choose any version ever published
by the Free Software Foundation.

  If the Program specifies that a proxy can decide which future
versions of the GNU General Public License can be used, that proxy&apos;s
public statement of acceptance of a version permanently authorizes you
to choose that version for the Program.

  Later license versions may give you additional or different
permissions.  However, no additional obligations are imposed on any
author or copyright holder as a result of your choosing to follow a
later version.

  15. Disclaimer of Warranty.

  THERE IS NO WARRANTY FOR THE PROGRAM, TO THE EXTENT PERMITTED BY
APPLICABLE LAW.  EXCEPT WHEN OTHERWISE STATED IN WRITING THE COPYRIGHT
HOLDERS AND/OR OTHER PARTIES PROVIDE THE PROGRAM &quot;AS IS&quot; WITHOUT WARRANTY
OF ANY KIND, EITHER EXPRESSED OR IMPLIED, INCLUDING, BUT NOT LIMITED TO,
THE IMPLIED WARRANTIES OF MERCHANTABILITY AND FITNESS FOR A PARTICULAR
PURPOSE.  THE ENTIRE RISK AS TO THE QUALITY AND PERFORMANCE OF THE PROGRAM
IS WITH YOU.  SHOULD THE PROGRAM PROVE DEFECTIVE, YOU ASSUME THE COST OF
ALL NECESSARY SERVICING, REPAIR OR CORRECTION.

  16. Limitation of Liability.

  IN NO EVENT UNLESS REQUIRED BY APPLICABLE LAW OR AGREED TO IN WRITING
WILL ANY COPYRIGHT HOLDER, OR ANY OTHER PARTY WHO MODIFIES AND/OR CONVEYS
THE PROGRAM AS PERMITTED ABOVE, BE LIABLE TO YOU FOR DAMAGES, INCLUDING ANY
GENERAL, SPECIAL, INCIDENTAL OR CONSEQUENTIAL DAMAGES ARISING OUT OF THE
USE OR INABILITY TO USE THE PROGRAM (INCLUDING BUT NOT LIMITED TO LOSS OF
DATA OR DATA BEING RENDERED INACCURATE OR LOSSES SUSTAINED BY YOU OR THIRD
PARTIES OR A FAILURE OF THE PROGRAM TO OPERATE WITH ANY OTHER PROGRAMS),
EVEN IF SUCH HOLDER OR OTHER PARTY HAS BEEN ADVISED OF THE POSSIBILITY OF
SUCH DAMAGES.

  17. Interpretation of Sections 15 and 16.

  If the disclaimer of warranty and limitation of liability provided
above cannot be given local legal effect according to their terms,
reviewing courts shall apply local law that most closely approximates
an absolute waiver of all civil liability in connection with the
Program, unless a warranty or assumption of liability accompanies a
copy of the Program in return for a fee.

                     END OF TERMS AND CONDITIONS

            How to Apply These Terms to Your New Programs

  If you develop a new program, and you want it to be of the greatest
possible use to the public, the best way to achieve this is to make it
free software which everyone can redistribute and change under these terms.

  To do so, attach the following notices to the program.  It is safest
to attach them to the start of each source file to most effectively
state the exclusion of warranty; and each file should have at least
the &quot;copyright&quot; line and a pointer to where the full notice is found.

    &lt;one line to give the program&apos;s name and a brief idea of what it does.&gt;
    Copyright (C) &lt;year&gt;  &lt;name of author&gt;

    This program is free software: you can redistribute it and/or modify
    it under the terms of the GNU General Public License as published by
    the Free Software Foundation, either version 3 of the License, or
    (at your option) any later version.

    This program is distributed in the hope that it will be useful,
    but WITHOUT ANY WARRANTY; without even the implied warranty of
    MERCHANTABILITY or FITNESS FOR A PARTICULAR PURPOSE.  See the
    GNU General Public License for more details.

    You should have received a copy of the GNU General Public License
    along with this program.  If not, see &lt;http://www.gnu.org/licenses/&gt;.

Also add information on how to contact you by electronic and paper mail.

  If the program does terminal interaction, make it output a short
notice like this when it starts in an interactive mode:

    &lt;program&gt;  Copyright (C) &lt;year&gt;  &lt;name of author&gt;
    This program comes with ABSOLUTELY NO WARRANTY; for details type `show w&apos;.
    This is free software, and you are welcome to redistribute it
    under certain conditions; type `show c&apos; for details.

The hypothetical commands `show w&apos; and `show c&apos; should show the appropriate
parts of the General Public License.  Of course, your program&apos;s commands
might be different; for a GUI interface, you would use an &quot;about box&quot;.

  You should also get your employer (if you work as a programmer) or school,
if any, to sign a &quot;copyright disclaimer&quot; for the program, if necessary.
For more information on this, and how to apply and follow the GNU GPL, see
&lt;http://www.gnu.org/licenses/&gt;.

  The GNU General Public License does not permit incorporating your program
into proprietary programs.  If your program is a subroutine library, you
may consider it more useful to permit linking proprietary applications with
the library.  If this is what you want to do, use the GNU Lesser General
Public License instead of this License.  But first, please read
&lt;http://www.gnu.org/philosophy/why-not-lgpl.html&gt;.
         </text>
   </license>

   <plugins>
      <plugin id="com.google.guava"/>
      <plugin id="com.ibm.icu"/>
      <plugin id="javax.annotation"/>
      <plugin id="javax.inject"/>
      <plugin id="javax.xml"/>
      <plugin id="org.apache.batik.css"/>
      <plugin id="org.apache.batik.util"/>
      <plugin id="org.apache.batik.util.gui"/>
      <plugin id="org.apache.commons.lang"/>
      <plugin id="org.apache.commons.logging"/>
      <plugin id="org.caleydo.core"/>
      <plugin id="org.caleydo.data"/>
      <plugin id="org.caleydo.lib.args4j"/>
      <plugin id="org.caleydo.lib.jgrapht"/>
      <plugin id="org.caleydo.lib.jogl"/>
      <plugin id="org.caleydo.lib.nattable"/>
      <plugin id="org.caleydo.lib.weka"/>
      <plugin id="org.caleydo.util.gleem"/>
      <plugin id="org.caleydo.vis.rank"/>
      <plugin id="org.caleydo.vis.rank.demos"/>
      <plugin id="org.eclipse.core.commands"/>
      <plugin id="org.eclipse.core.contenttype"/>
      <plugin id="org.eclipse.core.databinding"/>
      <plugin id="org.eclipse.core.databinding.observable"/>
      <plugin id="org.eclipse.core.databinding.property"/>
      <plugin id="org.eclipse.core.expressions"/>
      <plugin id="org.eclipse.core.filesystem"/>
      <plugin id="org.eclipse.core.filesystem.aix.ppc" fragment="true"/>
      <plugin id="org.eclipse.core.filesystem.aix.ppc64" fragment="true"/>
<<<<<<< HEAD
      <plugin id="org.eclipse.core.filesystem.hpux.ia64_32" fragment="true"/>
=======
      <plugin id="org.eclipse.core.filesystem.hpux.ia64" fragment="true"/>
>>>>>>> e079e06b
      <plugin id="org.eclipse.core.filesystem.linux.ppc" fragment="true"/>
      <plugin id="org.eclipse.core.filesystem.linux.ppc64" fragment="true"/>
      <plugin id="org.eclipse.core.filesystem.linux.x86" fragment="true"/>
      <plugin id="org.eclipse.core.filesystem.linux.x86_64" fragment="true"/>
      <plugin id="org.eclipse.core.filesystem.macosx" fragment="true"/>
      <plugin id="org.eclipse.core.filesystem.solaris.sparc" fragment="true"/>
      <plugin id="org.eclipse.core.filesystem.win32.x86" fragment="true"/>
      <plugin id="org.eclipse.core.filesystem.win32.x86_64" fragment="true"/>
      <plugin id="org.eclipse.core.jobs"/>
      <plugin id="org.eclipse.core.resources"/>
      <plugin id="org.eclipse.core.resources.win32.x86" fragment="true"/>
<<<<<<< HEAD
=======
      <plugin id="org.eclipse.core.resources.win32.x86_64" fragment="true"/>
>>>>>>> e079e06b
      <plugin id="org.eclipse.core.runtime"/>
      <plugin id="org.eclipse.core.runtime.compatibility.registry" fragment="true"/>
      <plugin id="org.eclipse.e4.core.commands"/>
      <plugin id="org.eclipse.e4.core.contexts"/>
      <plugin id="org.eclipse.e4.core.di"/>
      <plugin id="org.eclipse.e4.core.di.extensions"/>
      <plugin id="org.eclipse.e4.core.services"/>
      <plugin id="org.eclipse.e4.ui.bindings"/>
      <plugin id="org.eclipse.e4.ui.css.core"/>
      <plugin id="org.eclipse.e4.ui.css.swt"/>
      <plugin id="org.eclipse.e4.ui.css.swt.theme"/>
      <plugin id="org.eclipse.e4.ui.di"/>
      <plugin id="org.eclipse.e4.ui.model.workbench"/>
      <plugin id="org.eclipse.e4.ui.services"/>
      <plugin id="org.eclipse.e4.ui.widgets"/>
      <plugin id="org.eclipse.e4.ui.workbench"/>
      <plugin id="org.eclipse.e4.ui.workbench.addons.swt"/>
      <plugin id="org.eclipse.e4.ui.workbench.renderers.swt"/>
      <plugin id="org.eclipse.e4.ui.workbench.renderers.swt.cocoa" fragment="true"/>
      <plugin id="org.eclipse.e4.ui.workbench.swt"/>
      <plugin id="org.eclipse.e4.ui.workbench3"/>
      <plugin id="org.eclipse.emf.common"/>
      <plugin id="org.eclipse.emf.ecore"/>
      <plugin id="org.eclipse.emf.ecore.change"/>
      <plugin id="org.eclipse.emf.ecore.xmi"/>
      <plugin id="org.eclipse.equinox.app"/>
      <plugin id="org.eclipse.equinox.common"/>
      <plugin id="org.eclipse.equinox.ds"/>
      <plugin id="org.eclipse.equinox.event"/>
      <plugin id="org.eclipse.equinox.preferences"/>
      <plugin id="org.eclipse.equinox.registry"/>
      <plugin id="org.eclipse.equinox.util"/>
      <plugin id="org.eclipse.help"/>
      <plugin id="org.eclipse.jface"/>
      <plugin id="org.eclipse.jface.databinding"/>
      <plugin id="org.eclipse.osgi"/>
      <plugin id="org.eclipse.osgi.services"/>
      <plugin id="org.eclipse.rcp"/>
      <plugin id="org.eclipse.swt"/>
      <plugin id="org.eclipse.swt.cocoa.macosx" fragment="true"/>
      <plugin id="org.eclipse.swt.cocoa.macosx.x86_64" fragment="true"/>
      <plugin id="org.eclipse.swt.gtk.aix.ppc" fragment="true"/>
      <plugin id="org.eclipse.swt.gtk.aix.ppc64" fragment="true"/>
<<<<<<< HEAD
      <plugin id="org.eclipse.swt.gtk.hpux.ia64_32" fragment="true"/>
=======
      <plugin id="org.eclipse.swt.gtk.hpux.ia64" fragment="true"/>
>>>>>>> e079e06b
      <plugin id="org.eclipse.swt.gtk.linux.ppc" fragment="true"/>
      <plugin id="org.eclipse.swt.gtk.linux.ppc64" fragment="true"/>
      <plugin id="org.eclipse.swt.gtk.linux.s390" fragment="true"/>
      <plugin id="org.eclipse.swt.gtk.linux.s390x" fragment="true"/>
      <plugin id="org.eclipse.swt.gtk.linux.x86" fragment="true"/>
      <plugin id="org.eclipse.swt.gtk.linux.x86_64" fragment="true"/>
      <plugin id="org.eclipse.swt.gtk.solaris.sparc" fragment="true"/>
      <plugin id="org.eclipse.swt.gtk.solaris.x86" fragment="true"/>
      <plugin id="org.eclipse.swt.win32.win32.x86" fragment="true"/>
      <plugin id="org.eclipse.swt.win32.win32.x86_64" fragment="true"/>
      <plugin id="org.eclipse.ui"/>
      <plugin id="org.eclipse.ui.workbench"/>
      <plugin id="org.w3c.css.sac"/>
      <plugin id="org.w3c.dom.smil"/>
      <plugin id="org.w3c.dom.svg"/>
   </plugins>


</product><|MERGE_RESOLUTION|>--- conflicted
+++ resolved
@@ -7,23 +7,10 @@
       <image path="/org.caleydo.core/resources/wizard/wizard.png"/>
       <text>
          Caleydo - Visualization for Molecular Biology
-<<<<<<< HEAD
-http:// www.caleydo.org
-
-Copyright 2005 - 2012  by 
-Graz University of Technology - http://www.icg.tugraz.at
-Marc Streit - http://marc.streit.com
-Alexander Lex - http://alexander-lex.com
-Christian Partl - http://icg.tugraz.at/Members/partl
-Johannes Kepler University Linz - http://www.jku.at/cg/
-
-Caleydo is open-source software licenced under the GPL V3
-=======
 http:// caleydo.org
 
 Copyright 2008 - 2013  by the Caleydo Team.
 Caleydo is open-source software licenced under the New BSD license.
->>>>>>> e079e06b
       </text>
    </aboutInfo>
 
@@ -48,10 +35,7 @@
       </win>
    </launcher>
 
-<<<<<<< HEAD
-=======
-
->>>>>>> e079e06b
+
    <vm>
    </vm>
 
@@ -765,11 +749,7 @@
       <plugin id="org.eclipse.core.filesystem"/>
       <plugin id="org.eclipse.core.filesystem.aix.ppc" fragment="true"/>
       <plugin id="org.eclipse.core.filesystem.aix.ppc64" fragment="true"/>
-<<<<<<< HEAD
-      <plugin id="org.eclipse.core.filesystem.hpux.ia64_32" fragment="true"/>
-=======
       <plugin id="org.eclipse.core.filesystem.hpux.ia64" fragment="true"/>
->>>>>>> e079e06b
       <plugin id="org.eclipse.core.filesystem.linux.ppc" fragment="true"/>
       <plugin id="org.eclipse.core.filesystem.linux.ppc64" fragment="true"/>
       <plugin id="org.eclipse.core.filesystem.linux.x86" fragment="true"/>
@@ -781,10 +761,7 @@
       <plugin id="org.eclipse.core.jobs"/>
       <plugin id="org.eclipse.core.resources"/>
       <plugin id="org.eclipse.core.resources.win32.x86" fragment="true"/>
-<<<<<<< HEAD
-=======
       <plugin id="org.eclipse.core.resources.win32.x86_64" fragment="true"/>
->>>>>>> e079e06b
       <plugin id="org.eclipse.core.runtime"/>
       <plugin id="org.eclipse.core.runtime.compatibility.registry" fragment="true"/>
       <plugin id="org.eclipse.e4.core.commands"/>
@@ -828,11 +805,7 @@
       <plugin id="org.eclipse.swt.cocoa.macosx.x86_64" fragment="true"/>
       <plugin id="org.eclipse.swt.gtk.aix.ppc" fragment="true"/>
       <plugin id="org.eclipse.swt.gtk.aix.ppc64" fragment="true"/>
-<<<<<<< HEAD
-      <plugin id="org.eclipse.swt.gtk.hpux.ia64_32" fragment="true"/>
-=======
       <plugin id="org.eclipse.swt.gtk.hpux.ia64" fragment="true"/>
->>>>>>> e079e06b
       <plugin id="org.eclipse.swt.gtk.linux.ppc" fragment="true"/>
       <plugin id="org.eclipse.swt.gtk.linux.ppc64" fragment="true"/>
       <plugin id="org.eclipse.swt.gtk.linux.s390" fragment="true"/>
