--- conflicted
+++ resolved
@@ -720,224 +720,113 @@
 may consider it more useful to permit linking proprietary applications with
 the library.  If this is what you want to do, use the GNU Lesser General
 Public License instead of this License.  But first, please read
-<<<<<<< HEAD
-&lt;http://www.gnu.org/philosophy/why-not-lgpl.html&gt;.
-         </text>
-   </license>
-
-   <plugins>
-      <plugin id="com.google.guava"/>
-      <plugin id="com.ibm.icu"/>
-      <plugin id="javax.annotation"/>
-      <plugin id="javax.inject"/>
-      <plugin id="javax.xml"/>
-      <plugin id="org.apache.batik.css"/>
-      <plugin id="org.apache.batik.util"/>
-      <plugin id="org.apache.batik.util.gui"/>
-      <plugin id="org.apache.commons.lang"/>
-      <plugin id="org.apache.commons.logging"/>
-      <plugin id="org.caleydo.core"/>
-      <plugin id="org.caleydo.data"/>
-      <plugin id="org.caleydo.lib.args4j"/>
-      <plugin id="org.caleydo.lib.jgrapht"/>
-      <plugin id="org.caleydo.lib.jogl"/>
-      <plugin id="org.caleydo.lib.nattable"/>
-      <plugin id="org.caleydo.lib.weka"/>
-      <plugin id="org.caleydo.util.gleem"/>
-      <plugin id="org.caleydo.vis.rank"/>
-      <plugin id="org.caleydo.vis.rank.demos"/>
-      <plugin id="org.eclipse.core.commands"/>
-      <plugin id="org.eclipse.core.contenttype"/>
-      <plugin id="org.eclipse.core.databinding"/>
-      <plugin id="org.eclipse.core.databinding.observable"/>
-      <plugin id="org.eclipse.core.databinding.property"/>
-      <plugin id="org.eclipse.core.expressions"/>
-      <plugin id="org.eclipse.core.filesystem"/>
-      <plugin id="org.eclipse.core.filesystem.aix.ppc" fragment="true"/>
-      <plugin id="org.eclipse.core.filesystem.aix.ppc64" fragment="true"/>
-      <plugin id="org.eclipse.core.filesystem.hpux.ia64" fragment="true"/>
-      <plugin id="org.eclipse.core.filesystem.linux.ppc" fragment="true"/>
-      <plugin id="org.eclipse.core.filesystem.linux.ppc64" fragment="true"/>
-      <plugin id="org.eclipse.core.filesystem.linux.x86" fragment="true"/>
-      <plugin id="org.eclipse.core.filesystem.linux.x86_64" fragment="true"/>
-      <plugin id="org.eclipse.core.filesystem.macosx" fragment="true"/>
-      <plugin id="org.eclipse.core.filesystem.solaris.sparc" fragment="true"/>
-      <plugin id="org.eclipse.core.filesystem.win32.x86" fragment="true"/>
-      <plugin id="org.eclipse.core.filesystem.win32.x86_64" fragment="true"/>
-      <plugin id="org.eclipse.core.jobs"/>
-      <plugin id="org.eclipse.core.resources"/>
-      <plugin id="org.eclipse.core.resources.win32.x86" fragment="true"/>
-      <plugin id="org.eclipse.core.resources.win32.x86_64" fragment="true"/>
-      <plugin id="org.eclipse.core.runtime"/>
-      <plugin id="org.eclipse.core.runtime.compatibility.registry" fragment="true"/>
-      <plugin id="org.eclipse.e4.core.commands"/>
-      <plugin id="org.eclipse.e4.core.contexts"/>
-      <plugin id="org.eclipse.e4.core.di"/>
-      <plugin id="org.eclipse.e4.core.di.extensions"/>
-      <plugin id="org.eclipse.e4.core.services"/>
-      <plugin id="org.eclipse.e4.ui.bindings"/>
-      <plugin id="org.eclipse.e4.ui.css.core"/>
-      <plugin id="org.eclipse.e4.ui.css.swt"/>
-      <plugin id="org.eclipse.e4.ui.css.swt.theme"/>
-      <plugin id="org.eclipse.e4.ui.di"/>
-      <plugin id="org.eclipse.e4.ui.model.workbench"/>
-      <plugin id="org.eclipse.e4.ui.services"/>
-      <plugin id="org.eclipse.e4.ui.widgets"/>
-      <plugin id="org.eclipse.e4.ui.workbench"/>
-      <plugin id="org.eclipse.e4.ui.workbench.addons.swt"/>
-      <plugin id="org.eclipse.e4.ui.workbench.renderers.swt"/>
-      <plugin id="org.eclipse.e4.ui.workbench.renderers.swt.cocoa" fragment="true"/>
-      <plugin id="org.eclipse.e4.ui.workbench.swt"/>
-      <plugin id="org.eclipse.e4.ui.workbench3"/>
-      <plugin id="org.eclipse.emf.common"/>
-      <plugin id="org.eclipse.emf.ecore"/>
-      <plugin id="org.eclipse.emf.ecore.change"/>
-      <plugin id="org.eclipse.emf.ecore.xmi"/>
-      <plugin id="org.eclipse.equinox.app"/>
-      <plugin id="org.eclipse.equinox.common"/>
-      <plugin id="org.eclipse.equinox.ds"/>
-      <plugin id="org.eclipse.equinox.event"/>
-      <plugin id="org.eclipse.equinox.preferences"/>
-      <plugin id="org.eclipse.equinox.registry"/>
-      <plugin id="org.eclipse.equinox.util"/>
-      <plugin id="org.eclipse.help"/>
-      <plugin id="org.eclipse.jface"/>
-      <plugin id="org.eclipse.jface.databinding"/>
-      <plugin id="org.eclipse.osgi"/>
-      <plugin id="org.eclipse.osgi.services"/>
-      <plugin id="org.eclipse.rcp"/>
-      <plugin id="org.eclipse.swt"/>
-      <plugin id="org.eclipse.swt.cocoa.macosx" fragment="true"/>
-      <plugin id="org.eclipse.swt.cocoa.macosx.x86_64" fragment="true"/>
-      <plugin id="org.eclipse.swt.gtk.aix.ppc" fragment="true"/>
-      <plugin id="org.eclipse.swt.gtk.aix.ppc64" fragment="true"/>
-      <plugin id="org.eclipse.swt.gtk.hpux.ia64" fragment="true"/>
-      <plugin id="org.eclipse.swt.gtk.linux.ppc" fragment="true"/>
-      <plugin id="org.eclipse.swt.gtk.linux.ppc64" fragment="true"/>
-      <plugin id="org.eclipse.swt.gtk.linux.s390" fragment="true"/>
-      <plugin id="org.eclipse.swt.gtk.linux.s390x" fragment="true"/>
-      <plugin id="org.eclipse.swt.gtk.linux.x86" fragment="true"/>
-      <plugin id="org.eclipse.swt.gtk.linux.x86_64" fragment="true"/>
-      <plugin id="org.eclipse.swt.gtk.solaris.sparc" fragment="true"/>
-      <plugin id="org.eclipse.swt.gtk.solaris.x86" fragment="true"/>
-      <plugin id="org.eclipse.swt.win32.win32.x86" fragment="true"/>
-      <plugin id="org.eclipse.swt.win32.win32.x86_64" fragment="true"/>
-      <plugin id="org.eclipse.ui"/>
-      <plugin id="org.eclipse.ui.workbench"/>
-      <plugin id="org.w3c.css.sac"/>
-      <plugin id="org.w3c.dom.smil"/>
-      <plugin id="org.w3c.dom.svg"/>
-   </plugins>
-
-
-</product>
-=======
-&lt;http://www.gnu.org/philosophy/why-not-lgpl.html&gt;.
-         </text>
-   </license>
-
-   <plugins>
-      <plugin id="com.google.guava"/>
-      <plugin id="com.ibm.icu"/>
-      <plugin id="javax.annotation"/>
-      <plugin id="javax.inject"/>
-      <plugin id="javax.xml"/>
-      <plugin id="org.apache.batik.css"/>
-      <plugin id="org.apache.batik.util"/>
-      <plugin id="org.apache.batik.util.gui"/>
-      <plugin id="org.apache.commons.lang"/>
-      <plugin id="org.apache.commons.logging"/>
-      <plugin id="org.caleydo.core"/>
-      <plugin id="org.caleydo.data"/>
-      <plugin id="org.caleydo.lib.args4j"/>
-      <plugin id="org.caleydo.lib.jgrapht"/>
-      <plugin id="org.caleydo.lib.jogl"/>
-      <plugin id="org.caleydo.lib.nattable"/>
-      <plugin id="org.caleydo.util.gleem"/>
-      <plugin id="org.caleydo.vis.rank"/>
-      <plugin id="org.caleydo.vis.rank.demos"/>
-      <plugin id="org.eclipse.core.commands"/>
-      <plugin id="org.eclipse.core.contenttype"/>
-      <plugin id="org.eclipse.core.databinding"/>
-      <plugin id="org.eclipse.core.databinding.observable"/>
-      <plugin id="org.eclipse.core.databinding.property"/>
-      <plugin id="org.eclipse.core.expressions"/>
-      <plugin id="org.eclipse.core.filesystem"/>
-      <plugin id="org.eclipse.core.filesystem.aix.ppc" fragment="true"/>
-      <plugin id="org.eclipse.core.filesystem.aix.ppc64" fragment="true"/>
-      <plugin id="org.eclipse.core.filesystem.hpux.ia64_32" fragment="true"/>
-      <plugin id="org.eclipse.core.filesystem.linux.ppc" fragment="true"/>
-      <plugin id="org.eclipse.core.filesystem.linux.ppc64" fragment="true"/>
-      <plugin id="org.eclipse.core.filesystem.linux.x86" fragment="true"/>
-      <plugin id="org.eclipse.core.filesystem.linux.x86_64" fragment="true"/>
-      <plugin id="org.eclipse.core.filesystem.macosx" fragment="true"/>
-      <plugin id="org.eclipse.core.filesystem.solaris.sparc" fragment="true"/>
-      <plugin id="org.eclipse.core.filesystem.win32.x86" fragment="true"/>
-      <plugin id="org.eclipse.core.filesystem.win32.x86_64" fragment="true"/>
-      <plugin id="org.eclipse.core.jobs"/>
-      <plugin id="org.eclipse.core.resources"/>
-      <plugin id="org.eclipse.core.resources.win32.x86" fragment="true"/>
-      <plugin id="org.eclipse.core.runtime"/>
-      <plugin id="org.eclipse.core.runtime.compatibility.registry" fragment="true"/>
-      <plugin id="org.eclipse.e4.core.commands"/>
-      <plugin id="org.eclipse.e4.core.contexts"/>
-      <plugin id="org.eclipse.e4.core.di"/>
-      <plugin id="org.eclipse.e4.core.di.extensions"/>
-      <plugin id="org.eclipse.e4.core.services"/>
-      <plugin id="org.eclipse.e4.ui.bindings"/>
-      <plugin id="org.eclipse.e4.ui.css.core"/>
-      <plugin id="org.eclipse.e4.ui.css.swt"/>
-      <plugin id="org.eclipse.e4.ui.css.swt.theme"/>
-      <plugin id="org.eclipse.e4.ui.di"/>
-      <plugin id="org.eclipse.e4.ui.model.workbench"/>
-      <plugin id="org.eclipse.e4.ui.services"/>
-      <plugin id="org.eclipse.e4.ui.widgets"/>
-      <plugin id="org.eclipse.e4.ui.workbench"/>
-      <plugin id="org.eclipse.e4.ui.workbench.addons.swt"/>
-      <plugin id="org.eclipse.e4.ui.workbench.renderers.swt"/>
-      <plugin id="org.eclipse.e4.ui.workbench.renderers.swt.cocoa" fragment="true"/>
-      <plugin id="org.eclipse.e4.ui.workbench.swt"/>
-      <plugin id="org.eclipse.e4.ui.workbench3"/>
-      <plugin id="org.eclipse.emf.common"/>
-      <plugin id="org.eclipse.emf.ecore"/>
-      <plugin id="org.eclipse.emf.ecore.change"/>
-      <plugin id="org.eclipse.emf.ecore.xmi"/>
-      <plugin id="org.eclipse.equinox.app"/>
-      <plugin id="org.eclipse.equinox.common"/>
-      <plugin id="org.eclipse.equinox.ds"/>
-      <plugin id="org.eclipse.equinox.event"/>
-      <plugin id="org.eclipse.equinox.preferences"/>
-      <plugin id="org.eclipse.equinox.registry"/>
-      <plugin id="org.eclipse.equinox.util"/>
-      <plugin id="org.eclipse.help"/>
-      <plugin id="org.eclipse.jface"/>
-      <plugin id="org.eclipse.jface.databinding"/>
-      <plugin id="org.eclipse.osgi"/>
-      <plugin id="org.eclipse.osgi.services"/>
-      <plugin id="org.eclipse.rcp"/>
-      <plugin id="org.eclipse.swt"/>
-      <plugin id="org.eclipse.swt.cocoa.macosx" fragment="true"/>
-      <plugin id="org.eclipse.swt.cocoa.macosx.x86_64" fragment="true"/>
-      <plugin id="org.eclipse.swt.gtk.aix.ppc" fragment="true"/>
-      <plugin id="org.eclipse.swt.gtk.aix.ppc64" fragment="true"/>
-      <plugin id="org.eclipse.swt.gtk.hpux.ia64_32" fragment="true"/>
-      <plugin id="org.eclipse.swt.gtk.linux.ppc" fragment="true"/>
-      <plugin id="org.eclipse.swt.gtk.linux.ppc64" fragment="true"/>
-      <plugin id="org.eclipse.swt.gtk.linux.s390" fragment="true"/>
-      <plugin id="org.eclipse.swt.gtk.linux.s390x" fragment="true"/>
-      <plugin id="org.eclipse.swt.gtk.linux.x86" fragment="true"/>
-      <plugin id="org.eclipse.swt.gtk.linux.x86_64" fragment="true"/>
-      <plugin id="org.eclipse.swt.gtk.solaris.sparc" fragment="true"/>
-      <plugin id="org.eclipse.swt.gtk.solaris.x86" fragment="true"/>
-      <plugin id="org.eclipse.swt.win32.win32.x86" fragment="true"/>
-      <plugin id="org.eclipse.swt.win32.win32.x86_64" fragment="true"/>
-      <plugin id="org.eclipse.ui"/>
-      <plugin id="org.eclipse.ui.workbench"/>
-      <plugin id="org.w3c.css.sac"/>
-      <plugin id="org.w3c.dom.smil"/>
-      <plugin id="org.w3c.dom.svg"/>
-   </plugins>
-
-
-</product>
->>>>>>> 0be01e6f
+&lt;http://www.gnu.org/philosophy/why-not-lgpl.html&gt;.
+         </text>
+   </license>
+
+   <plugins>
+      <plugin id="com.google.guava"/>
+      <plugin id="com.ibm.icu"/>
+      <plugin id="javax.annotation"/>
+      <plugin id="javax.inject"/>
+      <plugin id="javax.xml"/>
+      <plugin id="org.apache.batik.css"/>
+      <plugin id="org.apache.batik.util"/>
+      <plugin id="org.apache.batik.util.gui"/>
+      <plugin id="org.apache.commons.lang"/>
+      <plugin id="org.apache.commons.logging"/>
+      <plugin id="org.caleydo.core"/>
+      <plugin id="org.caleydo.data"/>
+      <plugin id="org.caleydo.lib.args4j"/>
+      <plugin id="org.caleydo.lib.jgrapht"/>
+      <plugin id="org.caleydo.lib.jogl"/>
+      <plugin id="org.caleydo.lib.nattable"/>
+      <plugin id="org.caleydo.lib.weka"/>
+      <plugin id="org.caleydo.util.gleem"/>
+      <plugin id="org.caleydo.vis.rank"/>
+      <plugin id="org.caleydo.vis.rank.demos"/>
+      <plugin id="org.eclipse.core.commands"/>
+      <plugin id="org.eclipse.core.contenttype"/>
+      <plugin id="org.eclipse.core.databinding"/>
+      <plugin id="org.eclipse.core.databinding.observable"/>
+      <plugin id="org.eclipse.core.databinding.property"/>
+      <plugin id="org.eclipse.core.expressions"/>
+      <plugin id="org.eclipse.core.filesystem"/>
+      <plugin id="org.eclipse.core.filesystem.aix.ppc" fragment="true"/>
+      <plugin id="org.eclipse.core.filesystem.aix.ppc64" fragment="true"/>
+      <plugin id="org.eclipse.core.filesystem.hpux.ia64" fragment="true"/>
+      <plugin id="org.eclipse.core.filesystem.linux.ppc" fragment="true"/>
+      <plugin id="org.eclipse.core.filesystem.linux.ppc64" fragment="true"/>
+      <plugin id="org.eclipse.core.filesystem.linux.x86" fragment="true"/>
+      <plugin id="org.eclipse.core.filesystem.linux.x86_64" fragment="true"/>
+      <plugin id="org.eclipse.core.filesystem.macosx" fragment="true"/>
+      <plugin id="org.eclipse.core.filesystem.solaris.sparc" fragment="true"/>
+      <plugin id="org.eclipse.core.filesystem.win32.x86" fragment="true"/>
+      <plugin id="org.eclipse.core.filesystem.win32.x86_64" fragment="true"/>
+      <plugin id="org.eclipse.core.jobs"/>
+      <plugin id="org.eclipse.core.resources"/>
+      <plugin id="org.eclipse.core.resources.win32.x86" fragment="true"/>
+      <plugin id="org.eclipse.core.resources.win32.x86_64" fragment="true"/>
+      <plugin id="org.eclipse.core.runtime"/>
+      <plugin id="org.eclipse.core.runtime.compatibility.registry" fragment="true"/>
+      <plugin id="org.eclipse.e4.core.commands"/>
+      <plugin id="org.eclipse.e4.core.contexts"/>
+      <plugin id="org.eclipse.e4.core.di"/>
+      <plugin id="org.eclipse.e4.core.di.extensions"/>
+      <plugin id="org.eclipse.e4.core.services"/>
+      <plugin id="org.eclipse.e4.ui.bindings"/>
+      <plugin id="org.eclipse.e4.ui.css.core"/>
+      <plugin id="org.eclipse.e4.ui.css.swt"/>
+      <plugin id="org.eclipse.e4.ui.css.swt.theme"/>
+      <plugin id="org.eclipse.e4.ui.di"/>
+      <plugin id="org.eclipse.e4.ui.model.workbench"/>
+      <plugin id="org.eclipse.e4.ui.services"/>
+      <plugin id="org.eclipse.e4.ui.widgets"/>
+      <plugin id="org.eclipse.e4.ui.workbench"/>
+      <plugin id="org.eclipse.e4.ui.workbench.addons.swt"/>
+      <plugin id="org.eclipse.e4.ui.workbench.renderers.swt"/>
+      <plugin id="org.eclipse.e4.ui.workbench.renderers.swt.cocoa" fragment="true"/>
+      <plugin id="org.eclipse.e4.ui.workbench.swt"/>
+      <plugin id="org.eclipse.e4.ui.workbench3"/>
+      <plugin id="org.eclipse.emf.common"/>
+      <plugin id="org.eclipse.emf.ecore"/>
+      <plugin id="org.eclipse.emf.ecore.change"/>
+      <plugin id="org.eclipse.emf.ecore.xmi"/>
+      <plugin id="org.eclipse.equinox.app"/>
+      <plugin id="org.eclipse.equinox.common"/>
+      <plugin id="org.eclipse.equinox.ds"/>
+      <plugin id="org.eclipse.equinox.event"/>
+      <plugin id="org.eclipse.equinox.preferences"/>
+      <plugin id="org.eclipse.equinox.registry"/>
+      <plugin id="org.eclipse.equinox.util"/>
+      <plugin id="org.eclipse.help"/>
+      <plugin id="org.eclipse.jface"/>
+      <plugin id="org.eclipse.jface.databinding"/>
+      <plugin id="org.eclipse.osgi"/>
+      <plugin id="org.eclipse.osgi.services"/>
+      <plugin id="org.eclipse.rcp"/>
+      <plugin id="org.eclipse.swt"/>
+      <plugin id="org.eclipse.swt.cocoa.macosx" fragment="true"/>
+      <plugin id="org.eclipse.swt.cocoa.macosx.x86_64" fragment="true"/>
+      <plugin id="org.eclipse.swt.gtk.aix.ppc" fragment="true"/>
+      <plugin id="org.eclipse.swt.gtk.aix.ppc64" fragment="true"/>
+      <plugin id="org.eclipse.swt.gtk.hpux.ia64" fragment="true"/>
+      <plugin id="org.eclipse.swt.gtk.linux.ppc" fragment="true"/>
+      <plugin id="org.eclipse.swt.gtk.linux.ppc64" fragment="true"/>
+      <plugin id="org.eclipse.swt.gtk.linux.s390" fragment="true"/>
+      <plugin id="org.eclipse.swt.gtk.linux.s390x" fragment="true"/>
+      <plugin id="org.eclipse.swt.gtk.linux.x86" fragment="true"/>
+      <plugin id="org.eclipse.swt.gtk.linux.x86_64" fragment="true"/>
+      <plugin id="org.eclipse.swt.gtk.solaris.sparc" fragment="true"/>
+      <plugin id="org.eclipse.swt.gtk.solaris.x86" fragment="true"/>
+      <plugin id="org.eclipse.swt.win32.win32.x86" fragment="true"/>
+      <plugin id="org.eclipse.swt.win32.win32.x86_64" fragment="true"/>
+      <plugin id="org.eclipse.ui"/>
+      <plugin id="org.eclipse.ui.workbench"/>
+      <plugin id="org.w3c.css.sac"/>
+      <plugin id="org.w3c.dom.smil"/>
+      <plugin id="org.w3c.dom.svg"/>
+   </plugins>
+
+
+</product>