--- conflicted
+++ resolved
@@ -161,11 +161,7 @@
 		private final boolean createGSEA;
 
 		public CreateGSEAState(BrowsePathwayState target, boolean createGSEA) {
-<<<<<<< HEAD
-			super("Select query group by clicking on the a brick of one of the displayed columns");
-=======
 			super("Select query group by clicking on a brick of one of the displayed columns");
->>>>>>> f0e17a38
 			this.target = target;
 			this.createGSEA = createGSEA;
 		}
