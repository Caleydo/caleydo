--- conflicted
+++ resolved
@@ -50,18 +50,8 @@
 		return score.apply(row, group);
 	}
 
-<<<<<<< HEAD
-	private double getMax(AScoreRow row) {
-		double v = Double.NaN;
-		for(Group g : row.getGroups()) {
-			double vg = score.apply(row, g);
-			if (Double.isNaN(vg))
-				continue;
-			if (Double.isNaN(v) || vg > v)
-				v = vg;
-		}
-		return v;
-=======
+	
+
 	private static Group selectImpl(AScoreRow row, IScore score) {
 		IGroupBasedScore sg = null;
 		if (score instanceof IGroupBasedScore)
@@ -71,7 +61,6 @@
 		if (sg != null)
 			return sg.select(row, row.getGroups());
 		return GroupSelectors.MAX.select(score, row, row.getGroups());
->>>>>>> 7ca015c8
 	}
 
 	public static Group select(IRow in, IScore score) {
@@ -82,23 +71,7 @@
 			return null;
 		}
 
-<<<<<<< HEAD
-		// combine groups
-		double v = Double.NaN;
-		Group gm = null;
-		for (Group g : row.getGroups()) {
-			double vg = score.apply(row, g);
-			if (Double.isNaN(vg))
-				continue;
-			if (Double.isNaN(v) || vg > v) {
-				v = vg;
-				gm = g;
-			}
-		}
-		return gm;
-=======
 		return selectImpl(row, score);
->>>>>>> 7ca015c8
 	}
 
 }