--- conflicted
+++ resolved
@@ -86,13 +86,8 @@
 			return Float.NaN;
 		double r = Statistics.logRank(as, asurvived, bs, bsurvived);
 		if (Double.isInfinite(r))
-<<<<<<< HEAD
 			return Double.NaN;
-		return r;
-=======
-			return Float.NaN;
 		return (float) r;
->>>>>>> 7ca015c8
 	}
 
 	private Pair<List<Double>, Integer> getValues(Iterable<Integer> a, Integer col) {
