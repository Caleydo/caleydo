--- conflicted
+++ resolved
@@ -10,12 +10,8 @@
             class="org.caleydo.view.tourguide.internal.RcpGLTourGuideView"
             icon="resources/icons/icon.png"
             id="org.caleydo.view.tool.tourguide"
-<<<<<<< HEAD
-            name="Tour Guide">
-=======
             name="LineUp"
             restorable="false">
->>>>>>> 616fcd70
       </view>
    </extension>
    <extension
@@ -42,23 +38,10 @@
       <command
             defaultHandler="org.caleydo.view.tourguide.internal.OpenViewHandler"
             id="org.caleydo.view.tourguide.command.open"
-<<<<<<< HEAD
-            name="Tour Guide">
-      </command>
-   </extension>
-   <extension
-         point="org.caleydo.view.stratomex.brick.contextmenu">
-      <entry
-            class="org.caleydo.view.tourguide.internal.score.BrickContextMenuFactory">
-      </entry>
-   </extension>
-   <extension
-=======
             name="LineUp">
       </command>
    </extension>
    <extension
->>>>>>> 616fcd70
          point="org.caleydo.serialize.addon">
       <addon
             class="org.caleydo.view.tourguide.internal.serialize.TourGuideSerializationAddon">
@@ -71,11 +54,7 @@
             name="Adjusted Rank Score">
       </factory>
       <factory
-<<<<<<< HEAD
-            class="org.caleydo.view.tourguide.impl.JaccardIndexScoreFactory"
-=======
             class="org.caleydo.view.tourguide.impl.ClusterSimilarityScoreFactory"
->>>>>>> 616fcd70
             name="Jaccard Index Score">
       </factory>
       <factory
@@ -88,22 +67,6 @@
       </factory>
    </extension>
    <extension
-<<<<<<< HEAD
-         point="org.eclipse.ui.perspectiveExtensions">
-      <perspectiveExtension
-            targetID="org.caleydo.core.gui.perspective">
-         <view
-               id="org.caleydo.view.tool.tourguide"
-               minimized="false"
-               relationship="stack"
-               relative="bottom"
-               visible="false">
-         </view>
-      </perspectiveExtension>
-   </extension>
-   <extension
-=======
->>>>>>> 616fcd70
          point="org.caleydo.view.stratomex.AddWizardElementFactory">
       <factory
             class="org.caleydo.view.tourguide.internal.stratomex.AddWizardElementFactory">
