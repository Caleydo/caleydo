/*******************************************************************************
<<<<<<< HEAD
 * Caleydo - visualization for molecular biology - http://caleydo.org
 *
 * Copyright(C) 2005, 2012 Graz University of Technology, Marc Streit, Alexander
 * Lex, Christian Partl, Johannes Kepler University Linz </p>
 *
 * This program is free software: you can redistribute it and/or modify it under
 * the terms of the GNU General Public License as published by the Free Software
 * Foundation, either version 3 of the License, or (at your option) any later
 * version.
 *
 * This program is distributed in the hope that it will be useful, but WITHOUT
 * ANY WARRANTY; without even the implied warranty of MERCHANTABILITY or FITNESS
 * FOR A PARTICULAR PURPOSE. See the GNU General Public License for more
 * details.
 *
 * You should have received a copy of the GNU General Public License along with
 * this program. If not, see <http://www.gnu.org/licenses/>
 *******************************************************************************/
=======
 * Caleydo - Visualization for Molecular Biology - http://caleydo.org
 * Copyright (c) The Caleydo Team. All rights reserved.
 * Licensed under the new BSD license, available at http://caleydo.org/license
 ******************************************************************************/
>>>>>>> 616fcd70
package org.caleydo.core.serialize;

import java.util.ArrayList;
import java.util.Collection;
import java.util.List;

import javax.xml.bind.JAXBContext;
import javax.xml.bind.JAXBException;

import org.caleydo.core.util.ExtensionUtils;
<<<<<<< HEAD
=======
import org.caleydo.core.util.color.AlexColorPalette;
import org.caleydo.core.util.color.Color;
import org.caleydo.core.util.color.ColorBrewer;
>>>>>>> 616fcd70

/**
 * Central access point for xml-serialization related tasks.
 *
 * @author Werner Puff
 * @author Alexander Lex
 * @author Marc Streit
 */
public class SerializationManager {
	private static final String EXTENSION_POINT = "org.caleydo.serialize.addon";

	private static volatile SerializationManager instance = null;

<<<<<<< HEAD
	/** {@link JAXBContext} for event (de-)serialization */
	private JAXBContext eventContext;

	/** {link JAXBContext} for project (de-)serialization */
	private JAXBContext projectContext;

	private ArrayList<Class<?>> serializableTypes;

	private Collection<ISerializationAddon> addons;

	private SerializationManager() {
		addons = ExtensionUtils.findImplementation(EXTENSION_POINT, "class", ISerializationAddon.class);
		try {
			Collection<Class<? extends AEvent>> eventTypes = getSerializeableEventTypes();
			Class<?>[] classes = new Class<?>[eventTypes.size()];
			classes = eventTypes.toArray(classes);
			eventContext = JAXBContext.newInstance(classes);

			serializableTypes = new ArrayList<Class<?>>();
			serializableTypes.add(SerializationData.class);
			serializableTypes.add(DataDomainSerializationData.class);
			serializableTypes.add(DataDomainList.class);
			serializableTypes.add(BasicInformation.class);
			for (ISerializationAddon addon : addons)
				serializableTypes.addAll(addon.getJAXBContextClasses());

			createNewProjectContext();
		} catch (JAXBException ex) {
			throw new RuntimeException("Could not create JAXBContexts", ex);
		}
=======
	/** {link JAXBContext} for project (de-)serialization */
	private JAXBContext projectContext;

	private List<Class<?>> serializableTypes;

	private final Collection<ISerializationAddon> addons;

	private SerializationManager() {
		addons = ExtensionUtils.findImplementation(EXTENSION_POINT, "class", ISerializationAddon.class);

		serializableTypes = new ArrayList<Class<?>>();

		serializableTypes.add(ProjectMetaData.class);
		serializableTypes.add(SerializationData.class);
		serializableTypes.add(DataDomainSerializationData.class);
		serializableTypes.add(DataDomainList.class);
		serializableTypes.add(Color.class);
		serializableTypes.add(AlexColorPalette.AlexColorPaletteColor.class);
		serializableTypes.add(ColorBrewer.ColorBrewerColor.class);

		for (ISerializationAddon addon : addons)
			serializableTypes.addAll(addon.getJAXBContextClasses());

		createNewProjectContext();
>>>>>>> 616fcd70
	}

	private void createNewProjectContext() {
		try {
			Class<?>[] projectClasses = new Class<?>[serializableTypes.size()];
			serializableTypes.toArray(projectClasses);
			projectContext = JAXBContext.newInstance(projectClasses);
		} catch (JAXBException ex) {
			throw new RuntimeException("Could not create JAXBContexts", ex);
		}
	}

	public synchronized static SerializationManager get() {
		if (instance == null) {
			synchronized (SerializationManager.class) {
				if (instance == null)
					instance = new SerializationManager();
			}
		}
		return instance;
	}

	/**
<<<<<<< HEAD
	 * Gets the {@link JAXBContext} used to serialize events.
	 *
	 * @return events-serialization {@link JAXBContext}.
	 */
	public JAXBContext getEventContext() {
		return eventContext;
	}

	/**
=======
>>>>>>> 616fcd70
	 * Gets the {@link JAXBContext} used during load/save caleydo projects.
	 *
	 * @return caleydo-project serialization {@link JAXBContext}.
	 */
	public JAXBContext getProjectContext() {
		return projectContext;
<<<<<<< HEAD
	}

	public void registerSerializableTypes(Class<?>... serializableClasses) {
		for (Class<?> serializableClass : serializableClasses) {
			serializableTypes.add(serializableClass);
		}
		createNewProjectContext();
	}

	/**
	 * Generates and returns a {@link Collection} of all events to serialize
	 *
	 * @return {@link Collection} of event-classes to transmit over the network
	 */
	public static Collection<Class<? extends AEvent>> getSerializeableEventTypes() {
		Collection<Class<? extends AEvent>> eventTypes = new ArrayList<Class<? extends AEvent>>();

		// FIXME: check if the list of individual events needs to be provided
		// here
		eventTypes.add(AEvent.class);

		return eventTypes;
=======
>>>>>>> 616fcd70
	}

	/**
	 * @return the addons
	 */
	public Collection<ISerializationAddon> getAddons() {
		return addons;
	}
}<|MERGE_RESOLUTION|>--- conflicted
+++ resolved
@@ -1,29 +1,8 @@
 /*******************************************************************************
-<<<<<<< HEAD
- * Caleydo - visualization for molecular biology - http://caleydo.org
- *
- * Copyright(C) 2005, 2012 Graz University of Technology, Marc Streit, Alexander
- * Lex, Christian Partl, Johannes Kepler University Linz </p>
- *
- * This program is free software: you can redistribute it and/or modify it under
- * the terms of the GNU General Public License as published by the Free Software
- * Foundation, either version 3 of the License, or (at your option) any later
- * version.
- *
- * This program is distributed in the hope that it will be useful, but WITHOUT
- * ANY WARRANTY; without even the implied warranty of MERCHANTABILITY or FITNESS
- * FOR A PARTICULAR PURPOSE. See the GNU General Public License for more
- * details.
- *
- * You should have received a copy of the GNU General Public License along with
- * this program. If not, see <http://www.gnu.org/licenses/>
- *******************************************************************************/
-=======
  * Caleydo - Visualization for Molecular Biology - http://caleydo.org
  * Copyright (c) The Caleydo Team. All rights reserved.
  * Licensed under the new BSD license, available at http://caleydo.org/license
  ******************************************************************************/
->>>>>>> 616fcd70
 package org.caleydo.core.serialize;
 
 import java.util.ArrayList;
@@ -34,12 +13,9 @@
 import javax.xml.bind.JAXBException;
 
 import org.caleydo.core.util.ExtensionUtils;
-<<<<<<< HEAD
-=======
 import org.caleydo.core.util.color.AlexColorPalette;
 import org.caleydo.core.util.color.Color;
 import org.caleydo.core.util.color.ColorBrewer;
->>>>>>> 616fcd70
 
 /**
  * Central access point for xml-serialization related tasks.
@@ -53,38 +29,6 @@
 
 	private static volatile SerializationManager instance = null;
 
-<<<<<<< HEAD
-	/** {@link JAXBContext} for event (de-)serialization */
-	private JAXBContext eventContext;
-
-	/** {link JAXBContext} for project (de-)serialization */
-	private JAXBContext projectContext;
-
-	private ArrayList<Class<?>> serializableTypes;
-
-	private Collection<ISerializationAddon> addons;
-
-	private SerializationManager() {
-		addons = ExtensionUtils.findImplementation(EXTENSION_POINT, "class", ISerializationAddon.class);
-		try {
-			Collection<Class<? extends AEvent>> eventTypes = getSerializeableEventTypes();
-			Class<?>[] classes = new Class<?>[eventTypes.size()];
-			classes = eventTypes.toArray(classes);
-			eventContext = JAXBContext.newInstance(classes);
-
-			serializableTypes = new ArrayList<Class<?>>();
-			serializableTypes.add(SerializationData.class);
-			serializableTypes.add(DataDomainSerializationData.class);
-			serializableTypes.add(DataDomainList.class);
-			serializableTypes.add(BasicInformation.class);
-			for (ISerializationAddon addon : addons)
-				serializableTypes.addAll(addon.getJAXBContextClasses());
-
-			createNewProjectContext();
-		} catch (JAXBException ex) {
-			throw new RuntimeException("Could not create JAXBContexts", ex);
-		}
-=======
 	/** {link JAXBContext} for project (de-)serialization */
 	private JAXBContext projectContext;
 
@@ -109,7 +53,6 @@
 			serializableTypes.addAll(addon.getJAXBContextClasses());
 
 		createNewProjectContext();
->>>>>>> 616fcd70
 	}
 
 	private void createNewProjectContext() {
@@ -133,49 +76,12 @@
 	}
 
 	/**
-<<<<<<< HEAD
-	 * Gets the {@link JAXBContext} used to serialize events.
-	 *
-	 * @return events-serialization {@link JAXBContext}.
-	 */
-	public JAXBContext getEventContext() {
-		return eventContext;
-	}
-
-	/**
-=======
->>>>>>> 616fcd70
 	 * Gets the {@link JAXBContext} used during load/save caleydo projects.
 	 *
 	 * @return caleydo-project serialization {@link JAXBContext}.
 	 */
 	public JAXBContext getProjectContext() {
 		return projectContext;
-<<<<<<< HEAD
-	}
-
-	public void registerSerializableTypes(Class<?>... serializableClasses) {
-		for (Class<?> serializableClass : serializableClasses) {
-			serializableTypes.add(serializableClass);
-		}
-		createNewProjectContext();
-	}
-
-	/**
-	 * Generates and returns a {@link Collection} of all events to serialize
-	 *
-	 * @return {@link Collection} of event-classes to transmit over the network
-	 */
-	public static Collection<Class<? extends AEvent>> getSerializeableEventTypes() {
-		Collection<Class<? extends AEvent>> eventTypes = new ArrayList<Class<? extends AEvent>>();
-
-		// FIXME: check if the list of individual events needs to be provided
-		// here
-		eventTypes.add(AEvent.class);
-
-		return eventTypes;
-=======
->>>>>>> 616fcd70
 	}
 
 	/**
