/*******************************************************************************
 * Caleydo - visualization for molecular biology - http://caleydo.org
 *
 * Copyright(C) 2005, 2012 Graz University of Technology, Marc Streit, Alexander
 * Lex, Christian Partl, Johannes Kepler University Linz </p>
 *
 * This program is free software: you can redistribute it and/or modify it under
 * the terms of the GNU General Public License as published by the Free Software
 * Foundation, either version 3 of the License, or (at your option) any later
 * version.
 *
 * This program is distributed in the hope that it will be useful, but WITHOUT
 * ANY WARRANTY; without even the implied warranty of MERCHANTABILITY or FITNESS
 * FOR A PARTICULAR PURPOSE. See the GNU General Public License for more
 * details.
 *
 * You should have received a copy of the GNU General Public License along with
 * this program. If not, see <http://www.gnu.org/licenses/>
 *******************************************************************************/
package org.caleydo.core.serialize;

import static org.caleydo.core.manager.GeneralManager.CALEYDO_HOME_PATH;

import java.io.File;
import java.io.IOException;
import java.io.StringWriter;
import java.lang.reflect.InvocationTargetException;
import java.util.ArrayList;
import java.util.Collection;
import java.util.Collections;
import java.util.Date;
import java.util.HashMap;
import java.util.List;
import java.util.Set;

import javax.xml.bind.JAXBContext;
import javax.xml.bind.JAXBException;
import javax.xml.bind.Marshaller;
import javax.xml.bind.Unmarshaller;

import org.caleydo.core.data.datadomain.ADataDomain;
import org.caleydo.core.data.datadomain.ATableBasedDataDomain;
import org.caleydo.core.data.datadomain.DataDomainManager;
import org.caleydo.core.data.datadomain.IDataDomain;
import org.caleydo.core.data.graph.tree.ClusterNode;
import org.caleydo.core.data.graph.tree.ClusterTree;
import org.caleydo.core.data.graph.tree.Tree;
import org.caleydo.core.data.graph.tree.TreePorter;
import org.caleydo.core.data.perspective.variable.Perspective;
import org.caleydo.core.data.virtualarray.VirtualArray;
import org.caleydo.core.id.IDType;
import org.caleydo.core.id.IDTypeInitializer;
import org.caleydo.core.io.DataSetDescription;
import org.caleydo.core.manager.GeneralManager;
import org.caleydo.core.util.logging.Logger;
import org.caleydo.core.util.system.FileOperations;
import org.eclipse.core.runtime.IProgressMonitor;
import org.eclipse.core.runtime.Platform;
import org.eclipse.e4.ui.model.application.MApplication;
import org.eclipse.emf.common.util.URI;
import org.eclipse.emf.ecore.EObject;
import org.eclipse.emf.ecore.resource.Resource;
import org.eclipse.emf.ecore.resource.ResourceSet;
import org.eclipse.emf.ecore.resource.impl.ResourceSetImpl;
import org.eclipse.emf.ecore.util.EcoreUtil;
import org.eclipse.jface.operation.IRunnableWithProgress;
import org.eclipse.swt.SWT;
import org.eclipse.swt.widgets.Display;
import org.eclipse.swt.widgets.MessageBox;
import org.eclipse.ui.IViewPart;
import org.eclipse.ui.IViewReference;
import org.eclipse.ui.IWorkbench;
import org.eclipse.ui.IWorkbenchPage;
import org.eclipse.ui.IWorkbenchWindow;
import org.eclipse.ui.PlatformUI;
import org.eclipse.ui.XMLMemento;
import org.eclipse.ui.internal.ViewReference;
import org.osgi.framework.Bundle;
import org.osgi.framework.BundleException;

/**
 * Serializes the current state of the application into a directory or file.
 *
 * @author Alexander Lex
 * @author Werner Puff
 * @author Marc Streit
 */
public final class ProjectManager {
	private static final String SEPARATOR = File.separator;

	private static final Logger log = Logger.create(ProjectManager.class);

	private static String file(String... elems) {
		StringBuilder b = new StringBuilder();
		b.append(CALEYDO_HOME_PATH);
		for (int i = 0; i < elems.length; ++i) {
			b.append(elems[i]);
			if (i != elems.length - 1)
				b.append(File.separator);
		}
		return b.toString();
	}

	private static String dir(String... elems) {
		return file(elems) + File.separator;
	}

	/** full path to directory of the recently open project */
	public static final String RECENT_PROJECT_FOLDER = dir("recent_project");

	/** full path to directory of the tmp copy of the recently open project */
	private static final String RECENT_PROJECT_FOLDER_TMP = dir("recent_project_tmp");

	private static final String WORKBENCH_XMI = "workbench.xmi";
	private static final String WORKBENCH_XMI_FILE = file(".metadata", ".plugins", "org.eclipse.e4.workbench",
			WORKBENCH_XMI);

	/** file name of the data table file in project-folders */
	private static final String DATA_TABLE_FILE = "data.csv";

	/** file name of the datadomain-file in project-folders */
	private static final String DATA_DOMAIN_FILE = "datadomain.xml";

	/** File name of file where list of plugins are to be stored */
	private static final String PLUG_IN_LIST_FILE = "plugins.xml";

<<<<<<< HEAD
	/** file name of the datadomain-file in project-folders */
	private static final String BASIC_INFORMATION_FILE = "basic_information.xml";

	/** meta data file name se {@link ProjectMetaData} */
	private static final String METADATA_FILE = "metadata.xml";

=======
>>>>>>> cd2426da
	/**
	 * full path to directory to temporarily store the projects file before zipping
	 */
	public static final String TEMP_PROJECT_ZIP_FOLDER = CALEYDO_HOME_PATH + "temp_load" + SEPARATOR;

	/**
	 * Loads the project from a specified zip-archive.
	 *
	 * @param fileName
	 *            name of the file to load the project from
	 * @return initialization data for the application from which it can restore itself
	 */
	public static void loadProjectFromZIP(String fileName) {
		FileOperations.deleteDirectory(TEMP_PROJECT_ZIP_FOLDER);
		ZipUtils.unzipToDirectory(fileName, TEMP_PROJECT_ZIP_FOLDER);
	}

	/**
	 * Loads the project from a directory
	 *
	 * @param dirName
	 *            name of the directory to load the project from
	 * @return initialization data for the application from which it can restore itself
	 */
	public static SerializationData loadProjectData(String dirName) {
		try {
			loadPluginData(dirName);
			return loadData(dirName);
		} catch (Exception e) {
			log.error("Failed to load project from\n" + dirName, e);
			return null;
		}

	}

	private static void loadPluginData(String dirName) throws JAXBException, BundleException {
		File pluginFile = new File(dirName + ProjectManager.PLUG_IN_LIST_FILE);
		if (!pluginFile.exists()) {
			log.info("Could not load plugin data from " + pluginFile);
			return;
		}

		final Unmarshaller unmarshaller = JAXBContext.newInstance(PlugInList.class).createUnmarshaller();
		PlugInList plugInList = (PlugInList) unmarshaller.unmarshal(pluginFile);

		for (String plugIn : plugInList.plugIns) {
			Bundle bundle = Platform.getBundle(plugIn);
			if (bundle == null) {
				log.warn("Could not load bundle: %s", plugIn);
				continue;
			}
			bundle.start();
		}
	}

	private static SerializationData loadData(String dirName) throws IOException, JAXBException {
		SerializationManager serializationManager = GeneralManager.get().getSerializationManager();

		Unmarshaller unmarshaller = serializationManager.getProjectContext().createUnmarshaller();

<<<<<<< HEAD
		File metaData = new File(dirName, METADATA_FILE);
		if (metaData.exists()) {
			ProjectMetaData m = (ProjectMetaData) unmarshaller.unmarshal(metaData);
			GeneralManager.get().setMetaData(m);
		}

		GeneralManager.get().setBasicInfo(
				(BasicInformation) unmarshaller.unmarshal(GeneralManager.get().getResourceLoader()
						.getResource(dirName + ProjectManager.BASIC_INFORMATION_FILE)));

=======
>>>>>>> cd2426da
		DataDomainList dataDomainList;

		for (ISerializationAddon addon : serializationManager.getAddons()) {
			addon.deserialize(dirName, unmarshaller);
		}

		dataDomainList = (DataDomainList) unmarshaller.unmarshal(GeneralManager.get().getResourceLoader()
				.getResource(dirName + ProjectManager.DATA_DOMAIN_FILE));

		SerializationData serializationData = new SerializationData();

		for (ADataDomain dataDomain : dataDomainList.getDataDomains()) {
			DataSetDescription dataSetDescription = dataDomain.getDataSetDescription();

			if (dataDomain.getDataDomainType().equals("org.caleydo.datadomain.genetic"))
				DataDomainManager.get().initalizeDataDomain("org.caleydo.datadomain.genetic");

			IDTypeInitializer.initIDs(dataSetDescription);
			dataDomain.init();
			// Register data domain by hand because it restored from the
			// serialization and not created via the
			// DataDomainManager
			DataDomainManager.get().register(dataDomain);
			// DataDomainManager usually takes care of that, we need to do it
			// manually for serialization

			Thread thread = new Thread(dataDomain, dataDomain.getDataDomainID());
			thread.start();
			if (dataDomain instanceof ATableBasedDataDomain) {

				String extendedDirName = dirName + dataDomain.getDataDomainID() + "_";

				// Overwrite filename with new one in caleydo project (data.csv)
				dataDomain.getDataSetDescription().setDataSourcePath(extendedDirName + ProjectManager.DATA_TABLE_FILE);

				DataDomainSerializationData dataInitializationData = new DataDomainSerializationData();
				dataInitializationData.setDataDomain((ATableBasedDataDomain) dataDomain);

				HashMap<String, Perspective> recordPerspectives = new HashMap<String, Perspective>();

				GeneralManager.get().getSWTGUIManager()
						.setProgressBarText("Loading groupings for: " + dataDomain.getLabel());

				Set<String> recordPerspectiveIDs = ((ATableBasedDataDomain) dataDomain).getRecordPerspectiveIDs();
				Set<String> dimensionPerspectiveIDs = ((ATableBasedDataDomain) dataDomain).getDimensionPerspectiveIDs();

				int nrPerspectives = recordPerspectiveIDs.size() + dimensionPerspectiveIDs.size();
				float progressBarFactor = 100f / nrPerspectives;
				int perspectiveCount = 0;
				for (String recordPerspectiveID : recordPerspectiveIDs) {

					Perspective recordPerspective = (Perspective) unmarshaller
							.unmarshal(GeneralManager
							.get().getResourceLoader().getResource(extendedDirName + recordPerspectiveID + ".xml"));
					recordPerspective.setDataDomain((ATableBasedDataDomain) dataDomain);
					recordPerspective.setIDType(((ATableBasedDataDomain) dataDomain).getRecordIDType());
					recordPerspectives.put(recordPerspectiveID, recordPerspective);

					ClusterTree tree = loadTree(extendedDirName + recordPerspectiveID + "_tree.xml",
							((ATableBasedDataDomain) dataDomain).getRecordIDType());
					if (tree != null)
						recordPerspective.setTree(tree);

					GeneralManager.get().getSWTGUIManager()
							.setProgressBarPercentage((int) (progressBarFactor * perspectiveCount));
					perspectiveCount++;
				}

				dataInitializationData.setRecordPerspectiveMap(recordPerspectives);

				HashMap<String, Perspective> dimensionPerspectives = new HashMap<String, Perspective>();

				for (String dimensionPerspectiveID : dimensionPerspectiveIDs) {

					Perspective dimensionPerspective = (Perspective) unmarshaller
							.unmarshal(GeneralManager.get().getResourceLoader()
									.getResource(extendedDirName + dimensionPerspectiveID + ".xml"));
					dimensionPerspective.setDataDomain((ATableBasedDataDomain) dataDomain);
					dimensionPerspective.setIDType(((ATableBasedDataDomain) dataDomain).getDimensionIDType());
					dimensionPerspectives.put(dimensionPerspectiveID, dimensionPerspective);

					ClusterTree tree = loadTree(extendedDirName + dimensionPerspectiveID + "_tree.xml",
							((ATableBasedDataDomain) dataDomain).getDimensionIDType());
					dimensionPerspective.setTree(tree);
					GeneralManager.get().getSWTGUIManager()
							.setProgressBarPercentage((int) (progressBarFactor * perspectiveCount));
					perspectiveCount++;

				}

				dataInitializationData.setDimensionPerspectiveMap(dimensionPerspectives);

				serializationData.addDataDomainSerializationData(dataInitializationData);

			}
		}

		for (ISerializationAddon addon : serializationManager.getAddons()) {
			addon.deserialize(dirName, unmarshaller, serializationData);
		}

		return serializationData;
	}

	/**
	 * Load trees as specified in loadDataParameters and write them to the table. FIXME: this is not aware of possibly
	 * alternative {@link RecordVAType}s or {@link DimensionVAType}s
	 *
	 * @param loadDataParameters
	 * @param set
	 */
	private static ClusterTree loadTree(String path, IDType idType) throws JAXBException, IOException {
		TreePorter treePorter = new TreePorter();
		return treePorter.importTree(path, idType);

	}

	/**
	 * Saves the project into a specified zip-archive.
	 *
	 * @param fileName
	 *            name of the file to save the project in.
	 */
	public static IRunnableWithProgress save(String fileName) {
		return save(fileName, false, DataDomainManager.get().getDataDomains(), ProjectMetaData.createDefault());
	}

	/**
	 * Saves the data and optionally also the workbench (i.e., view states, etc.)
	 *
	 * @param fileName
	 * @param onlyData
	 *            if true, only the data is saved, else also the workbench is saved
	 */
	public static IRunnableWithProgress save(final String fileName, final boolean onlyData,
			final Collection<? extends IDataDomain> dataDomains, final ProjectMetaData metaData) {
		return new IRunnableWithProgress() {
			@Override
			public void run(IProgressMonitor monitor) throws InvocationTargetException, InterruptedException {
				monitor.beginTask("Saving Project to " + fileName, (onlyData ? 0 : 1) + 1 + dataDomains.size() + 1 + 1
						+ 1);
				log.info("saving to " + fileName);
				String tempDir = dir("temp_project" + System.currentTimeMillis());
				FileOperations.createDirectory(tempDir);
				int w = 0;
				try {
					if (!onlyData) {
						monitor.subTask("Saving Workbench Data");
						saveWorkbenchData(tempDir);
						monitor.worked(w++);
					}
					log.info("storing plugin data");
					monitor.subTask("Saving Plugin Data");
					savePluginData(tempDir);
					monitor.worked(w++);
					log.info("stored plugin data");
					log.info("storing data");
					saveData(tempDir, dataDomains, monitor, w, metaData);
					w += dataDomains.size() + 1;
					log.info("stored data");

					monitor.subTask("packing Project Data");
					ZipUtils.zipDirectory(tempDir, fileName);
					monitor.worked(w++);

					monitor.subTask("cleanup temporary data");
					FileOperations.deleteDirectory(tempDir);
					monitor.worked(w++);
					String message = "Caleydo project successfully written to\n" + fileName;
					log.info(message);
					monitor.done();
					showMessageBox("Project Save", message);
				} catch (Exception e) {
					String failureMessage = "Faild to save project to " + fileName + ".";
					log.error(failureMessage, e);
					showMessageBox("Project Save", failureMessage);
				}
			}
		};

	}

	private static void showMessageBox(final String title, final String message) {
		if (!PlatformUI.isWorkbenchRunning())
			return;
		final IWorkbench workbench = PlatformUI.getWorkbench();
		final Display d = workbench.getDisplay();
		d.asyncExec(new Runnable() {
			@Override
			public void run() {
				MessageBox messageBox = new MessageBox(workbench.getActiveWorkbenchWindow().getShell(), SWT.OK);
				messageBox.setText(title);
				messageBox.setMessage(message);
				messageBox.open();
			}
		});

	}

	/**
	 * Saves the project to the directory for the recent project
	 */
	public static IRunnableWithProgress saveRecentProject() {
		return new IRunnableWithProgress() {
			@Override
			public void run(IProgressMonitor monitor) throws InvocationTargetException, InterruptedException {
				final Collection<IDataDomain> dataDomains = DataDomainManager.get().getDataDomains();

				monitor.beginTask("Saving Recent Project", 1 + 1 + dataDomains.size() + 1 + 1 + 1);
				int w = 0;
				monitor.subTask("Preparing Data");
				if (new File(RECENT_PROJECT_FOLDER).exists())
					FileOperations.renameDirectory(RECENT_PROJECT_FOLDER, RECENT_PROJECT_FOLDER_TMP);

				FileOperations.createDirectory(RECENT_PROJECT_FOLDER);
				monitor.worked(w++);
				try {
					log.info("saving plugin data");
					monitor.subTask("Saving Plugin Data");
					savePluginData(RECENT_PROJECT_FOLDER);
					monitor.worked(w++);
					log.info("saving data");
					saveData(RECENT_PROJECT_FOLDER, dataDomains, monitor, w, GeneralManager.get().getMetaData());
					w += dataDomains.size() + 1;
					log.info("saving workbench");
					monitor.subTask("packing Project Data");
					saveWorkbenchData(RECENT_PROJECT_FOLDER);
					monitor.worked(w++);
					log.info("saved");
				} catch (Exception e) {
					log.error("Faild to auto-save project.", e);
				}
				monitor.subTask("Cleanup temporary data");
				FileOperations.deleteDirectory(RECENT_PROJECT_FOLDER_TMP);
				log.info("saved recent project");
				monitor.done();
			}
		};

	}

	/**
	 * Save which plug-ins were loaded
	 *
	 * @param dirName
	 */
	private static void savePluginData(String dirName) throws JAXBException {
		PlugInList plugInList = new PlugInList();

		// find all bundles that are part of caleydo
		for (Bundle bundle : Platform.getBundle("org.caleydo.core").getBundleContext().getBundles()) {
			if (bundle.getSymbolicName().contains("org.caleydo") && bundle.getState() == Bundle.ACTIVE)
				plugInList.plugIns.add(bundle.getSymbolicName());
		}

		File pluginFile = new File(dirName + PLUG_IN_LIST_FILE);
		try {
			JAXBContext context = JAXBContext.newInstance(PlugInList.class);
			Marshaller marshaller = context.createMarshaller();
			marshaller.marshal(plugInList, pluginFile);
		} catch (JAXBException ex) {
			log.error("Could not serialize plug-in names: " + plugInList.toString(), ex);
			throw ex;
		}

	}

	private static void saveData(String dirName, Collection<? extends IDataDomain> toSave, IProgressMonitor monitor,
			int w, ProjectMetaData metaData) throws JAXBException,
			IOException {

		SerializationManager serializationManager = GeneralManager.get().getSerializationManager();
		JAXBContext projectContext = serializationManager.getProjectContext();

		Marshaller marshaller = projectContext.createMarshaller();

		for (ISerializationAddon addon : serializationManager.getAddons()) {
			addon.serialize(toSave, marshaller, dirName);
		}

		File dataDomainFile = new File(dirName + DATA_DOMAIN_FILE);
		List<ADataDomain> dataDomains = new ArrayList<ADataDomain>();

		for (IDataDomain dataDomain : toSave) {
			monitor.subTask("Persisting Datadomain: " + dataDomain.getLabel());
			if (!dataDomain.isSerializeable()) {
				monitor.worked(w++);
				continue;
			}

			dataDomains.add((ADataDomain) dataDomain);

			if (dataDomain instanceof ATableBasedDataDomain) {

				String extendedDirName = dirName + dataDomain.getDataDomainID() + "_";
				String dataDomainFileName = extendedDirName + DATA_TABLE_FILE;

				DataSetDescription dataSetDescription = dataDomain.getDataSetDescription();
				String sourceFileName = dataSetDescription.getDataSourcePath();

				if (sourceFileName.contains(RECENT_PROJECT_FOLDER))
					sourceFileName = sourceFileName.replace(RECENT_PROJECT_FOLDER, RECENT_PROJECT_FOLDER_TMP);

				try {
					FileOperations.writeInputStreamToFile(dataDomainFileName, GeneralManager.get().getResourceLoader()
							.getResource(sourceFileName));
				} catch (IllegalStateException e) {
					e.printStackTrace();
					throw new IllegalStateException("Error saving project file", e);
				}

				ATableBasedDataDomain tableBasedDataDomain = (ATableBasedDataDomain) dataDomain;

				for (String recordPerspectiveID : tableBasedDataDomain.getTable().getRecordPerspectiveIDs()) {
					saveDataPerspective(marshaller, extendedDirName, recordPerspectiveID, tableBasedDataDomain
							.getTable().getRecordPerspective(recordPerspectiveID));
				}

				for (String dimensionPerspectiveID : tableBasedDataDomain.getTable().getDimensionPerspectiveIDs()) {
					saveDataPerspective(marshaller, extendedDirName, dimensionPerspectiveID, tableBasedDataDomain
							.getTable().getDimensionPerspective(dimensionPerspectiveID));
				}
			}
			monitor.worked(w++);
		}

		DataDomainList dataDomainList = new DataDomainList();
		dataDomainList.setDataDomains(dataDomains);

		marshaller.marshal(dataDomainList, dataDomainFile);

		File metaDataFile = new File(dirName, METADATA_FILE);
		marshaller.marshal(metaData, metaDataFile);

		monitor.worked(w++);

	}

	/**
	 * Saves the {@link VirtualArray} of the given type. The filename is created from the type.
	 *
	 * @param dir
	 *            directory to save the {@link VirtualArray} in.
	 * @param useCase
	 *            {@link IDataDomain} to retrieve the {@link VirtualArray} from.
	 * @param perspectiveID
	 *            type of the virtual array within the given {@link IDataDomain} .
	 */
	private static void saveDataPerspective(Marshaller marshaller, String dir, String perspectiveID,
			Perspective perspective) throws JAXBException, IOException {

		String fileName = dir + perspectiveID + ".xml";
		marshaller.marshal(perspective, new File(fileName));
		if (perspective.getTree() != null) {
			TreePorter treePorter = new TreePorter();
			Tree<ClusterNode> tree = perspective.getTree();
			treePorter.exportTree(dir + perspectiveID + "_tree.xml", tree);
		}

	}

	/**
	 * Saves all the view's serialized forms to the given directory. The directory must exist.
	 *
	 * @param dirName
	 *            name of the directory to save the views to.
	 */
	@SuppressWarnings("restriction")
	private static void saveWorkbenchData(String dirName) {
		log.info("storing workbench data");
		// see https://bugs.eclipse.org/bugs/show_bug.cgi?id=2369
		// -> if this is implemented than a much cleaner solution can be used to persist the application model

		IWorkbench workbench = PlatformUI.getWorkbench();
		MApplication app = (MApplication) workbench.getService(MApplication.class);

		// persist the views in their models
		IWorkbenchWindow windows[] = workbench.getWorkbenchWindows();
		for (int i = 0; i < windows.length; i++) {
			IWorkbenchPage pages[] = windows[i].getPages();
			for (int j = 0; j < pages.length; j++) {
				IViewReference[] references = pages[j].getViewReferences();
				for (int k = 0; k < references.length; k++) {
					if (references[k].getView(false) != null) {
						try {
							persistView(((ViewReference) references[k]));
						} catch (IOException e) {
							log.warn("cant persist view: " + references[k].getId());
						}
					}
				}
			}
		}

		EObject local = EcoreUtil.copy((EObject) app); // create a local copy
		MApplication localapp = (MApplication) local;
		localapp.getMenuContributions().clear(); // manipulate like in the original
		localapp.getSelectedElement().setMainMenu(null);

		// dump the model
		ResourceSet resSet = new ResourceSetImpl();
		Resource resource = resSet.createResource(URI.createFileURI(dirName + WORKBENCH_XMI));

		resource.getContents().add(local);
		try {
			resource.save(Collections.EMPTY_MAP);
			log.info("stored workbench data");
		} catch (IOException e) {
			log.error("can't persist application.xmi", e);
		}
	}

	/**
	 * persist the given view see {@link ViewReference#persist}
	 *
	 * @param viewReference
	 * @throws IOException
	 */
	private static void persistView(ViewReference viewReference) throws IOException {
		IViewPart view = viewReference.getView(false);
		if (view != null) {
			XMLMemento root = XMLMemento.createWriteRoot("view"); //$NON-NLS-1$
			view.saveState(root);
			StringWriter writer = new StringWriter();
			root.save(writer);
			viewReference.getModel().getPersistedState().put("memento", writer.toString());
		}
	}

	public static void loadWorkbenchData(String dirName) {
		try {
			// clear old workbench file
			File target = new File(WORKBENCH_XMI_FILE);
			FileOperations.deleteDirectory(target);

			File workbenchFile = new File(dirName + WORKBENCH_XMI);
			if (!workbenchFile.exists()) {
				log.info("Could not load workbench data from " + workbenchFile);
				return;
			}
			// Create .metadata folder if it does not exist yet. This is the case when Caleydo is started the first
			// time.
			File f = target.getParentFile();
			if (!f.exists()) {
				f.mkdirs();
			}
			FileOperations.copyFolder(workbenchFile, target);
		} catch (IOException e) {
			log.warn("Could not load workbench data from " + dirName, e);
		}
	}

	/**
	 * returns the modification date of the recent project or null if no recent project exists
	 *
	 * @return
	 */
	public static Date getRecentProjectLastModified() {
		File f = new File(ProjectManager.RECENT_PROJECT_FOLDER + ProjectManager.DATA_DOMAIN_FILE);
		return f.exists() ? new Date(f.lastModified()) : null;
	}

	public static void deleteWorkbenchSettings() {
		// clear old workbench file
		File target = new File(WORKBENCH_XMI_FILE);
		FileOperations.deleteDirectory(target);
	}
}<|MERGE_RESOLUTION|>--- conflicted
+++ resolved
@@ -124,15 +124,9 @@
 	/** File name of file where list of plugins are to be stored */
 	private static final String PLUG_IN_LIST_FILE = "plugins.xml";
 
-<<<<<<< HEAD
-	/** file name of the datadomain-file in project-folders */
-	private static final String BASIC_INFORMATION_FILE = "basic_information.xml";
-
 	/** meta data file name se {@link ProjectMetaData} */
 	private static final String METADATA_FILE = "metadata.xml";
 
-=======
->>>>>>> cd2426da
 	/**
 	 * full path to directory to temporarily store the projects file before zipping
 	 */
@@ -193,19 +187,12 @@
 
 		Unmarshaller unmarshaller = serializationManager.getProjectContext().createUnmarshaller();
 
-<<<<<<< HEAD
 		File metaData = new File(dirName, METADATA_FILE);
 		if (metaData.exists()) {
 			ProjectMetaData m = (ProjectMetaData) unmarshaller.unmarshal(metaData);
 			GeneralManager.get().setMetaData(m);
 		}
 
-		GeneralManager.get().setBasicInfo(
-				(BasicInformation) unmarshaller.unmarshal(GeneralManager.get().getResourceLoader()
-						.getResource(dirName + ProjectManager.BASIC_INFORMATION_FILE)));
-
-=======
->>>>>>> cd2426da
 		DataDomainList dataDomainList;
 
 		for (ISerializationAddon addon : serializationManager.getAddons()) {
