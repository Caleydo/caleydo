--- conflicted
+++ resolved
@@ -60,11 +60,7 @@
 		histogram = new int[numberOfBuckets + 1];
 		ids = new ArrayList<>(numberOfBuckets + 1);
 		nanIndex = numberOfBuckets;
-<<<<<<< HEAD
-		for (int i = 0; i < ids.size(); i++) {
-=======
 		for (int i = 0; i < histogram.length; i++) {
->>>>>>> 1017ef05
 			ids.add(new TreeSet<Integer>());
 		}
 	}
