/*******************************************************************************
 * Caleydo - Visualization for Molecular Biology - http://caleydo.org
 * Copyright (c) The Caleydo Team. All rights reserved.
 * Licensed under the new BSD license, available at http://caleydo.org/license
 ******************************************************************************/
package org.caleydo.core.data.collection.table;

import javax.naming.OperationNotSupportedException;

import org.caleydo.core.data.collection.column.AColumn;
import org.caleydo.core.data.collection.column.NumericalColumn;
import org.caleydo.core.data.datadomain.ATableBasedDataDomain;
import org.caleydo.core.io.DataSetDescription;
import org.caleydo.core.io.NumericalProperties;
import org.caleydo.core.util.function.FloatStatistics;
import org.caleydo.core.util.logging.Logger;
import org.caleydo.core.util.math.MathHelper;
import org.eclipse.core.runtime.IStatus;
import org.eclipse.core.runtime.Status;

/**
 * Extension of {@link Table} to add functionality specific to homogeneous numerical tables, such as a joint
 * normalization, a joint maximum, etc.
 *
 * @author Alexander Lex
 */
public class NumericalTable extends Table {

	public class Transformation extends Table.Transformation {
		public static final String LOG2 = "Log2";
		public static final String LOG10 = "Log10";
	}

	private boolean artificialMin = false;
	private double min = Double.POSITIVE_INFINITY;

	private boolean artificialMax = false;
	private double max = Double.NEGATIVE_INFINITY;

	/** same as {@link DataSetDescription#getDataCenter()} */
	private Double dataCenter = null;

	private final NumericalProperties numericalProperties;

	private FloatStatistics datasetStatistics;

	/**
	 * @param dataDomain
	 */
	public NumericalTable(ATableBasedDataDomain dataDomain) {
		super(dataDomain);
		numericalProperties = dataSetDescription.getDataDescription().getNumericalProperties();
	}

	/**
	 * Calculates a raw value based on min and max from a normalized value.
	 *
	 * @param normalized
	 *            a value between 0 and 1
	 * @return a value between min and max
	 */
	public double getRawForNormalized(String dataTransformation, double normalized) {

		if (dataTransformation.equals(Table.Transformation.LINEAR)) {
			return getMin() + normalized * (getMax() - getMin());
		} else if (dataTransformation.equals(Transformation.LOG2)) {
			double logMin = MathHelper.log(getMin(), 2);
			double logMax = MathHelper.log(getMax(), 2);
			double spread = logMax - logMin;

			double logRaw = logMin + normalized * spread;
			double raw = Math.pow(2, logRaw);
			return raw;
			// normalized = Math.pow(2, normalized);
		} else if (dataTransformation.equals(Transformation.LOG10)) {
			return Math.pow(10, normalized);
		} else {
			throw new IllegalStateException("Unknown transformation" + dataTransformation);
		}

	}

	/**
	 * Calculates a normalized value based on min and max.
	 *
	 * @param raw
	 *            the raw value
	 * @return a value between 0 and 1
	 */
	public double getNormalizedForRaw(String dataTransformation, double raw) {
		double result;

		if (dataTransformation == org.caleydo.core.data.collection.table.Table.Transformation.LINEAR) {
			result = raw;
		} else if (dataTransformation == Transformation.LOG2) {
			result = Math.log(raw) / Math.log(2);
		} else if (dataTransformation == Transformation.LOG10) {
			result = Math.log10(raw);
		} else {
			throw new IllegalStateException("Conversion raw to normalized not implemented for data rep"
					+ dataTransformation);
		}

		result = (result - getMin()) / (getMax() - getMin());

		return result;
	}

	/**
	 * @param dataCenter
	 *            setter, see {@link #dataCenter}
	 */
	public void setDataCenter(Double dataCenter) {
		this.dataCenter = dataCenter;
	}

	/**
	 * @return the dataCenter, see {@link #dataCenter}
	 */
	public Double getDataCenter() {
		return dataCenter;
	}

	/**
	 * Get the minimum value in the table.
	 *
	 * @throws OperationNotSupportedException
	 *             when executed on nominal data
	 * @return the absolute minimum value in the set
	 */
	public double getMin() {
		if (min == Double.POSITIVE_INFINITY) {
			calculateGlobalExtrema();
		}
		return min;
	}

	/**
	 * Get the maximum value in the table.
	 *
	 * @throws OperationNotSupportedException
	 *             when executed on nominal data
	 * @return the absolute minimum value in the set
	 */
	public double getMax() {
		if (max == Double.NEGATIVE_INFINITY) {
			calculateGlobalExtrema();
		}
		return max;
	}

	/**
	 * Set an artificial minimum for the datatable. All elements smaller than that are clipped to this value in the
	 * representation. This only affects the normalization, does not alter the raw data
	 */
	void setMin(double dMin) {
		artificialMin = true;
		this.min = dMin;
	}

	/**
	 * Set an artificial maximum for the Table. All elements smaller than that are clipped to this value in the
	 * representation. This only affects the normalization, does not alter the raw data
	 */
	void setMax(double dMax) {
		artificialMax = true;
		this.max = dMax;
	}

	private void calculateGlobalExtrema() {
		double temp = 1.0;

		if (!(columns.get(0) instanceof NumericalColumn<?, ?>)) {
			throw new UnsupportedOperationException("Minimum or maximum can be calculated only on numeric data");
		}

		for (AColumn<?, ?> column : columns) {
			NumericalColumn<?, ?> nColumn = (NumericalColumn<?, ?>) column;
			temp = new Double(nColumn.getMin());
			if (!artificialMin && temp < min) {
				min = temp;
			}
			temp = nColumn.getMax();
			if (!artificialMax && temp > max) {
				max = temp;
			}
		}
		if (dataCenter == null) {
			// in case we have data with both, positive and negative values
			// we assume it to be centered.
			if (min < 0 && max > 0)
				dataCenter = 0d;
		}
		if (dataCenter != null) {
			if (min > dataCenter || max < dataCenter) {
				dataCenter = null;

				Logger.log(new Status(
						IStatus.WARNING,
						this.toString(),
						"DataCentered was set to "
								+ dataCenter
								+ ", but min ("
								+ min
								+ ") is larger or max ("
								+ max
								+ ") is smaller than data center. This means that the dataCenter was inccoretly set. Setting dataCenter to null!"));
				return;
			}

			double lowerDelta = Math.abs(min - dataCenter);
			double upperDelta = Math.abs(max - dataCenter);
			double maxDelta;
			maxDelta = (lowerDelta > upperDelta) ? lowerDelta : upperDelta;
			max = dataCenter + maxDelta;
			min = dataCenter - maxDelta;

		}

	}

	// /**
	// * Calculates log10 on all dimensions in the table. Take care that the set contains only numerical dimensions,
	// since
	// * nominal dimensions will cause a runtime exception. If you have mixed data you have to call log10 on all the
	// * dimensions that support it manually.
	// */
	// void log10() {
	// for (AColumn<?, ?> dimension : columns) {
	// if (dimension instanceof NumericalColumn) {
	// NumericalColumn<?, ?> nDimension = (NumericalColumn<?, ?>) dimension;
	// nDimension.log10();
	// } else
	// throw new UnsupportedOperationException(
	// "Tried to calcualte log values on a set wich contains nominal dimensions. This is not possible!");
	// }
	// }
	//
	// /**
	// * Calculates log2 on all dimensions in the table. Take care that the set contains only numerical dimensions,
	// since
	// * nominal dimensions will cause a runtime exception. If you have mixed data you have to call log2 on all the
	// * dimensions that support it manually.
	// */
	// void log2() {
	// for (AColumn<?, ?> dimension : columns) {
	// if (dimension instanceof NumericalColumn) {
	// NumericalColumn<?, ?> nDimension = (NumericalColumn<?, ?>) dimension;
	// nDimension.log2();
	// } else
	// throw new UnsupportedOperationException("Tried to calcualte log values on a set wich has"
	// + "contains nominal dimensions. This is not possible!");
	// }
	// }

	/**
	 * Normalize all columns in the tablet, based on values of all dimensions. For a numerical dimension, this would
	 * mean, that global minima and maxima are retrieved instead of local ones (as is done with normalize()) Operates
	 * with the raw data as basis by default, however when a logarithmized representation is in the dimension this is
	 * used. Make sure that all dimensions are logarithmized.
	 */
	@Override
	protected void normalize() {

		datasetStatistics = computeTableStats();

		if (NumericalProperties.ZSCORE_ROWS.equals(numericalProperties.getzScoreNormalization())) {
			FloatStatistics.Builder postStats = FloatStatistics.builder();
			for (int rowCount = 0; rowCount < getNrRows(); rowCount++) {
				FloatStatistics stats = computeRowStats(rowCount);
				for (AColumn<?, ?> column : columns) {
					@SuppressWarnings("unchecked")
					NumericalColumn<?, Float> nColumn = (NumericalColumn<?, Float>) column;
					float zScore = ((nColumn.getRaw(rowCount)) - stats.getMean()) / stats.getSd();

					nColumn.setRaw(rowCount, zScore);
					postStats.add(zScore);
				}
			}
			datasetStatistics = postStats.build();
		} else if (NumericalProperties.ZSCORE_COLUMNS.equals(numericalProperties.getzScoreNormalization())) {
			FloatStatistics.Builder postStats = FloatStatistics.builder();
			for (AColumn<?, ?> column : columns) {
				@SuppressWarnings("unchecked")
				NumericalColumn<?, Float> nColumn = (NumericalColumn<?, Float>) column;
				FloatStatistics stats = computeColumnStats(nColumn);

				for (int rowCount = 0; rowCount < getNrRows(); rowCount++) {
					float zScore = ((nColumn.getRaw(rowCount)) - stats.getMean()) / stats.getSd();
					nColumn.setRaw(rowCount, zScore);
					postStats.add(zScore);
				}
			}
			datasetStatistics = postStats.build();
		}

		if (numericalProperties.getClipToStdDevFactor() != null) {
			float nrDevs = numericalProperties.getClipToStdDevFactor();
			setMax(datasetStatistics.getMean() + nrDevs * datasetStatistics.getSd());
			setMin(datasetStatistics.getMean() - nrDevs * datasetStatistics.getSd());
			if (dataCenter == null) {
				// in case we have data with both, positive and negative values
				// we assume it to be centered.
				if (min < 0 && max > 0)
					dataCenter = 0d;
			}
		}

		for (AColumn<?, ?> column : columns) {
			NumericalColumn<?, ?> nColumn = (NumericalColumn<?, ?>) column;
			nColumn.setExternalMin(getMin());
			nColumn.setExternalMax(getMax());
			nColumn.normalize();
			// FIXME - need to rethink this
			nColumn.log2();
			nColumn.log10();

		}
	}

<<<<<<< HEAD
	private FloatStatistics computeColumnStats(NumericalColumn<?, Float> nColumn) {
		FloatStatistics.Builder stats = FloatStatistics.builder();
		for (int rowCount = 0; rowCount < getNrRows(); rowCount++) {
			stats.add(nColumn.getRaw(rowCount));
		}
		return stats.build();
	}

	private FloatStatistics computeTableStats() {
		FloatStatistics.Builder stats = FloatStatistics.builder();
		for (AColumn<?, ?> column : columns) {
			NumericalColumn<?, ?> nColumn = (NumericalColumn<?, ?>) column;
			for (int rowCount = 0; rowCount < getNrRows(); rowCount++) {
				stats.add((Float) nColumn.getRaw(rowCount));
			}
		}
		return stats.build();
	}

	private FloatStatistics computeRowStats(int row) {
		FloatStatistics.Builder stats = FloatStatistics.builder();
		for (AColumn<?, ?> column : columns) {
			NumericalColumn<?, ?> nColumn = (NumericalColumn<?, ?>) column;
			stats.add((Float) nColumn.getRaw(row));
		}
		return stats.build();
	}


=======
	/**
	 * @return the datasetStatistics, see {@link #datasetStatistics}
	 */
	public FloatStatistics getDatasetStatistics() {
		return datasetStatistics;
	}

>>>>>>> 1a8d9dfe
	// /**
	// * Switch the representation of the data. When this is called the data in normalized is replaced with data
	// * calculated from the mode specified.
	// *
	// * @param dataTransformation
	// * Determines how the data is visualized. For options see {@link EDataTransformation}.
	// */
	// void setDataTransformation(EDataTransformation dataTransformation) {
	// if (dataTransformation == this.dataTransformation)
	// return;
	//
	// this.dataTransformation = dataTransformation;
	//
	// for (AColumn<?, ?> dimension : columns) {
	// if (dimension instanceof NumericalColumn) {
	// ((NumericalColumn<?, ?>) dimension).setDataTransformation(dataTransformation);
	// }
	// }
	//
	// switch (dataTransformation) {
	// case NONE:
	// break;
	// case LOG10:
	// log10();
	// break;
	// case LOG2:
	// log2();
	// break;
	// }
	// }

	@Override
	public boolean isDataHomogeneous() {
		return true;
	}

}<|MERGE_RESOLUTION|>--- conflicted
+++ resolved
@@ -317,8 +317,15 @@
 
 		}
 	}
-
-<<<<<<< HEAD
+	
+	/**
+	 * @return the datasetStatistics, see {@link #datasetStatistics}
+	 */
+	public FloatStatistics getDatasetStatistics() {
+		return datasetStatistics;
+	}
+	
+
 	private FloatStatistics computeColumnStats(NumericalColumn<?, Float> nColumn) {
 		FloatStatistics.Builder stats = FloatStatistics.builder();
 		for (int rowCount = 0; rowCount < getNrRows(); rowCount++) {
@@ -348,15 +355,6 @@
 	}
 
 
-=======
-	/**
-	 * @return the datasetStatistics, see {@link #datasetStatistics}
-	 */
-	public FloatStatistics getDatasetStatistics() {
-		return datasetStatistics;
-	}
-
->>>>>>> 1a8d9dfe
 	// /**
 	// * Switch the representation of the data. When this is called the data in normalized is replaced with data
 	// * calculated from the mode specified.
