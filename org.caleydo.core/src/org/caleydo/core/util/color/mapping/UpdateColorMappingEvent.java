--- conflicted
+++ resolved
@@ -1,29 +1,8 @@
 /*******************************************************************************
-<<<<<<< HEAD
- * Caleydo - visualization for molecular biology - http://caleydo.org
- *  
- * Copyright(C) 2005, 2012 Graz University of Technology, Marc Streit, Alexander
- * Lex, Christian Partl, Johannes Kepler University Linz </p>
- *
- * This program is free software: you can redistribute it and/or modify it under
- * the terms of the GNU General Public License as published by the Free Software
- * Foundation, either version 3 of the License, or (at your option) any later
- * version.
- *  
- * This program is distributed in the hope that it will be useful, but WITHOUT
- * ANY WARRANTY; without even the implied warranty of MERCHANTABILITY or FITNESS
- * FOR A PARTICULAR PURPOSE. See the GNU General Public License for more
- * details.
- *  
- * You should have received a copy of the GNU General Public License along with
- * this program. If not, see <http://www.gnu.org/licenses/>
- *******************************************************************************/
-=======
  * Caleydo - Visualization for Molecular Biology - http://caleydo.org
  * Copyright (c) The Caleydo Team. All rights reserved.
  * Licensed under the new BSD license, available at http://caleydo.org/license
  ******************************************************************************/
->>>>>>> 616fcd70
 package org.caleydo.core.util.color.mapping;
 
 import javax.xml.bind.annotation.XmlRootElement;
@@ -32,17 +11,10 @@
 import org.caleydo.core.event.AEvent;
 
 /**
-<<<<<<< HEAD
- * Event that signals a permanent change to the color mapping. Usually, changes (especially interactive
- * changes when a user drags the color values) in color mapping are propagated by reference in the
- * {@link ColorMapper} of the dataDomain. This event signals that a new color has been set permanently and
- * that expensive updates of the color (e.g. recalculating textures) should be done.
-=======
  * Event that signals a permanent change to the color mapping. Usually, changes (especially interactive changes when a
  * user drags the color values) in color mapping are propagated by reference in the {@link ColorMapper} of the
  * dataDomain. This event signals that a new color has been set permanently and that expensive updates of the color
  * (e.g. recalculating textures) should be done.
->>>>>>> 616fcd70
  * 
  * @author Alexander Lex
  */
