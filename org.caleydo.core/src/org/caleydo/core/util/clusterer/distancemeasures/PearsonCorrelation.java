/*******************************************************************************
 * Caleydo - Visualization for Molecular Biology - http://caleydo.org
 * Copyright (c) The Caleydo Team. All rights reserved.
 * Licensed under the new BSD license, available at http://caleydo.org/license
 ******************************************************************************/
package org.caleydo.core.util.clusterer.distancemeasures;



/**
 * Pearson correlation measure, implements {@link IDistanceMeasure}.
 *
<<<<<<< HEAD
 * You should have received a copy of the GNU General Public License along with
 * this program. If not, see <http://www.gnu.org/licenses/>
 *******************************************************************************/
package org.caleydo.core.util.clusterer.distancemeasures;



/**
 * Pearson correlation measure, implements {@link IDistanceMeasure}.
 *
 * @author Bernhard Schlegl
 */
public class PearsonCorrelation
	implements IDistanceMeasure {

	@Override
	public float getMeasure(float[] vector1, float[] vector2) {

		float correlation = 0;
		float sum_sq_x = 0;
		float sum_sq_y = 0;
		float sum_coproduct = 0;

=======
 * @author Bernhard Schlegl
 */
public class PearsonCorrelation
	implements IDistanceMeasure {

	@Override
	public float getMeasure(float[] vector1, float[] vector2) {

		float correlation = 0;
		float sum_sq_x = 0;
		float sum_sq_y = 0;
		float sum_coproduct = 0;

>>>>>>> 616fcd70
		if (vector1.length != vector2.length) {
			System.out.println("length of vectors not equal!");
			return 0;
		}

		float mean_x = mean(vector1);
		float mean_y = mean(vector2);

		for (int i = 0; i < vector1.length; i++) {

			float delta_x = 0, delta_y = 0;

			if (!Float.isNaN(vector1[i]))
				delta_x = vector1[i] - mean_x; // mean normalize
			if (!Float.isNaN(vector2[i]))
				delta_y = vector2[i] - mean_y;

			sum_sq_x += delta_x * delta_x;
			sum_sq_y += delta_y * delta_y;
			sum_coproduct += delta_x * delta_y;
		}
		float pop_sd_x = (float) Math.sqrt(sum_sq_x / vector1.length);
		float pop_sd_y = (float) Math.sqrt(sum_sq_y / vector1.length);
		float cov_x_y = sum_coproduct / vector1.length;
		correlation = cov_x_y / (pop_sd_x * pop_sd_y);

		return 1 - correlation; // convert to similarity measure
	}

	private static float mean(float[] values) {
		int n = 0;
		float sum = 0;
		boolean any = false;
		for (float v : values) {
			if (Float.isNaN(v)) {
				continue;
			}
			n++;
			sum += v;
			any = true;
		}
		if (!any)
			return 0;
		return sum / n;
	}
}<|MERGE_RESOLUTION|>--- conflicted
+++ resolved
@@ -3,17 +3,6 @@
  * Copyright (c) The Caleydo Team. All rights reserved.
  * Licensed under the new BSD license, available at http://caleydo.org/license
  ******************************************************************************/
-package org.caleydo.core.util.clusterer.distancemeasures;
-
-
-
-/**
- * Pearson correlation measure, implements {@link IDistanceMeasure}.
- *
-<<<<<<< HEAD
- * You should have received a copy of the GNU General Public License along with
- * this program. If not, see <http://www.gnu.org/licenses/>
- *******************************************************************************/
 package org.caleydo.core.util.clusterer.distancemeasures;
 
 
@@ -34,21 +23,6 @@
 		float sum_sq_y = 0;
 		float sum_coproduct = 0;
 
-=======
- * @author Bernhard Schlegl
- */
-public class PearsonCorrelation
-	implements IDistanceMeasure {
-
-	@Override
-	public float getMeasure(float[] vector1, float[] vector2) {
-
-		float correlation = 0;
-		float sum_sq_x = 0;
-		float sum_sq_y = 0;
-		float sum_coproduct = 0;
-
->>>>>>> 616fcd70
 		if (vector1.length != vector2.length) {
 			System.out.println("length of vectors not equal!");
 			return 0;
