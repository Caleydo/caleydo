<<<<<<< HEAD
/*******************************************************************************
 * Caleydo - Visualization for Molecular Biology - http://caleydo.org
 * Copyright (c) The Caleydo Team. All rights reserved.
 * Licensed under the new BSD license, available at http://caleydo.org/license
 ******************************************************************************/
package org.caleydo.core.view.opengl.canvas;

import gleem.linalg.Vec3f;

import java.awt.Point;
import java.util.ArrayList;
import java.util.HashMap;
import java.util.HashSet;
import java.util.Set;
import java.util.concurrent.BlockingQueue;
import java.util.concurrent.LinkedBlockingQueue;

import javax.media.opengl.GL;
import javax.media.opengl.GL2;
import javax.media.opengl.GL2ES1;
import javax.media.opengl.GLAutoDrawable;
import javax.media.opengl.GLEventListener;
import javax.media.opengl.awt.GLCanvas;
import javax.media.opengl.fixedfunc.GLLightingFunc;
import javax.media.opengl.fixedfunc.GLMatrixFunc;

import org.caleydo.core.event.AEvent;
import org.caleydo.core.event.AEventListener;
import org.caleydo.core.event.IListenerOwner;
import org.caleydo.core.event.view.ViewScrollEvent;
import org.caleydo.core.id.object.ManagedObjectType;
import org.caleydo.core.manager.GeneralManager;
import org.caleydo.core.serialize.ASerializedView;
import org.caleydo.core.util.base.ILabelProvider;
import org.caleydo.core.util.collection.Pair;
import org.caleydo.core.util.exception.ExceptionHandler;
import org.caleydo.core.util.logging.Logger;
import org.caleydo.core.view.AView;
import org.caleydo.core.view.IDataDomainBasedView;
import org.caleydo.core.view.ViewManager;
import org.caleydo.core.view.contextmenu.ContextMenuCreator;
import org.caleydo.core.view.listener.ViewScrollEventListener;
import org.caleydo.core.view.opengl.camera.IViewCamera;
import org.caleydo.core.view.opengl.camera.ViewCameraBase;
import org.caleydo.core.view.opengl.camera.ViewFrustum;
import org.caleydo.core.view.opengl.canvas.listener.GLMouseWheelListener;
import org.caleydo.core.view.opengl.canvas.listener.IMouseWheelHandler;
import org.caleydo.core.view.opengl.canvas.listener.IResettableView;
import org.caleydo.core.view.opengl.canvas.remote.IGLRemoteRenderingView;
import org.caleydo.core.view.opengl.keyboard.GLFPSKeyListener;
import org.caleydo.core.view.opengl.keyboard.GLKeyListener;
import org.caleydo.core.view.opengl.mouse.GLMouseListener;
import org.caleydo.core.view.opengl.picking.IPickingLabelProvider;
import org.caleydo.core.view.opengl.picking.IPickingListener;
import org.caleydo.core.view.opengl.picking.Pick;
import org.caleydo.core.view.opengl.picking.PickingManager;
import org.caleydo.core.view.opengl.picking.PickingMode;
import org.caleydo.core.view.opengl.picking.PickingType;
import org.caleydo.core.view.opengl.renderstyle.GeneralRenderStyle;
import org.caleydo.core.view.opengl.util.FPSCounter;
import org.caleydo.core.view.opengl.util.text.CaleydoTextRenderer;
import org.caleydo.core.view.opengl.util.texture.EIconTextures;
import org.caleydo.core.view.opengl.util.texture.TextureManager;
import org.eclipse.core.runtime.IStatus;
import org.eclipse.core.runtime.Status;
import org.eclipse.swt.widgets.Composite;
import org.eclipse.ui.PlatformUI;

import com.jogamp.opengl.util.texture.Texture;
import com.jogamp.opengl.util.texture.TextureCoords;

/**
 * Abstract base class for all OpenGL2 views.
 * <p>
 * Every view has to specify its {@link #VIEW_TYPE}.
 * </p>
 * <h2>Creating a View</h2>
 * <p>
 * Views may only be instantiated using the {@link ViewManager#createGLView(Class, GLCanvas, ViewFrustum)}. As a
 * consequence, the constructor of the view may have only those two arguments (GLCanvas, ViewFrustum). Otherwise, the
 * creation will fail.
 * </p>
 * <p>
 * After the object is created, set the dataDomain (if your view is a {@link IDataDomainBasedView}). If your view is
 * rendered remotely (i.e. embedded in anothre view) you MUST call
 * {@link #setRemoteRenderingGLView(IGLRemoteRenderingView)} now! Then you MUST call {@link #initialize()}. This method
 * initializes the event listeners and other things.
 * </p>
 *
 * @author Marc Streit
 * @author Alexander Lex
 */
public abstract class AGLView extends AView implements IGLView, GLEventListener, IResettableView, IMouseWheelHandler {

	protected final static int EMPTY_VIEW_TEXT_HEIGHT_PIXELS = 26;

	public enum EBusyState {
		SWITCH_OFF, ON, OFF
	}

	/**
	 * The canvas rendering the view. The canvas also holds the {@link PixelGLConverter}
	 */
	protected IGLCanvas parentGLCanvas;

	protected PickingManager pickingManager;

	/**
	 * Key listener which is created and registered in specific view.
	 */
	protected GLKeyListener<?> glKeyListener;

	protected GLMouseListener glMouseListener;

	protected ViewFrustum viewFrustum;

	protected IViewCamera viewCamera;

	private FPSCounter fpsCounter;

	private boolean showFPSCounter;

	protected PixelGLConverter pixelGLConverter = null;

	protected EDetailLevel detailLevel = EDetailLevel.HIGH;

	protected IGLRemoteRenderingView glRemoteRenderingView;

	/**
	 * Flag determining whether the display list is invalid and has to be rebuild
	 */
	protected boolean isDisplayListDirty = true;

	/** The index of the main display list as required by opengl */
	protected int displayListIndex = 0;

	protected boolean hasFrustumChanged = false;

	protected TextureManager textureManager;

	private int frameCounter = 0;
	private int rotationFrameCounter = 0;
	private static final int NUMBER_OF_FRAMES = 15;

	protected EBusyState busyState = EBusyState.OFF;

	protected ContextMenuCreator contextMenuCreator = new ContextMenuCreator();

	/**
	 * The queue which holds the events
	 */
	private BlockingQueue<Pair<AEventListener<? extends IListenerOwner>, AEvent>> queue = new LinkedBlockingQueue<Pair<AEventListener<? extends IListenerOwner>, AEvent>>();

	private boolean isVisible = true;

	protected CaleydoTextRenderer textRenderer;

	/**
	 * True if the mouse is currently over this view. If lazyMode is true then the picking does not need to be rendered
	 */
	protected boolean lazyMode;

	/**
	 * picking listeners that are notified only for picks with a specific id / type combination. The key of the map is
	 * the type, the key of the internal map is the pickedObjectID
	 */
	private HashMap<String, HashMap<Integer, Set<IPickingListener>>> idPickingListeners;
	/**
	 * Picking listeners that are notified for all picks of a type. The key of the map is the type.
	 */
	private HashMap<String, Set<IPickingListener>> typePickingListeners;

	private int currentScrollBarID = 0;

	private HashSet<IMouseWheelHandler> mouseWheelListeners;

	protected GLMouseWheelListener glMouseWheelListener;

	private boolean focusGained = false;

	/**
	 * FIXME: Determines the amount that should be scrolled in pixels in x direction. This variable is only used on Mac
	 * systems, as it currently requires manual translation of the view content since swt scroll bars are not working
	 * properly.
	 */
	private int scrollX = 0;

	/**
	 * Same as {@link #scrollX}, but for y direction.s
	 */
	private int scrollY = 0;

	private ViewScrollEventListener viewScrollEventListener;

	private IGLFocusListener focusListener = new IGLFocusListener() {
		@Override
		public void focusLost() {
			// focusGained=false;
		}

		@Override
		public void focusGained() {
			focusGained = true;
		}
	};

	/**
	 * Constructor. If the glCanvas object is null - then the view is rendered remote.
	 *
	 * @param viewType
	 *            TODO
	 * @param viewName
	 *            TODO
	 */
	protected AGLView(IGLCanvas glCanvas, final Composite parentComposite, final ViewFrustum viewFrustum,
			String viewType, String viewName) {

		super(GeneralManager.get().getIDCreator().createID(ManagedObjectType.GL_VIEW), parentComposite, viewType,
				viewName);

		parentGLCanvas = glCanvas;

		glMouseListener = new GLMouseListener();
		glMouseListener.setNavigationModes(false, false, false);

		// Register mouse listener to GL2 canvas
		glCanvas.addMouseListener(glMouseListener);

		glCanvas.addFocusListener(focusListener);

		idPickingListeners = new HashMap<String, HashMap<Integer, Set<IPickingListener>>>();
		typePickingListeners = new HashMap<String, Set<IPickingListener>>();

		this.viewFrustum = viewFrustum;
		viewCamera = new ViewCameraBase(uniqueID);

		pickingManager = generalManager.getViewManager().getPickingManager();
		textureManager = new TextureManager();

		glMouseWheelListener = new GLMouseWheelListener(this);

		pixelGLConverter = new PixelGLConverter(viewFrustum, parentGLCanvas);

		mouseWheelListeners = new HashSet<IMouseWheelHandler>();

		parentGLCanvas.addMouseListener(glMouseWheelListener);

	}

	@Override
	public void initialize() {
		ViewManager viewManager = GeneralManager.get().getViewManager();
		viewManager.registerView(this, !isRenderedRemote());
		setLabel(this.getDefaultLabel(), true);
		registerEventListeners();

		if (glRemoteRenderingView == null)
			viewManager.registerGLEventListenerByGLCanvas(parentGLCanvas, this);

		viewManager.initializeUnserializedViews();
	}

	@Override
	public void init(GLAutoDrawable drawable) {

		final GLFPSKeyListener fpsKeyListener = new GLFPSKeyListener(this);
		parentComposite.getDisplay().asyncExec(new Runnable() {
			@Override
			public void run() {
				parentComposite.addKeyListener(fpsKeyListener);
			}
		});

		GL2 gl = drawable.getGL().getGL2();

		// This is specially important for Windows. Otherwise JOGL2 internally
		// slows down dramatically (factor of 10).
		// gl.setSwapInterval(0);

		fpsCounter = new FPSCounter(drawable, 16);
		fpsCounter.setColor(0.5f, 0.5f, 0.5f, 1);

		initGLContext(gl);

		glMouseListener.addGLCanvas(this);
		pixelGLConverter = new PixelGLConverter(viewFrustum, parentGLCanvas);
		textRenderer = new CaleydoTextRenderer(24);
		initLocal(gl);
	}

	public static void initGLContext(GL2 gl) {
		gl.glShadeModel(GLLightingFunc.GL_SMOOTH); // Enables Smooth Shading
		gl.glClearColor(1.0f, 1.0f, 1.0f, 1.0f); // white Background
		gl.glClearDepth(1.0f); // Depth Buffer Setup
		gl.glClear(GL.GL_COLOR_BUFFER_BIT | GL.GL_DEPTH_BUFFER_BIT | GL.GL_STENCIL_BUFFER_BIT);

		gl.glEnable(GL.GL_DEPTH_TEST);
		gl.glDepthFunc(GL.GL_LEQUAL);

		gl.glEnable(GL.GL_BLEND);
		gl.glBlendFunc(GL.GL_SRC_ALPHA, GL.GL_ONE_MINUS_SRC_ALPHA);

		// gl.glEnable(GL2.GL_POINT_SMOOTH);
		// gl.glHint(GL2.GL_POINT_SMOOTH_HINT, GL.GL_NICEST);
		gl.glEnable(GL.GL_LINE_SMOOTH);
		gl.glHint(GL.GL_LINE_SMOOTH_HINT, GL.GL_NICEST);
		// gl.glEnable(GL2.GL_POLYGON_SMOOTH);
		// gl.glHint(GL2.GL_POLYGON_SMOOTH_HINT, GL.GL_NICEST);

		gl.glHint(GL2ES1.GL_PERSPECTIVE_CORRECTION_HINT, GL.GL_NICEST);

		gl.glEnable(GLLightingFunc.GL_COLOR_MATERIAL);
		gl.glColorMaterial(GL.GL_FRONT, GLLightingFunc.GL_DIFFUSE);
	}

	@Override
	public final void display(GLAutoDrawable drawable) {
		try {
			processEvents();
			if (!isVisible())
				return;

			if (!focusGained) {
				parentGLCanvas.requestFocus();

				// Display.getDefault().asyncExec(new Runnable() {
				// @Override
				// public void run() {
				// parentGLCanvas.requestFocus();
				// }
				// });

			}

			// parentComposite.getDisplay().asyncExec(new Runnable() {
			// @Override
			// public void run() {
			//
			// parentComposite.setFocus();
			// parentComposite.set
			// // viewPart.setFocus();
			// // viewPart.getSWTComposite().setFocus();
			//
			// }
			// });

			final Vec3f rot_Vec3f = new Vec3f();
			final Vec3f position = viewCamera.getCameraPosition();

			// System.out.println("focus owner " +
			// parentGLCanvas.isFocusOwner());
			// System.out.println("focusable " + parentGLCanvas.isFocusable());

			GL2 gl = drawable.getGL().getGL2();

			// ViewManager.get().executePendingRemoteViewDestruction(gl, this);

			// load identity matrix
			gl.glMatrixMode(GLMatrixFunc.GL_MODELVIEW);
			gl.glLoadIdentity();

			gl.glPushMatrix();
			gl.glTranslatef(pixelGLConverter.getGLWidthForPixelWidth(scrollX),
					pixelGLConverter.getGLHeightForPixelHeight(scrollY), 0);

			// clear screen
			gl.glClear(GL.GL_COLOR_BUFFER_BIT | GL.GL_DEPTH_BUFFER_BIT);

			gl.glTranslatef(position.x(), position.y(), position.z());
			gl.glRotatef(viewCamera.getCameraRotationGrad(rot_Vec3f), rot_Vec3f.x(), rot_Vec3f.y(), rot_Vec3f.z());

			// gl.glActiveTexture(GL.GL_TEXTURE0);
			gl.glBindTexture(GL.GL_TEXTURE_2D, GL.GL_NONE);

			displayLocal(gl);

			if (showFPSCounter)
				fpsCounter.draw();
			gl.glPopMatrix();
		} catch (RuntimeException exception) {
			ExceptionHandler.get().handleViewException(exception, this);
		}
	}

	@Override
	public void reshape(GLAutoDrawable drawable, int x, int y, int width, int height) {

		updateViewFrustum(width, height);
		// scrollX = x;
		// scrollY = y;

		// Display.getDefault().asyncExec(new Runnable() {
		//
		// @Override
		// public void run() {
		// Composite parentsparent = parentComposite.getParent();
		// System.out.println("asd");
		//
		// }
		// });

		setDisplayListDirty();
		hasFrustumChanged = true;

		GL2 gl = drawable.getGL().getGL2();

		gl.glViewport(x, y, width, height);
		gl.glMatrixMode(GLMatrixFunc.GL_PROJECTION);
		gl.glLoadIdentity();

		viewFrustum.setProjectionMatrix(gl);
		updateDetailMode();
	}

	/**
	 * hook for custom view frustum layouts
	 *
	 * @param width
	 * @param height
	 */
	protected void updateViewFrustum(int width, int height) {
		viewFrustum.setLeft(0);
		viewFrustum.setBottom(0);
		float aspectRatio = (float) height / (float) width;
		viewFrustum.setTop(aspectRatio);
		viewFrustum.setRight(1);
	}

	/**
	 * <p>
	 * Method responsible for initialization of the data. It is intended to be overridden, all subclasses must use this
	 * method to initialize their members related to {@link AView#table}.
	 * </p>
	 */
	public void initData() {
	}

	/**
	 * Clears all selections, meaning that no element is selected or deselected after this method was called. Everything
	 * returns to "normal". Note that virtual array manipulations are not considered selections and are therefore not
	 * retable.
	 */
	// public abstract void clearAllSelections();

	/**
	 * Reset the view to its initial state by calling {@link #initData()}
	 */
	@Override
	public void resetView() {
		initData();
	}

	/**
	 * Set the display list to dirty. May be overridden by subclasses.
	 */
	public void setDisplayListDirty() {
		isDisplayListDirty = true;
	}

	/**
	 * This method clips everything outside the frustum
	 */
	public void clipToFrustum(GL2 gl) {
		// if (this instanceof GLHeatMap && ((GLHeatMap) this).isInListMode())
		// return;
		//
		gl.glClear(GL.GL_STENCIL_BUFFER_BIT);
		gl.glColorMask(false, false, false, false);
		gl.glClearStencil(0); // Clear The Stencil Buffer To 0
		gl.glEnable(GL.GL_DEPTH_TEST); // Enables Depth Testing
		gl.glDepthFunc(GL.GL_LEQUAL); // The Type Of Depth Testing To Do
		gl.glEnable(GL.GL_STENCIL_TEST);
		gl.glStencilFunc(GL.GL_ALWAYS, 1, 1);
		gl.glStencilOp(GL.GL_KEEP, GL.GL_KEEP, GL.GL_REPLACE);
		gl.glDisable(GL.GL_DEPTH_TEST);

		// Clip region that renders in stencil buffer (in this case the
		// frustum)
		gl.glBegin(GL2.GL_POLYGON);
		gl.glVertex3f(viewFrustum.getLeft(), viewFrustum.getBottom(), -0.01f);
		gl.glVertex3f(viewFrustum.getRight(), viewFrustum.getBottom(), -0.01f);
		gl.glVertex3f(viewFrustum.getRight(), viewFrustum.getTop(), -0.01f);
		gl.glVertex3f(viewFrustum.getLeft(), viewFrustum.getTop(), -0.01f);
		gl.glEnd();

		gl.glEnable(GL.GL_DEPTH_TEST);
		gl.glColorMask(true, true, true, true);
		gl.glStencilFunc(GL.GL_EQUAL, 1, 1);
		gl.glStencilOp(GL.GL_KEEP, GL.GL_KEEP, GL.GL_KEEP);

	}

	/**
	 * Initialization for gl, general stuff
	 *
	 * @param gl
	 */
	public abstract void init(final GL2 gl);

	/**
	 * Initialization for gl called by the local instance Has to call init internally!
	 *
	 * @param gl
	 */
	protected abstract void initLocal(final GL2 gl);

	/**
	 * Initialization for gl called by a managing view has to call init internally!
	 *
	 * @param gl
	 */
	public abstract void initRemote(final GL2 gl, final AGLView glParentView, final GLMouseListener glMouseListener);

	/**
	 * GL2 display method that has to be called in all cases manually, either by {@link #displayLocal(GL)} or
	 * {@link #displayRemote(GL)}. It must be responsible for rendering the scene. It is also called by the picking
	 * manager.
	 *
	 * @param gl
	 */
	public abstract void display(final GL2 gl);

	@Override
	public final synchronized void queueEvent(AEventListener<? extends IListenerOwner> listener, AEvent event) {
		queue.add(new Pair<AEventListener<? extends IListenerOwner>, AEvent>(listener, event));
	}

	/**
	 * This method should be called every display cycle when it is save to change the state of the object. It processes
	 * all the previously submitted events.
	 */
	public final void processEvents() {
		Pair<AEventListener<? extends IListenerOwner>, AEvent> pair;
		while (queue.peek() != null) {
			pair = queue.poll();
			pair.getFirst().handleEvent(pair.getSecond());
		}
	}

	/**
	 * <p>
	 * This method is called by the animator of a registered class. It should not be called by anyone else, but has to
	 * call the local {@link #display(GL)}, where the actual rendering must happen. If a view is rendered remote, this
	 * method may not be called - instead use {@link #displayRemote(GL)}.
	 * </p>
	 * <p>
	 * Typically a displayLocal should contain:
	 * <ul>
	 * <li>a call to {@link #processEvents()}, where the event queue is processed</li>
	 * <li>a call to the {@link #processEvents()} method of all views it renders locally</li>
	 * <li>this has to be followed by a check whether the view is active, using {@link #isVisible}. If the view is
	 * inactive it should return at this point.</li>
	 * <li>a call to the {@link PickingManager#handlePicking(AGLView, GL)} method, which renders the scene in picking
	 * mode.</li>
	 * <li>and finally a call to the local display</li>
	 * </ul>
	 *
	 * @param gl
	 */
	protected abstract void displayLocal(final GL2 gl);

	/**
	 * Intended for external use when another instance of a view manages the scene. This is specially designed for
	 * composite views. Has to call display internally! The steps necessary in {@link #displayLocal(GL)}, such as
	 * handling of events and picking have to be taken care of the instance calling this method.
	 *
	 * @param gl
	 */
	public abstract void displayRemote(final GL2 gl);

	@Override
	public final IGLCanvas getParentGLCanvas() {

		if (parentGLCanvas == null && this.isRenderedRemote())
			return getRemoteRenderingGLView().getParentGLCanvas();

		return parentGLCanvas;
	}

	public final ViewFrustum getViewFrustum() {
		return viewFrustum;
	}

	public void setFrustum(ViewFrustum viewFrustum) {
		this.viewFrustum = viewFrustum;

		updateDetailMode();

		// parentGLCanvas.initPixelGLConverter(viewFrustum);
	}

	/**
	 * Set the level of detail to be displayed, choose from the options in {@link EDetailLevel}. If the specified detail
	 * level differs from the current {@link #setDisplayListDirty()} is called.
	 *
	 * @param detailLevel
	 */
	public void setDetailLevel(EDetailLevel detailLevel) {
		if (this.detailLevel != detailLevel) {
			this.detailLevel = detailLevel;
			setDisplayListDirty();
		}
	}

	private void updateDetailMode() {
		EDetailLevel newDetailLevel;
		int pixelWidth = pixelGLConverter.getPixelWidthForGLWidth(viewFrustum.getWidth());
		int pixelHeight = pixelGLConverter.getPixelHeightForGLHeight(viewFrustum.getHeight());
		if (pixelHeight > getMinPixelHeight(EDetailLevel.HIGH) && pixelWidth > getMinPixelWidth(EDetailLevel.HIGH)) {
			newDetailLevel = EDetailLevel.HIGH;
		} else if (pixelHeight > getMinPixelHeight(EDetailLevel.MEDIUM)
				&& pixelWidth > getMinPixelWidth(EDetailLevel.MEDIUM)) {
			newDetailLevel = EDetailLevel.MEDIUM;
		} else {
			newDetailLevel = EDetailLevel.LOW;
		}
		setDetailLevel(newDetailLevel);
	}

	/**
	 * Check whether we had a picking hit somewhere during the previous run
	 *
	 * @param gl
	 */
	protected final void checkForHits(final GL2 gl) {
		contextMenuCreator.clear();
		Set<String> hitTypes = pickingManager.getHitTypes(uniqueID);
		if (hitTypes == null)
			return;

		for (String pickingType : hitTypes) {

			ArrayList<Pick> alHits = null;

			alHits = pickingManager.getHits(uniqueID, pickingType);

			// This is a try to fix MOUSE_OUT in remote rendered views, not
			// successful yet
			// if(isRenderedRemote() && (alHits == null || alHits.size() == 0))
			// {
			// AGLView remoteRenderingView = this;
			// while(remoteRenderingView.isRenderedRemote()) {
			// remoteRenderingView =
			// (AGLView)(remoteRenderingView.getRemoteRenderingGLView());
			// }
			// alHits = pickingManager.getHits(remoteRenderingView.getID(),
			// pickingType);
			// }

			if (alHits != null && alHits.size() != 0) {

				for (int iCount = 0; iCount < alHits.size(); iCount++) {
					Pick tempPick = alHits.get(iCount);
					int pickedObjectID = tempPick.getObjectID();
					if (pickedObjectID == -1) {
						continue;
					}

					PickingMode ePickingMode = tempPick.getPickingMode();

					handlePicking(pickingType, ePickingMode, pickedObjectID, tempPick);
					// FIXME: This is for legacy support -> picking listeners
					// should be used

					try {
						PickingType type = PickingType.valueOf(pickingType);
						try {
							handlePickingEvents(type, ePickingMode, pickedObjectID, tempPick);
						} catch (Exception e) {
							Logger.log(new Status(IStatus.ERROR, this.toString(), "Caught exception when picking", e));
						}
					} catch (IllegalArgumentException e) {
					}

				}
				pickingManager.flushHits(uniqueID, pickingType);
			}
		}

		if (contextMenuCreator.hasMenuItems())
			contextMenuCreator.open(this);
	}

	protected void handlePicking(String pickingType, PickingMode pickingMode, int pickedObjectID, Pick pick) {

		Set<IPickingListener> pickingListeners = typePickingListeners.get(pickingType);

		if (pickingListeners != null) {
			// Create copy of picking listeners to avoid concurrent modification issues when a picking listener tries to
			// register or unregister a picking listener to this set
			for (IPickingListener pickingListener : new HashSet<>(pickingListeners)) {
				notifyPickingListener(pickingListener, pickingMode, pick);
			}
		}

		HashMap<Integer, Set<IPickingListener>> map = idPickingListeners.get(pickingType);
		if (map == null)
			return;

		pickingListeners = map.get(pickedObjectID);

		if (pickingListeners != null) {
			// Create copy of picking listeners to avoid concurrent modification issues when a picking listener tries to
			// register or unregister a picking listener to this set
			for (IPickingListener pickingListener : new HashSet<>(pickingListeners)) {
				notifyPickingListener(pickingListener, pickingMode, pick);
			}
		}
	}

	private void notifyPickingListener(IPickingListener pickingListener, PickingMode pickingMode, Pick pick) {
		if (pickingListener == null)
			return;
		pickingListener.pick(pick);
	}

	/**
	 * Registers a {@link IPickingListener} for this view that is called when objects with the specified pickingType
	 * <b>and</b> ID are picked.
	 *
	 * @param pickingListener
	 *            the picking listener that should be called on picking event
	 * @param pickingType
	 *            the picking type. Take care that the type is unique for a view.
	 * @param pickedObjectID
	 *            the id identifying the picked object
	 */
	public void addIDPickingListener(IPickingListener pickingListener, String pickingType, int pickedObjectID) {
		HashMap<Integer, Set<IPickingListener>> map = idPickingListeners.get(pickingType);
		if (map == null) {
			map = new HashMap<Integer, Set<IPickingListener>>();
			idPickingListeners.put(pickingType, map);
		}
		Set<IPickingListener> pickingListeners = map.get(pickedObjectID);
		if (pickingListeners == null) {
			pickingListeners = new HashSet<IPickingListener>();

		}
		for (IPickingListener listener : pickingListeners) {
			if (listener == pickingListener) {
				return;
			}
		}
		pickingListeners.add(pickingListener);
		map.put(pickedObjectID, pickingListeners);

	}

	public final void addIDPickingTooltipListener(String tooltip, String pickingType, int pickedObjectID) {
		addIDPickingListener(this.getParentGLCanvas().createTooltip(tooltip), pickingType, pickedObjectID);
	}

	public final void addIDPickingTooltipListener(ILabelProvider tooltip, String pickingType, int pickedObjectID) {
		addIDPickingListener(this.getParentGLCanvas().createTooltip(tooltip), pickingType, pickedObjectID);
	}

	public final void addTypePickingTooltipListener(String tooltip, String pickingType) {
		addTypePickingListener(this.getParentGLCanvas().createTooltip(tooltip), pickingType);
	}

	public final void addTypePickingTooltipListener(IPickingLabelProvider labelProvider, String pickingType) {
		addTypePickingListener(this.getParentGLCanvas().createTooltip(labelProvider), pickingType);
	}

	/**
	 * Registers a {@link IPickingListener} for this view that is call whenever an object of the specified type was
	 * picked, independent of the object's picking id.
	 *
	 * @see AGLView#addIDPickingListener(IPickingListener, String, int) for picking id dependent
	 * @param pickingListener
	 *            the picking listener that should be called on picking event
	 * @param pickingType
	 *            the picking type. Take care that the type is unique for a view.
	 */
	public void addTypePickingListener(IPickingListener pickingListener, String pickingType) {
		Set<IPickingListener> pickingListeners = typePickingListeners.get(pickingType);
		if (pickingListeners == null) {
			pickingListeners = new HashSet<IPickingListener>();

		}
		for (IPickingListener listener : pickingListeners) {
			if (listener == pickingListener) {
				return;
			}
		}
		pickingListeners.add(pickingListener);
		typePickingListeners.put(pickingType, pickingListeners);
	}

	/**
	 * Removes the specified {@link IPickingListener} for single ids that has been added with the specified picking type
	 * and id.
	 *
	 * @param pickingListener
	 * @param pickingType
	 * @param pickedObjectID
	 */
	public void removeIDPickingListener(IPickingListener pickingListener, String pickingType, int pickedObjectID) {
		HashMap<Integer, Set<IPickingListener>> map = idPickingListeners.get(pickingType);
		if (map == null) {
			return;
		}

		Set<IPickingListener> pickingListeners = map.get(pickedObjectID);
		if (pickingListeners == null) {
			return;
		}
		pickingListeners.remove(pickingListener);
	}

	/**
	 * Removes the specified {@link IPickingListener} for the specified picking type
	 *
	 * @param pickingListener
	 * @param pickingType
	 */
	public void removeTypePickingListener(IPickingListener pickingListener, String pickingType) {
		Set<IPickingListener> pickingListeners = typePickingListeners.get(pickingType);
		if (pickingListeners == null) {
			return;
		}
		pickingListeners.remove(pickingListener);
	}

	/**
	 * <p>
	 * Remove the specified picking listener from wherever it is registered with this view.
	 * </p>
	 * <p>
	 * Using {@link #removeIDPickingListener(IPickingListener, String, int)} or
	 * {@link #removeAllTypePickingListeners(String)} is preferred to using this method for performance reasons.
	 *
	 * @param pickingListener
	 */
	public void removePickingListener(IPickingListener pickingListener) {

		for (HashMap<Integer, Set<IPickingListener>> map : idPickingListeners.values()) {
			if (map != null) {
				for (Set<IPickingListener> pickingListeners : map.values()) {
					if (pickingListeners != null) {
						pickingListeners.remove(pickingListener);
					}
				}
			}
		}
		for (Set<IPickingListener> pickingListeners : typePickingListeners.values()) {
			if (pickingListeners != null) {
				pickingListeners.remove(pickingListener);
			}
		}
	}

	/**
	 * Removes all ID picking listeners for a specific picking type and ID.
	 *
	 * @param pickingType
	 * @param pickedObjectID
	 */
	public void removeAllIDPickingListeners(String pickingType, int pickedObjectID) {

		HashMap<Integer, Set<IPickingListener>> map = idPickingListeners.get(pickingType);
		if (map == null) {
			return;
		}

		Set<IPickingListener> pickingListeners = map.get(pickedObjectID);
		if (pickingListeners == null) {
			return;
		}
		pickingListeners.clear();
	}

	/**
	 * Removes all picking listeners.
	 */
	public void removeAllPickingListeners() {
		idPickingListeners.clear();
		typePickingListeners.clear();
	}

	/**
	 * Removes all type picking listeners for a specific picking type.
	 *
	 * @param pickingType
	 */
	public void removeAllTypePickingListeners(String pickingType) {

		Set<IPickingListener> pickingListeners = typePickingListeners.get(pickingType);
		if (pickingListeners == null) {
			return;
		}
		pickingListeners.clear();
	}

	/**
	 * This method is called every time a method occurs. It should take care of reacting appropriately to the events.
	 *
	 * @param pickingType
	 *            the Picking type, held in EPickingType
	 * @param pickingMode
	 *            the Picking mode (clicked, dragged etc.)
	 * @param pickingID
	 *            the name specified for an element with glPushName
	 * @param pick
	 *            the pick object which can be useful to retrieve for example the mouse position when the pick occurred
	 * @deprecated replaced by picking listeners. No longer abstract since it's not necessary for views to implement
	 */
	@Deprecated
	protected void handlePickingEvents(final PickingType pickingType, final PickingMode pickingMode,
			final int pickingID, final Pick pick) {
	}

	public final IViewCamera getViewCamera() {
		return viewCamera;
	}

	public final boolean isRenderedRemote() {
		return glRemoteRenderingView != null;
	}

	public final void setRemoteRenderingGLView(IGLRemoteRenderingView glRemoteRenderingView) {
		this.glRemoteRenderingView = glRemoteRenderingView;
		pixelGLConverter = glRemoteRenderingView.getPixelGLConverter();
		ViewManager.get().registerRemoteRenderedView(this, (AGLView) glRemoteRenderingView);
		// pixelGLConverter = new
		// PixelGLConverter(glRemoteRenderingView.getViewFrustum(),
		// parentGLCanvas);
	}

	public final IGLRemoteRenderingView getRemoteRenderingGLView() {
		return glRemoteRenderingView;
	}

	protected void renderBusyMode(final GL2 gl) {
		float fTransparency = 0.3f * frameCounter / NUMBER_OF_FRAMES;
		float fLoadingTransparency = 0.8f * frameCounter / NUMBER_OF_FRAMES;

		if (busyState == EBusyState.ON && frameCounter < NUMBER_OF_FRAMES) {
			frameCounter++;
		} else if (busyState == EBusyState.SWITCH_OFF) {
			frameCounter--;
		}

		gl.glColor4f(1, 1, 1, fTransparency);
		gl.glBegin(GL2.GL_POLYGON);
		gl.glVertex3f(-9, -9, 4.2f);
		gl.glVertex3f(-9, 9, 4.2f);
		gl.glVertex3f(9, 9, 4.2f);
		gl.glVertex3f(9, -9, 4.2f);
		gl.glEnd();

		float fXCenter, fYCenter;
		if (this instanceof IGLRemoteRenderingView) {
			fXCenter = 0;
			fYCenter = 0;
		} else {
			fXCenter = (viewFrustum.getRight() - viewFrustum.getLeft()) / 2;
			fYCenter = (viewFrustum.getTop() - viewFrustum.getBottom()) / 2;
		}

		// TODO bad hack here, frustum wrong or renderStyle null

		Texture tempTexture = textureManager.getIconTexture(EIconTextures.LOADING);
		tempTexture.enable(gl);
		tempTexture.bind(gl);

		TextureCoords texCoords = tempTexture.getImageTexCoords();

		gl.glPushAttrib(GL2.GL_CURRENT_BIT | GL2.GL_LINE_BIT);
		gl.glColor4f(1.0f, 1.0f, 1.0f, fLoadingTransparency);

		gl.glBegin(GL2.GL_POLYGON);

		gl.glTexCoord2f(texCoords.left(), texCoords.bottom());
		gl.glVertex3f(fXCenter - GeneralRenderStyle.LOADING_BOX_HALF_WIDTH, fYCenter
				- GeneralRenderStyle.LOADING_BOX_HALF_HEIGHT, 4.21f);
		gl.glTexCoord2f(texCoords.left(), texCoords.top());
		gl.glVertex3f(fXCenter - GeneralRenderStyle.LOADING_BOX_HALF_WIDTH, fYCenter
				+ GeneralRenderStyle.LOADING_BOX_HALF_HEIGHT, 4.21f);
		gl.glTexCoord2f(texCoords.right(), texCoords.top());
		gl.glVertex3f(fXCenter + GeneralRenderStyle.LOADING_BOX_HALF_WIDTH, fYCenter
				+ GeneralRenderStyle.LOADING_BOX_HALF_HEIGHT, 4.21f);
		gl.glTexCoord2f(texCoords.right(), texCoords.bottom());

		gl.glVertex3f(fXCenter + GeneralRenderStyle.LOADING_BOX_HALF_WIDTH, fYCenter
				- GeneralRenderStyle.LOADING_BOX_HALF_HEIGHT, 4.21f);
		gl.glEnd();

		tempTexture.disable(gl);

		// gl.glColor4f(1.0f, 0.0f, 0.0f, 0.5f);
		Texture circleTexture = textureManager.getIconTexture(EIconTextures.LOADING_CIRCLE);
		circleTexture.enable(gl);
		circleTexture.bind(gl);
		texCoords = circleTexture.getImageTexCoords();

		gl.glTranslatef(fXCenter - 0.6f, fYCenter, 0);
		gl.glRotatef(-rotationFrameCounter, 0, 0, 1);

		gl.glBegin(GL2.GL_POLYGON);
		gl.glTexCoord2f(texCoords.left(), texCoords.bottom());
		gl.glVertex3f(-0.1f, -0.1f, 4.22f);
		gl.glTexCoord2f(texCoords.left(), texCoords.top());
		gl.glVertex3f(-0.1f, 0.1f, 4.22f);
		gl.glTexCoord2f(texCoords.right(), texCoords.top());
		gl.glVertex3f(0.1f, 0.1f, 4.22f);
		gl.glTexCoord2f(texCoords.right(), texCoords.bottom());
		gl.glVertex3f(0.1f, -0.1f, 4.22f);
		gl.glEnd();
		gl.glRotatef(+rotationFrameCounter, 0, 0, 1);
		gl.glTranslatef(fXCenter + 0.6f, fYCenter, 0);

		rotationFrameCounter += 3;
		gl.glPopAttrib();

		circleTexture.disable(gl);

		if (busyState == EBusyState.SWITCH_OFF && frameCounter <= 0) {
			pickingManager.enablePicking(true);
			busyState = EBusyState.OFF;
		}

		// System.out.println("Busy mode status: " +eBusyModeState);
	}

	/**
	 * Enables the busy mode, which renders the loading dialog and disables the picking. This method may be overridden
	 * if different behaviour is desired.
	 *
	 * @param bBusyMode
	 *            true if the busy mode should be enabled, false if it should be disabled
	 */
	public void enableBusyMode(final boolean bBusyMode) {
		if (!bBusyMode && busyState == EBusyState.ON) {
			busyState = EBusyState.SWITCH_OFF;
			pickingManager.enablePicking(true);
		} else if (bBusyMode) {
			pickingManager.enablePicking(false);
			busyState = EBusyState.ON;
		}
	}

	public final EDetailLevel getDetailLevel() {
		return detailLevel;
	}

	// @Override
	// public synchronized Pair<AEventListener<? extends IListenerOwner>,
	// AEvent> getEvent() {
	// return queue.poll();
	// }

	@Override
	public void initFromSerializableRepresentation(ASerializedView serialzedView) {
	}

	@Override
	public void registerEventListeners() {
		viewScrollEventListener = new ViewScrollEventListener();
		viewScrollEventListener.setHandler(this);
		eventPublisher.addListener(ViewScrollEvent.class, viewScrollEventListener);
	}

	@Override
	public void unregisterEventListeners() {
		if (viewScrollEventListener != null) {
			eventPublisher.removeListener(viewScrollEventListener);
			viewScrollEventListener = null;
		}

	}

	/**
	 * Set whether this view is visible.
	 *
	 * @param isVisible
	 *            true if the view is visible
	 */
	@Override
	public void setVisible(boolean isVisible) {
		this.isVisible = isVisible;
		if (!isVisible) {
			focusGained = false;
		}
	}

	/**
	 * Check whether the view is visible. If not, it should not be rendered. Note that events should be processed
	 * anyway.
	 *
	 * @return true if it is visible
	 */
	protected boolean isVisible() {
		return isVisible;
	}

	/**
	 * Renders the symbol of a view. (Called when there's nothing to display.)
	 *
	 * @param gl
	 *            GL2 Object that shall be used for rendering.
	 */
	protected void renderSymbol(GL2 gl, String texture, float buttonSize) {

		float xButtonOrigin = viewFrustum.getLeft() + viewFrustum.getWidth() / 2 - buttonSize / 2;
		float yButtonOrigin = viewFrustum.getBottom() + viewFrustum.getHeight() / 2 - buttonSize / 2;
		Texture tempTexture = textureManager.getIconTexture(texture);
		tempTexture.enable(gl);
		tempTexture.bind(gl);

		TextureCoords texCoords = tempTexture.getImageTexCoords();

		gl.glPushAttrib(GL2.GL_CURRENT_BIT | GL2.GL_LINE_BIT);
		gl.glColor4f(1f, 1, 1, 1f);
		gl.glBegin(GL2.GL_POLYGON);

		gl.glTexCoord2f(texCoords.left(), texCoords.bottom());
		gl.glVertex3f(xButtonOrigin, yButtonOrigin, 0.01f);
		gl.glTexCoord2f(texCoords.left(), texCoords.top());
		gl.glVertex3f(xButtonOrigin, yButtonOrigin + buttonSize, 0.01f);
		gl.glTexCoord2f(texCoords.right(), texCoords.top());
		gl.glVertex3f(xButtonOrigin + buttonSize, yButtonOrigin + buttonSize, 0.01f);
		gl.glTexCoord2f(texCoords.right(), texCoords.bottom());
		gl.glVertex3f(xButtonOrigin + buttonSize, yButtonOrigin, 0.01f);
		gl.glEnd();
		gl.glPopAttrib();
		tempTexture.disable(gl);
	}

	@Override
	public void dispose(GLAutoDrawable drawable) {
		if (PlatformUI.getWorkbench().isClosing())
			return;
		Logger.log(new Status(IStatus.INFO, toString(), "Disposing view"));

		GL2 gl = drawable.getGL().getGL2();
		// First, destroy the remote views, then unregister, otherwise the
		// remote view destruction would not work
		// ViewManager.get().destroyRemoteViews(gl, this);
		// ViewManager.get().unregisterGLView(this);
		ViewManager.get().destroyView(gl, this);
		// destroy(gl);
	}

	/**
	 * Destroys this view by removing data common in all views and calling {@link #destroyViewSpecificContent(GL2)}.
	 *
	 * @param gl
	 */
	public final void destroy(GL2 gl) {
		System.out.println("destroy " + label);

		pickingManager.removeViewSpecificData(uniqueID);
		unregisterEventListeners();
		destroyViewSpecificContent(gl);
		parentGLCanvas.removeFocusListener(focusListener);
	}

	/**
	 * In this method subclasses should remove all view specific content, especially GL resources such as display lists.
	 * Note that there is no need to take care about remote rendered views.
	 *
	 * @param gl
	 */
	protected abstract void destroyViewSpecificContent(GL2 gl);

	/**
	 * Returns the text renderer valid for the gl context of this view.
	 */
	public CaleydoTextRenderer getTextRenderer() {
		return textRenderer;
	}

	public PickingManager getPickingManager() {
		return pickingManager;
	}

	@Override
	protected void finalize() throws Throwable {
		super.finalize();
		System.out.println("Finalizing " + this);
	}

	/**
	 * @return The minimum height in pixels the view currently requires to show its content properly. The default
	 *         implementation in the base class calls {@link #getMinPixelheight()} with {@link EDetailLevel#LOW}
	 */
	public int getMinPixelHeight() {
		return getMinPixelHeight(EDetailLevel.LOW);
	}

	/**
	 * @return The minimum width in pixels the view currently requires to show its content properly. The default
	 *         implementation in the base class calls {@link #getMinPixelWidth()} with {@link EDetailLevel#LOW}
	 */
	public int getMinPixelWidth() {
		return getMinPixelWidth(EDetailLevel.LOW);
	}

	/**
	 * @return The minimum height in pixels the view requires to show its content properly with the specified detail
	 *         level.
	 */
	public int getMinPixelHeight(EDetailLevel detailLevel) {
		return 0;
	}

	/**
	 * @return The minimum width in pixels the view requires to show its content properly with the specified detail
	 *         level.
	 */
	public int getMinPixelWidth(EDetailLevel detailLevel) {
		return 0;
	}

	/**
	 * Gets the highest possible detail level the view is able to display its content with, using the specified width
	 * and height.
	 *
	 * @param pixelHeight
	 * @param pixelWidth
	 * @return
	 */
	public EDetailLevel getHightestPossibleDetailLevel(int pixelHeight, int pixelWidth) {
		return EDetailLevel.LOW;
	}

	/**
	 * Sets the boolean lazy mode which determines if the mouse is over the canvas.
	 *
	 * @param lazyMode
	 */
	public void setLazyMode(boolean lazyMode) {
		this.lazyMode = lazyMode;

	}

	public synchronized int createNewScrollBarID() {
		return currentScrollBarID++;
	}

	public GLMouseListener getGLMouseListener() {
		return glMouseListener;
	}

	/**
	 * Register any mouseWheelListener that may be interested in being notified when the mouse wheel is moved
	 *
	 * @param listener
	 */
	public void registerMouseWheelListener(IMouseWheelHandler listener) {
		mouseWheelListeners.add(listener);
	}

	public void unregisterRemoteViewMouseWheelListener(IMouseWheelHandler listener) {
		mouseWheelListeners.remove(listener);
	}

	/**
	 * This method shall be called when the mouse was wheeled for zooming.
	 *
	 * @param wheelAmount
	 * @param wheelPosition
	 */
	@Override
	public void handleMouseWheel(int wheelAmount, Point wheelPosition) {
		for (IMouseWheelHandler listener : mouseWheelListeners) {
			listener.handleMouseWheel(wheelAmount, wheelPosition);
		}
	}

	/**
	 * Returns the pixelGLConverter associated with this canvas.
	 *
	 * @return
	 */
	public PixelGLConverter getPixelGLConverter() {
		return pixelGLConverter;
	}

	/**
	 * Returns the instance that is responsible for creating the context menu.
	 */
	public ContextMenuCreator getContextMenuCreator() {
		return contextMenuCreator;
	}

	/**
	 * Method recursively determines the top level GL view. Picking listeners for instance need to be registered to the
	 * top level GL view.
	 *
	 * @return the top level GL view
	 */
	public AGLView getTopLevelGLView() {
		if (isRenderedRemote())
			return ((AGLView) getRemoteRenderingGLView()).getTopLevelGLView();

		return this;
	}

	/**
	 * @return the textureManager, see {@link #textureManager}
	 */
	public TextureManager getTextureManager() {
		return textureManager;
	}

	/**
	 * Turn on/off the rendering of the FPS counter
	 */
	public void toggleFPSCounter() {
		this.showFPSCounter = !showFPSCounter;
	}

	@Override
	public void setLabel(String label, boolean isLabelDefault) {
		if (isRenderedRemote()) {
			this.label = label;
			this.isLabelDefault = isLabelDefault;
		} else {
			super.setLabel(label, isLabelDefault);
		}
	}

	/**
	 * Renders a message in the center of the view. This method is intended to be used for displaying messages that
	 * indicate what a user should do when the view is empty.
	 *
	 * @param gl
	 * @param lines
	 *            The lines of text.
	 */
	protected void renderEmptyViewText(GL2 gl, String... lines) {

		float textHeight = pixelGLConverter.getGLHeightForPixelHeight(EMPTY_VIEW_TEXT_HEIGHT_PIXELS);
		float safetySpacing = pixelGLConverter.getGLHeightForPixelHeight(3);
		textRenderer.setColor(0, 0, 0, 1);
		float linePositionY = viewFrustum.getHeight() / 2.0f + textHeight * lines.length / 2.0f;
		for (String line : lines) {
			float requiredWidth = textRenderer.getRequiredTextWidth(line, textHeight);
			float linePositionX = viewFrustum.getWidth() / 2.0f - requiredWidth / 2.0f;

			textRenderer.renderTextInBounds(gl, line, linePositionX, linePositionY, 0, requiredWidth + safetySpacing,
					textHeight);
			linePositionY -= textHeight;
		}
	}

	public void onScrolled(ViewScrollEvent event) {
		if (System.getProperty("os.name").contains("Mac")) {
			scrollX = -event.getOriginX();
			scrollY = event.getOriginY();
		}
	}

	/**
	 * @return the scrollX, see {@link #scrollX}
	 */
	public int getScrollX() {
		return scrollX;
	}

	/**
	 * @return the scrollY, see {@link #scrollY}
	 */
	public int getScrollY() {
		return scrollY;
	}
}
=======
/*******************************************************************************
 * Caleydo - Visualization for Molecular Biology - http://caleydo.org
 * Copyright (c) The Caleydo Team. All rights reserved.
 * Licensed under the new BSD license, available at http://caleydo.org/license
 ******************************************************************************/
package org.caleydo.core.view.opengl.canvas;

import gleem.linalg.Vec3f;

import java.awt.Point;
import java.awt.Rectangle;
import java.util.ArrayList;
import java.util.Arrays;
import java.util.HashMap;
import java.util.HashSet;
import java.util.Set;
import java.util.concurrent.BlockingQueue;
import java.util.concurrent.LinkedBlockingQueue;

import javax.media.opengl.GL;
import javax.media.opengl.GL2;
import javax.media.opengl.GL2ES1;
import javax.media.opengl.GLAutoDrawable;
import javax.media.opengl.GLEventListener;
import javax.media.opengl.awt.GLCanvas;
import javax.media.opengl.fixedfunc.GLLightingFunc;
import javax.media.opengl.fixedfunc.GLMatrixFunc;

import org.caleydo.core.event.AEvent;
import org.caleydo.core.event.AEventListener;
import org.caleydo.core.event.IListenerOwner;
import org.caleydo.core.event.view.ViewScrollEvent;
import org.caleydo.core.id.object.ManagedObjectType;
import org.caleydo.core.manager.GeneralManager;
import org.caleydo.core.serialize.ASerializedView;
import org.caleydo.core.util.base.ILabelProvider;
import org.caleydo.core.util.collection.Pair;
import org.caleydo.core.util.exception.ExceptionHandler;
import org.caleydo.core.util.logging.Logger;
import org.caleydo.core.view.AView;
import org.caleydo.core.view.IDataDomainBasedView;
import org.caleydo.core.view.ViewManager;
import org.caleydo.core.view.contextmenu.ContextMenuCreator;
import org.caleydo.core.view.listener.ViewScrollEventListener;
import org.caleydo.core.view.opengl.camera.IViewCamera;
import org.caleydo.core.view.opengl.camera.ViewCameraBase;
import org.caleydo.core.view.opengl.camera.ViewFrustum;
import org.caleydo.core.view.opengl.canvas.listener.GLMouseWheelListener;
import org.caleydo.core.view.opengl.canvas.listener.IMouseWheelHandler;
import org.caleydo.core.view.opengl.canvas.listener.IResettableView;
import org.caleydo.core.view.opengl.canvas.remote.IGLRemoteRenderingView;
import org.caleydo.core.view.opengl.keyboard.GLFPSKeyListener;
import org.caleydo.core.view.opengl.keyboard.GLKeyListener;
import org.caleydo.core.view.opengl.mouse.GLMouseListener;
import org.caleydo.core.view.opengl.picking.IPickingLabelProvider;
import org.caleydo.core.view.opengl.picking.IPickingListener;
import org.caleydo.core.view.opengl.picking.Pick;
import org.caleydo.core.view.opengl.picking.PickingManager;
import org.caleydo.core.view.opengl.picking.PickingMode;
import org.caleydo.core.view.opengl.picking.PickingType;
import org.caleydo.core.view.opengl.renderstyle.GeneralRenderStyle;
import org.caleydo.core.view.opengl.util.FPSCounter;
import org.caleydo.core.view.opengl.util.text.CaleydoTextRenderer;
import org.caleydo.core.view.opengl.util.texture.EIconTextures;
import org.caleydo.core.view.opengl.util.texture.TextureManager;
import org.eclipse.core.runtime.IStatus;
import org.eclipse.core.runtime.Status;
import org.eclipse.swt.widgets.Composite;
import org.eclipse.ui.PlatformUI;

import com.jogamp.opengl.util.texture.Texture;
import com.jogamp.opengl.util.texture.TextureCoords;

/**
 * Abstract base class for all OpenGL2 views.
 * <p>
 * Every view has to specify its {@link #VIEW_TYPE}.
 * </p>
 * <h2>Creating a View</h2>
 * <p>
 * Views may only be instantiated using the {@link ViewManager#createGLView(Class, GLCanvas, ViewFrustum)}. As a
 * consequence, the constructor of the view may have only those two arguments (GLCanvas, ViewFrustum). Otherwise, the
 * creation will fail.
 * </p>
 * <p>
 * After the object is created, set the dataDomain (if your view is a {@link IDataDomainBasedView}). If your view is
 * rendered remotely (i.e. embedded in anothre view) you MUST call
 * {@link #setRemoteRenderingGLView(IGLRemoteRenderingView)} now! Then you MUST call {@link #initialize()}. This method
 * initializes the event listeners and other things.
 * </p>
 *
 * @author Marc Streit
 * @author Alexander Lex
 */
public abstract class AGLView extends AView implements IGLView, GLEventListener, IResettableView, IMouseWheelHandler {

	protected final static int EMPTY_VIEW_TEXT_HEIGHT_PIXELS = 26;

	public enum EBusyState {
		SWITCH_OFF, ON, OFF
	}

	/**
	 * The canvas rendering the view. The canvas also holds the {@link PixelGLConverter}
	 */
	protected IGLCanvas parentGLCanvas;

	protected PickingManager pickingManager;

	/**
	 * Key listener which is created and registered in specific view.
	 */
	protected GLKeyListener<?> glKeyListener;

	protected GLMouseListener glMouseListener;

	protected ViewFrustum viewFrustum;

	protected IViewCamera viewCamera;

	private FPSCounter fpsCounter;

	private boolean showFPSCounter;

	protected PixelGLConverter pixelGLConverter = null;

	protected EDetailLevel detailLevel = EDetailLevel.HIGH;

	protected IGLRemoteRenderingView glRemoteRenderingView;

	/**
	 * Flag determining whether the display list is invalid and has to be rebuild
	 */
	protected boolean isDisplayListDirty = true;

	/** The index of the main display list as required by opengl */
	protected int displayListIndex = 0;

	protected boolean hasFrustumChanged = false;

	protected TextureManager textureManager;

	private int frameCounter = 0;
	private int rotationFrameCounter = 0;
	private static final int NUMBER_OF_FRAMES = 15;

	protected EBusyState busyState = EBusyState.OFF;

	protected ContextMenuCreator contextMenuCreator = new ContextMenuCreator();

	/**
	 * The queue which holds the events
	 */
	private BlockingQueue<Pair<AEventListener<? extends IListenerOwner>, AEvent>> queue = new LinkedBlockingQueue<Pair<AEventListener<? extends IListenerOwner>, AEvent>>();

	private boolean isVisible = true;

	protected CaleydoTextRenderer textRenderer;

	/**
	 * True if the mouse is currently over this view. If lazyMode is true then the picking does not need to be rendered
	 */
	protected boolean lazyMode;

	/**
	 * picking listeners that are notified only for picks with a specific id / type combination. The key of the map is
	 * the type, the key of the internal map is the pickedObjectID
	 */
	private HashMap<String, HashMap<Integer, Set<IPickingListener>>> idPickingListeners;
	/**
	 * Picking listeners that are notified for all picks of a type. The key of the map is the type.
	 */
	private HashMap<String, Set<IPickingListener>> typePickingListeners;

	private int currentScrollBarID = 0;

	private HashSet<IMouseWheelHandler> mouseWheelListeners;

	protected GLMouseWheelListener glMouseWheelListener;

	private boolean focusGained = false;

	/**
	 * FIXME: Determines the amount that should be scrolled in pixels in x direction. This variable is only used on Mac
	 * systems, as it currently requires manual translation of the view content since swt scroll bars are not working
	 * properly.
	 */
	private Rectangle scrollRect = new Rectangle(0, 0);

	/**
	 * Same as {@link #scrollX}, but for y direction.s
	 */
	private int scrollY = 0;

	private ViewScrollEventListener viewScrollEventListener;

	private IGLFocusListener focusListener = new IGLFocusListener() {
		@Override
		public void focusLost() {
			// focusGained=false;
		}

		@Override
		public void focusGained() {
			focusGained = true;
		}
	};

	/**
	 * Constructor. If the glCanvas object is null - then the view is rendered remote.
	 *
	 * @param viewType
	 *            TODO
	 * @param viewName
	 *            TODO
	 */
	protected AGLView(IGLCanvas glCanvas, final Composite parentComposite, final ViewFrustum viewFrustum,
			String viewType, String viewName) {

		super(GeneralManager.get().getIDCreator().createID(ManagedObjectType.GL_VIEW), parentComposite, viewType,
				viewName);

		parentGLCanvas = glCanvas;

		glMouseListener = new GLMouseListener();
		glMouseListener.setNavigationModes(false, false, false);

		// Register mouse listener to GL2 canvas
		glCanvas.addMouseListener(glMouseListener);

		glCanvas.addFocusListener(focusListener);

		idPickingListeners = new HashMap<String, HashMap<Integer, Set<IPickingListener>>>();
		typePickingListeners = new HashMap<String, Set<IPickingListener>>();

		this.viewFrustum = viewFrustum;
		viewCamera = new ViewCameraBase(uniqueID);

		pickingManager = generalManager.getViewManager().getPickingManager();
		textureManager = new TextureManager();

		glMouseWheelListener = new GLMouseWheelListener(this);

		pixelGLConverter = new PixelGLConverter(viewFrustum, parentGLCanvas);

		mouseWheelListeners = new HashSet<IMouseWheelHandler>();

		parentGLCanvas.addMouseListener(glMouseWheelListener);

	}

	@Override
	public void initialize() {
		ViewManager viewManager = GeneralManager.get().getViewManager();
		viewManager.registerView(this, !isRenderedRemote());
		setLabel(this.getDefaultLabel(), true);
		registerEventListeners();

		if (glRemoteRenderingView == null)
			viewManager.registerGLEventListenerByGLCanvas(parentGLCanvas, this);

		viewManager.initializeUnserializedViews();
	}

	@Override
	public void init(GLAutoDrawable drawable) {

		final GLFPSKeyListener fpsKeyListener = new GLFPSKeyListener(this);
		parentComposite.getDisplay().asyncExec(new Runnable() {
			@Override
			public void run() {
				parentComposite.addKeyListener(fpsKeyListener);
			}
		});

		GL2 gl = drawable.getGL().getGL2();

		// This is specially important for Windows. Otherwise JOGL2 internally
		// slows down dramatically (factor of 10).
		// gl.setSwapInterval(0);

		fpsCounter = new FPSCounter(drawable, 16);
		fpsCounter.setColor(0.5f, 0.5f, 0.5f, 1);

		initGLContext(gl);

		glMouseListener.addGLCanvas(this);
		pixelGLConverter = new PixelGLConverter(viewFrustum, parentGLCanvas);
		textRenderer = new CaleydoTextRenderer(24);
		initLocal(gl);
	}

	public static void initGLContext(GL2 gl) {
		gl.glShadeModel(GLLightingFunc.GL_SMOOTH); // Enables Smooth Shading
		gl.glClearColor(1.0f, 1.0f, 1.0f, 1.0f); // white Background
		gl.glClearDepth(1.0f); // Depth Buffer Setup
		gl.glClear(GL.GL_COLOR_BUFFER_BIT | GL.GL_DEPTH_BUFFER_BIT | GL.GL_STENCIL_BUFFER_BIT);

		gl.glEnable(GL.GL_DEPTH_TEST);
		gl.glDepthFunc(GL.GL_LEQUAL);

		gl.glEnable(GL.GL_BLEND);
		gl.glBlendFunc(GL.GL_SRC_ALPHA, GL.GL_ONE_MINUS_SRC_ALPHA);

		// gl.glEnable(GL2.GL_POINT_SMOOTH);
		// gl.glHint(GL2.GL_POINT_SMOOTH_HINT, GL.GL_NICEST);
		gl.glEnable(GL.GL_LINE_SMOOTH);
		gl.glHint(GL.GL_LINE_SMOOTH_HINT, GL.GL_NICEST);
		// gl.glEnable(GL2.GL_POLYGON_SMOOTH);
		// gl.glHint(GL2.GL_POLYGON_SMOOTH_HINT, GL.GL_NICEST);

		gl.glHint(GL2ES1.GL_PERSPECTIVE_CORRECTION_HINT, GL.GL_NICEST);

		gl.glEnable(GLLightingFunc.GL_COLOR_MATERIAL);
		gl.glColorMaterial(GL.GL_FRONT, GLLightingFunc.GL_DIFFUSE);
	}

	@Override
	public final void display(GLAutoDrawable drawable) {
		try {
			processEvents();
			if (!isVisible())
				return;

			if (!focusGained) {
				parentGLCanvas.requestFocus();

				// Display.getDefault().asyncExec(new Runnable() {
				// @Override
				// public void run() {
				// parentGLCanvas.requestFocus();
				// }
				// });

			}

			// parentComposite.getDisplay().asyncExec(new Runnable() {
			// @Override
			// public void run() {
			//
			// parentComposite.setFocus();
			// parentComposite.set
			// // viewPart.setFocus();
			// // viewPart.getSWTComposite().setFocus();
			//
			// }
			// });

			final Vec3f rot_Vec3f = new Vec3f();
			final Vec3f position = viewCamera.getCameraPosition();

			// System.out.println("focus owner " +
			// parentGLCanvas.isFocusOwner());
			// System.out.println("focusable " + parentGLCanvas.isFocusable());

			GL2 gl = drawable.getGL().getGL2();

			// ViewManager.get().executePendingRemoteViewDestruction(gl, this);

			// load identity matrix
			gl.glMatrixMode(GLMatrixFunc.GL_MODELVIEW);
			gl.glLoadIdentity();

			gl.glPushMatrix();
			applyScrolling(gl);

			// clear screen
			gl.glClear(GL.GL_COLOR_BUFFER_BIT | GL.GL_DEPTH_BUFFER_BIT);

			gl.glTranslatef(position.x(), position.y(), position.z());
			gl.glRotatef(viewCamera.getCameraRotationGrad(rot_Vec3f), rot_Vec3f.x(), rot_Vec3f.y(), rot_Vec3f.z());

			// gl.glActiveTexture(GL.GL_TEXTURE0);
			gl.glBindTexture(GL.GL_TEXTURE_2D, GL.GL_NONE);

			displayLocal(gl);

			if (showFPSCounter)
				fpsCounter.draw();
			gl.glPopMatrix();
		} catch (RuntimeException exception) {
			ExceptionHandler.get().handleViewException(exception, this);
		}
	}

	@Override
	public void reshape(GLAutoDrawable drawable, int x, int y, int width, int height) {

		updateViewFrustum(width, height);
		// scrollX = x;
		// scrollY = y;

		// Display.getDefault().asyncExec(new Runnable() {
		//
		// @Override
		// public void run() {
		// Composite parentsparent = parentComposite.getParent();
		// System.out.println("asd");
		//
		// }
		// });

		setDisplayListDirty();
		hasFrustumChanged = true;

		GL2 gl = drawable.getGL().getGL2();

		gl.glViewport(x, y, width, height);
		gl.glMatrixMode(GLMatrixFunc.GL_PROJECTION);
		gl.glLoadIdentity();

		viewFrustum.setProjectionMatrix(gl);
		updateDetailMode();
	}

	/**
	 * hook for custom view frustum layouts
	 *
	 * @param width
	 * @param height
	 */
	protected void updateViewFrustum(int width, int height) {
		viewFrustum.setLeft(0);
		viewFrustum.setBottom(0);
		float aspectRatio = (float) height / (float) width;
		viewFrustum.setTop(aspectRatio);
		viewFrustum.setRight(1);
	}

	/**
	 * <p>
	 * Method responsible for initialization of the data. It is intended to be overridden, all subclasses must use this
	 * method to initialize their members related to {@link AView#table}.
	 * </p>
	 */
	public void initData() {
	}

	/**
	 * Clears all selections, meaning that no element is selected or deselected after this method was called. Everything
	 * returns to "normal". Note that virtual array manipulations are not considered selections and are therefore not
	 * retable.
	 */
	// public abstract void clearAllSelections();

	/**
	 * Reset the view to its initial state by calling {@link #initData()}
	 */
	@Override
	public void resetView() {
		initData();
	}

	/**
	 * Set the display list to dirty. May be overridden by subclasses.
	 */
	public void setDisplayListDirty() {
		isDisplayListDirty = true;
	}

	/**
	 * This method clips everything outside the frustum
	 */
	public void clipToFrustum(GL2 gl) {
		// if (this instanceof GLHeatMap && ((GLHeatMap) this).isInListMode())
		// return;
		//
		gl.glClear(GL.GL_STENCIL_BUFFER_BIT);
		gl.glColorMask(false, false, false, false);
		gl.glClearStencil(0); // Clear The Stencil Buffer To 0
		gl.glEnable(GL.GL_DEPTH_TEST); // Enables Depth Testing
		gl.glDepthFunc(GL.GL_LEQUAL); // The Type Of Depth Testing To Do
		gl.glEnable(GL.GL_STENCIL_TEST);
		gl.glStencilFunc(GL.GL_ALWAYS, 1, 1);
		gl.glStencilOp(GL.GL_KEEP, GL.GL_KEEP, GL.GL_REPLACE);
		gl.glDisable(GL.GL_DEPTH_TEST);

		// Clip region that renders in stencil buffer (in this case the
		// frustum)
		gl.glBegin(GL2.GL_POLYGON);
		gl.glVertex3f(viewFrustum.getLeft(), viewFrustum.getBottom(), -0.01f);
		gl.glVertex3f(viewFrustum.getRight(), viewFrustum.getBottom(), -0.01f);
		gl.glVertex3f(viewFrustum.getRight(), viewFrustum.getTop(), -0.01f);
		gl.glVertex3f(viewFrustum.getLeft(), viewFrustum.getTop(), -0.01f);
		gl.glEnd();

		gl.glEnable(GL.GL_DEPTH_TEST);
		gl.glColorMask(true, true, true, true);
		gl.glStencilFunc(GL.GL_EQUAL, 1, 1);
		gl.glStencilOp(GL.GL_KEEP, GL.GL_KEEP, GL.GL_KEEP);

	}

	/**
	 * Initialization for gl, general stuff
	 *
	 * @param gl
	 */
	public abstract void init(final GL2 gl);

	/**
	 * Initialization for gl called by the local instance Has to call init internally!
	 *
	 * @param gl
	 */
	protected abstract void initLocal(final GL2 gl);

	/**
	 * Initialization for gl called by a managing view has to call init internally!
	 *
	 * @param gl
	 */
	public abstract void initRemote(final GL2 gl, final AGLView glParentView, final GLMouseListener glMouseListener);

	/**
	 * GL2 display method that has to be called in all cases manually, either by {@link #displayLocal(GL)} or
	 * {@link #displayRemote(GL)}. It must be responsible for rendering the scene. It is also called by the picking
	 * manager.
	 *
	 * @param gl
	 */
	public abstract void display(final GL2 gl);

	@Override
	public final synchronized void queueEvent(AEventListener<? extends IListenerOwner> listener, AEvent event) {
		queue.add(new Pair<AEventListener<? extends IListenerOwner>, AEvent>(listener, event));
	}

	/**
	 * This method should be called every display cycle when it is save to change the state of the object. It processes
	 * all the previously submitted events.
	 */
	public final void processEvents() {
		Pair<AEventListener<? extends IListenerOwner>, AEvent> pair;
		while (queue.peek() != null) {
			pair = queue.poll();
			pair.getFirst().handleEvent(pair.getSecond());
		}
	}

	/**
	 * <p>
	 * This method is called by the animator of a registered class. It should not be called by anyone else, but has to
	 * call the local {@link #display(GL)}, where the actual rendering must happen. If a view is rendered remote, this
	 * method may not be called - instead use {@link #displayRemote(GL)}.
	 * </p>
	 * <p>
	 * Typically a displayLocal should contain:
	 * <ul>
	 * <li>a call to {@link #processEvents()}, where the event queue is processed</li>
	 * <li>a call to the {@link #processEvents()} method of all views it renders locally</li>
	 * <li>this has to be followed by a check whether the view is active, using {@link #isVisible}. If the view is
	 * inactive it should return at this point.</li>
	 * <li>a call to the {@link PickingManager#handlePicking(AGLView, GL)} method, which renders the scene in picking
	 * mode.</li>
	 * <li>and finally a call to the local display</li>
	 * </ul>
	 *
	 * @param gl
	 */
	protected abstract void displayLocal(final GL2 gl);

	/**
	 * Intended for external use when another instance of a view manages the scene. This is specially designed for
	 * composite views. Has to call display internally! The steps necessary in {@link #displayLocal(GL)}, such as
	 * handling of events and picking have to be taken care of the instance calling this method.
	 *
	 * @param gl
	 */
	public abstract void displayRemote(final GL2 gl);

	@Override
	public final IGLCanvas getParentGLCanvas() {

		if (parentGLCanvas == null && this.isRenderedRemote())
			return getRemoteRenderingGLView().getParentGLCanvas();

		return parentGLCanvas;
	}

	public final ViewFrustum getViewFrustum() {
		return viewFrustum;
	}

	public void setFrustum(ViewFrustum viewFrustum) {
		this.viewFrustum = viewFrustum;

		updateDetailMode();

		// parentGLCanvas.initPixelGLConverter(viewFrustum);
	}

	/**
	 * Set the level of detail to be displayed, choose from the options in {@link EDetailLevel}. If the specified detail
	 * level differs from the current {@link #setDisplayListDirty()} is called.
	 *
	 * @param detailLevel
	 */
	public void setDetailLevel(EDetailLevel detailLevel) {
		if (this.detailLevel != detailLevel) {
			this.detailLevel = detailLevel;
			setDisplayListDirty();
		}
	}

	private void updateDetailMode() {
		EDetailLevel newDetailLevel;
		int pixelWidth = pixelGLConverter.getPixelWidthForGLWidth(viewFrustum.getWidth());
		int pixelHeight = pixelGLConverter.getPixelHeightForGLHeight(viewFrustum.getHeight());
		if (pixelHeight > getMinPixelHeight(EDetailLevel.HIGH) && pixelWidth > getMinPixelWidth(EDetailLevel.HIGH)) {
			newDetailLevel = EDetailLevel.HIGH;
		} else if (pixelHeight > getMinPixelHeight(EDetailLevel.MEDIUM)
				&& pixelWidth > getMinPixelWidth(EDetailLevel.MEDIUM)) {
			newDetailLevel = EDetailLevel.MEDIUM;
		} else {
			newDetailLevel = EDetailLevel.LOW;
		}
		setDetailLevel(newDetailLevel);
	}

	/**
	 * Check whether we had a picking hit somewhere during the previous run
	 *
	 * @param gl
	 */
	protected final void checkForHits(final GL2 gl) {
		contextMenuCreator.clear();
		Set<String> hitTypes = pickingManager.getHitTypes(uniqueID);
		if (hitTypes == null)
			return;

		for (String pickingType : hitTypes) {

			ArrayList<Pick> alHits = null;

			alHits = pickingManager.getHits(uniqueID, pickingType);

			// This is a try to fix MOUSE_OUT in remote rendered views, not
			// successful yet
			// if(isRenderedRemote() && (alHits == null || alHits.size() == 0))
			// {
			// AGLView remoteRenderingView = this;
			// while(remoteRenderingView.isRenderedRemote()) {
			// remoteRenderingView =
			// (AGLView)(remoteRenderingView.getRemoteRenderingGLView());
			// }
			// alHits = pickingManager.getHits(remoteRenderingView.getID(),
			// pickingType);
			// }

			if (alHits != null && alHits.size() != 0) {

				for (int iCount = 0; iCount < alHits.size(); iCount++) {
					Pick tempPick = alHits.get(iCount);
					int pickedObjectID = tempPick.getObjectID();
					if (pickedObjectID == -1) {
						continue;
					}

					PickingMode ePickingMode = tempPick.getPickingMode();

					handlePicking(pickingType, ePickingMode, pickedObjectID, tempPick);
					// FIXME: This is for legacy support -> picking listeners
					// should be used

					try {
						PickingType type = PickingType.valueOf(pickingType);
						try {
							handlePickingEvents(type, ePickingMode, pickedObjectID, tempPick);
						} catch (Exception e) {
							Logger.log(new Status(IStatus.ERROR, this.toString(), "Caught exception when picking", e));
						}
					} catch (IllegalArgumentException e) {
					}

				}
				pickingManager.flushHits(uniqueID, pickingType);
			}
		}

		if (contextMenuCreator.hasMenuItems())
			contextMenuCreator.open(this);
	}

	protected void handlePicking(String pickingType, PickingMode pickingMode, int pickedObjectID, Pick pick) {

		Set<IPickingListener> pickingListeners = typePickingListeners.get(pickingType);

		if (pickingListeners != null) {
			// Create copy of picking listeners to avoid concurrent modification issues when a picking listener tries to
			// register or unregister a picking listener to this set
			for (IPickingListener pickingListener : new HashSet<>(pickingListeners)) {
				notifyPickingListener(pickingListener, pickingMode, pick);
			}
		}

		HashMap<Integer, Set<IPickingListener>> map = idPickingListeners.get(pickingType);
		if (map == null)
			return;

		pickingListeners = map.get(pickedObjectID);

		if (pickingListeners != null) {
			// Create copy of picking listeners to avoid concurrent modification issues when a picking listener tries to
			// register or unregister a picking listener to this set
			for (IPickingListener pickingListener : new HashSet<>(pickingListeners)) {
				notifyPickingListener(pickingListener, pickingMode, pick);
			}
		}
	}

	private void notifyPickingListener(IPickingListener pickingListener, PickingMode pickingMode, Pick pick) {
		if (pickingListener == null)
			return;
		pickingListener.pick(pick);
	}

	/**
	 * Registers a {@link IPickingListener} for this view that is called when objects with the specified pickingType
	 * <b>and</b> ID are picked.
	 *
	 * @param pickingListener
	 *            the picking listener that should be called on picking event
	 * @param pickingType
	 *            the picking type. Take care that the type is unique for a view.
	 * @param pickedObjectID
	 *            the id identifying the picked object
	 */
	public void addIDPickingListener(IPickingListener pickingListener, String pickingType, int pickedObjectID) {
		HashMap<Integer, Set<IPickingListener>> map = idPickingListeners.get(pickingType);
		if (map == null) {
			map = new HashMap<Integer, Set<IPickingListener>>();
			idPickingListeners.put(pickingType, map);
		}
		Set<IPickingListener> pickingListeners = map.get(pickedObjectID);
		if (pickingListeners == null) {
			pickingListeners = new HashSet<IPickingListener>();

		}
		for (IPickingListener listener : pickingListeners) {
			if (listener == pickingListener) {
				return;
			}
		}
		pickingListeners.add(pickingListener);
		map.put(pickedObjectID, pickingListeners);

	}

	public final void addIDPickingTooltipListener(String tooltip, String pickingType, int pickedObjectID) {
		addIDPickingListener(this.getParentGLCanvas().createTooltip(tooltip), pickingType, pickedObjectID);
	}

	public final void addIDPickingTooltipListener(ILabelProvider tooltip, String pickingType, int pickedObjectID) {
		addIDPickingListener(this.getParentGLCanvas().createTooltip(tooltip), pickingType, pickedObjectID);
	}

	public final void addTypePickingTooltipListener(String tooltip, String pickingType) {
		addTypePickingListener(this.getParentGLCanvas().createTooltip(tooltip), pickingType);
	}

	public final void addTypePickingTooltipListener(IPickingLabelProvider labelProvider, String pickingType) {
		addTypePickingListener(this.getParentGLCanvas().createTooltip(labelProvider), pickingType);
	}

	/**
	 * Registers a {@link IPickingListener} for this view that is call whenever an object of the specified type was
	 * picked, independent of the object's picking id.
	 *
	 * @see AGLView#addIDPickingListener(IPickingListener, String, int) for picking id dependent
	 * @param pickingListener
	 *            the picking listener that should be called on picking event
	 * @param pickingType
	 *            the picking type. Take care that the type is unique for a view.
	 */
	public void addTypePickingListener(IPickingListener pickingListener, String pickingType) {
		Set<IPickingListener> pickingListeners = typePickingListeners.get(pickingType);
		if (pickingListeners == null) {
			pickingListeners = new HashSet<IPickingListener>();

		}
		for (IPickingListener listener : pickingListeners) {
			if (listener == pickingListener) {
				return;
			}
		}
		pickingListeners.add(pickingListener);
		typePickingListeners.put(pickingType, pickingListeners);
	}

	/**
	 * Removes the specified {@link IPickingListener} for single ids that has been added with the specified picking type
	 * and id.
	 *
	 * @param pickingListener
	 * @param pickingType
	 * @param pickedObjectID
	 */
	public void removeIDPickingListener(IPickingListener pickingListener, String pickingType, int pickedObjectID) {
		HashMap<Integer, Set<IPickingListener>> map = idPickingListeners.get(pickingType);
		if (map == null) {
			return;
		}

		Set<IPickingListener> pickingListeners = map.get(pickedObjectID);
		if (pickingListeners == null) {
			return;
		}
		pickingListeners.remove(pickingListener);
	}

	/**
	 * Removes the specified {@link IPickingListener} for the specified picking type
	 *
	 * @param pickingListener
	 * @param pickingType
	 */
	public void removeTypePickingListener(IPickingListener pickingListener, String pickingType) {
		Set<IPickingListener> pickingListeners = typePickingListeners.get(pickingType);
		if (pickingListeners == null) {
			return;
		}
		pickingListeners.remove(pickingListener);
	}

	/**
	 * <p>
	 * Remove the specified picking listener from wherever it is registered with this view.
	 * </p>
	 * <p>
	 * Using {@link #removeIDPickingListener(IPickingListener, String, int)} or
	 * {@link #removeAllTypePickingListeners(String)} is preferred to using this method for performance reasons.
	 *
	 * @param pickingListener
	 */
	public void removePickingListener(IPickingListener pickingListener) {

		for (HashMap<Integer, Set<IPickingListener>> map : idPickingListeners.values()) {
			if (map != null) {
				for (Set<IPickingListener> pickingListeners : map.values()) {
					if (pickingListeners != null) {
						pickingListeners.remove(pickingListener);
					}
				}
			}
		}
		for (Set<IPickingListener> pickingListeners : typePickingListeners.values()) {
			if (pickingListeners != null) {
				pickingListeners.remove(pickingListener);
			}
		}
	}

	/**
	 * Removes all ID picking listeners for a specific picking type and ID.
	 *
	 * @param pickingType
	 * @param pickedObjectID
	 */
	public void removeAllIDPickingListeners(String pickingType, int pickedObjectID) {

		HashMap<Integer, Set<IPickingListener>> map = idPickingListeners.get(pickingType);
		if (map == null) {
			return;
		}

		Set<IPickingListener> pickingListeners = map.get(pickedObjectID);
		if (pickingListeners == null) {
			return;
		}
		pickingListeners.clear();
	}

	/**
	 * Removes all picking listeners.
	 */
	public void removeAllPickingListeners() {
		idPickingListeners.clear();
		typePickingListeners.clear();
	}

	/**
	 * Removes all type picking listeners for a specific picking type.
	 *
	 * @param pickingType
	 */
	public void removeAllTypePickingListeners(String pickingType) {

		Set<IPickingListener> pickingListeners = typePickingListeners.get(pickingType);
		if (pickingListeners == null) {
			return;
		}
		pickingListeners.clear();
	}

	/**
	 * This method is called every time a method occurs. It should take care of reacting appropriately to the events.
	 *
	 * @param pickingType
	 *            the Picking type, held in EPickingType
	 * @param pickingMode
	 *            the Picking mode (clicked, dragged etc.)
	 * @param pickingID
	 *            the name specified for an element with glPushName
	 * @param pick
	 *            the pick object which can be useful to retrieve for example the mouse position when the pick occurred
	 * @deprecated replaced by picking listeners. No longer abstract since it's not necessary for views to implement
	 */
	@Deprecated
	protected void handlePickingEvents(final PickingType pickingType, final PickingMode pickingMode,
			final int pickingID, final Pick pick) {
	}

	public final IViewCamera getViewCamera() {
		return viewCamera;
	}

	public final boolean isRenderedRemote() {
		return glRemoteRenderingView != null;
	}

	public final void setRemoteRenderingGLView(IGLRemoteRenderingView glRemoteRenderingView) {
		this.glRemoteRenderingView = glRemoteRenderingView;
		pixelGLConverter = glRemoteRenderingView.getPixelGLConverter();
		ViewManager.get().registerRemoteRenderedView(this, (AGLView) glRemoteRenderingView);
		// pixelGLConverter = new
		// PixelGLConverter(glRemoteRenderingView.getViewFrustum(),
		// parentGLCanvas);
	}

	public final IGLRemoteRenderingView getRemoteRenderingGLView() {
		return glRemoteRenderingView;
	}

	protected void renderBusyMode(final GL2 gl) {
		float fTransparency = 0.3f * frameCounter / NUMBER_OF_FRAMES;
		float fLoadingTransparency = 0.8f * frameCounter / NUMBER_OF_FRAMES;

		if (busyState == EBusyState.ON && frameCounter < NUMBER_OF_FRAMES) {
			frameCounter++;
		} else if (busyState == EBusyState.SWITCH_OFF) {
			frameCounter--;
		}

		gl.glColor4f(1, 1, 1, fTransparency);
		gl.glBegin(GL2.GL_POLYGON);
		gl.glVertex3f(-9, -9, 4.2f);
		gl.glVertex3f(-9, 9, 4.2f);
		gl.glVertex3f(9, 9, 4.2f);
		gl.glVertex3f(9, -9, 4.2f);
		gl.glEnd();

		float fXCenter, fYCenter;
		if (this instanceof IGLRemoteRenderingView) {
			fXCenter = 0;
			fYCenter = 0;
		} else {
			fXCenter = (viewFrustum.getRight() - viewFrustum.getLeft()) / 2;
			fYCenter = (viewFrustum.getTop() - viewFrustum.getBottom()) / 2;
		}

		// TODO bad hack here, frustum wrong or renderStyle null

		Texture tempTexture = textureManager.getIconTexture(EIconTextures.LOADING);
		tempTexture.enable(gl);
		tempTexture.bind(gl);

		TextureCoords texCoords = tempTexture.getImageTexCoords();

		gl.glPushAttrib(GL2.GL_CURRENT_BIT | GL2.GL_LINE_BIT);
		gl.glColor4f(1.0f, 1.0f, 1.0f, fLoadingTransparency);

		gl.glBegin(GL2.GL_POLYGON);

		gl.glTexCoord2f(texCoords.left(), texCoords.bottom());
		gl.glVertex3f(fXCenter - GeneralRenderStyle.LOADING_BOX_HALF_WIDTH, fYCenter
				- GeneralRenderStyle.LOADING_BOX_HALF_HEIGHT, 4.21f);
		gl.glTexCoord2f(texCoords.left(), texCoords.top());
		gl.glVertex3f(fXCenter - GeneralRenderStyle.LOADING_BOX_HALF_WIDTH, fYCenter
				+ GeneralRenderStyle.LOADING_BOX_HALF_HEIGHT, 4.21f);
		gl.glTexCoord2f(texCoords.right(), texCoords.top());
		gl.glVertex3f(fXCenter + GeneralRenderStyle.LOADING_BOX_HALF_WIDTH, fYCenter
				+ GeneralRenderStyle.LOADING_BOX_HALF_HEIGHT, 4.21f);
		gl.glTexCoord2f(texCoords.right(), texCoords.bottom());

		gl.glVertex3f(fXCenter + GeneralRenderStyle.LOADING_BOX_HALF_WIDTH, fYCenter
				- GeneralRenderStyle.LOADING_BOX_HALF_HEIGHT, 4.21f);
		gl.glEnd();

		tempTexture.disable(gl);

		// gl.glColor4f(1.0f, 0.0f, 0.0f, 0.5f);
		Texture circleTexture = textureManager.getIconTexture(EIconTextures.LOADING_CIRCLE);
		circleTexture.enable(gl);
		circleTexture.bind(gl);
		texCoords = circleTexture.getImageTexCoords();

		gl.glTranslatef(fXCenter - 0.6f, fYCenter, 0);
		gl.glRotatef(-rotationFrameCounter, 0, 0, 1);

		gl.glBegin(GL2.GL_POLYGON);
		gl.glTexCoord2f(texCoords.left(), texCoords.bottom());
		gl.glVertex3f(-0.1f, -0.1f, 4.22f);
		gl.glTexCoord2f(texCoords.left(), texCoords.top());
		gl.glVertex3f(-0.1f, 0.1f, 4.22f);
		gl.glTexCoord2f(texCoords.right(), texCoords.top());
		gl.glVertex3f(0.1f, 0.1f, 4.22f);
		gl.glTexCoord2f(texCoords.right(), texCoords.bottom());
		gl.glVertex3f(0.1f, -0.1f, 4.22f);
		gl.glEnd();
		gl.glRotatef(+rotationFrameCounter, 0, 0, 1);
		gl.glTranslatef(fXCenter + 0.6f, fYCenter, 0);

		rotationFrameCounter += 3;
		gl.glPopAttrib();

		circleTexture.disable(gl);

		if (busyState == EBusyState.SWITCH_OFF && frameCounter <= 0) {
			pickingManager.enablePicking(true);
			busyState = EBusyState.OFF;
		}

		// System.out.println("Busy mode status: " +eBusyModeState);
	}

	/**
	 * Enables the busy mode, which renders the loading dialog and disables the picking. This method may be overridden
	 * if different behaviour is desired.
	 *
	 * @param bBusyMode
	 *            true if the busy mode should be enabled, false if it should be disabled
	 */
	public void enableBusyMode(final boolean bBusyMode) {
		if (!bBusyMode && busyState == EBusyState.ON) {
			busyState = EBusyState.SWITCH_OFF;
			pickingManager.enablePicking(true);
		} else if (bBusyMode) {
			pickingManager.enablePicking(false);
			busyState = EBusyState.ON;
		}
	}

	public final EDetailLevel getDetailLevel() {
		return detailLevel;
	}

	// @Override
	// public synchronized Pair<AEventListener<? extends IListenerOwner>,
	// AEvent> getEvent() {
	// return queue.poll();
	// }

	@Override
	public void initFromSerializableRepresentation(ASerializedView serialzedView) {
	}

	@Override
	public void registerEventListeners() {
		viewScrollEventListener = new ViewScrollEventListener();
		viewScrollEventListener.setHandler(this);
		eventPublisher.addListener(ViewScrollEvent.class, viewScrollEventListener);
	}

	@Override
	public void unregisterEventListeners() {
		if (viewScrollEventListener != null) {
			eventPublisher.removeListener(viewScrollEventListener);
			viewScrollEventListener = null;
		}

	}

	/**
	 * Set whether this view is visible.
	 *
	 * @param isVisible
	 *            true if the view is visible
	 */
	@Override
	public void setVisible(boolean isVisible) {
		this.isVisible = isVisible;
		if (!isVisible) {
			focusGained = false;
		}
	}

	/**
	 * Check whether the view is visible. If not, it should not be rendered. Note that events should be processed
	 * anyway.
	 *
	 * @return true if it is visible
	 */
	protected boolean isVisible() {
		return isVisible;
	}

	/**
	 * Renders the symbol of a view. (Called when there's nothing to display.)
	 *
	 * @param gl
	 *            GL2 Object that shall be used for rendering.
	 */
	protected void renderSymbol(GL2 gl, String texture, float buttonSize) {

		float xButtonOrigin = viewFrustum.getLeft() + viewFrustum.getWidth() / 2 - buttonSize / 2;
		float yButtonOrigin = viewFrustum.getBottom() + viewFrustum.getHeight() / 2 - buttonSize / 2;
		Texture tempTexture = textureManager.getIconTexture(texture);
		tempTexture.enable(gl);
		tempTexture.bind(gl);

		TextureCoords texCoords = tempTexture.getImageTexCoords();

		gl.glPushAttrib(GL2.GL_CURRENT_BIT | GL2.GL_LINE_BIT);
		gl.glColor4f(1f, 1, 1, 1f);
		gl.glBegin(GL2.GL_POLYGON);

		gl.glTexCoord2f(texCoords.left(), texCoords.bottom());
		gl.glVertex3f(xButtonOrigin, yButtonOrigin, 0.01f);
		gl.glTexCoord2f(texCoords.left(), texCoords.top());
		gl.glVertex3f(xButtonOrigin, yButtonOrigin + buttonSize, 0.01f);
		gl.glTexCoord2f(texCoords.right(), texCoords.top());
		gl.glVertex3f(xButtonOrigin + buttonSize, yButtonOrigin + buttonSize, 0.01f);
		gl.glTexCoord2f(texCoords.right(), texCoords.bottom());
		gl.glVertex3f(xButtonOrigin + buttonSize, yButtonOrigin, 0.01f);
		gl.glEnd();
		gl.glPopAttrib();
		tempTexture.disable(gl);
	}

	@Override
	public void dispose(GLAutoDrawable drawable) {
		if (PlatformUI.getWorkbench().isClosing())
			return;
		Logger.log(new Status(IStatus.INFO, toString(), "Disposing view"));

		GL2 gl = drawable.getGL().getGL2();
		// First, destroy the remote views, then unregister, otherwise the
		// remote view destruction would not work
		// ViewManager.get().destroyRemoteViews(gl, this);
		// ViewManager.get().unregisterGLView(this);
		ViewManager.get().destroyView(gl, this);
		// destroy(gl);
	}

	/**
	 * Destroys this view by removing data common in all views and calling {@link #destroyViewSpecificContent(GL2)}.
	 *
	 * @param gl
	 */
	public final void destroy(GL2 gl) {
		System.out.println("destroy " + label);

		pickingManager.removeViewSpecificData(uniqueID);
		unregisterEventListeners();
		destroyViewSpecificContent(gl);
		parentGLCanvas.removeFocusListener(focusListener);
	}

	/**
	 * In this method subclasses should remove all view specific content, especially GL resources such as display lists.
	 * Note that there is no need to take care about remote rendered views.
	 *
	 * @param gl
	 */
	protected abstract void destroyViewSpecificContent(GL2 gl);

	/**
	 * Returns the text renderer valid for the gl context of this view.
	 */
	public CaleydoTextRenderer getTextRenderer() {
		return textRenderer;
	}

	public PickingManager getPickingManager() {
		return pickingManager;
	}

	@Override
	protected void finalize() throws Throwable {
		super.finalize();
		System.out.println("Finalizing " + this);
	}

	/**
	 * @return The minimum height in pixels the view currently requires to show its content properly. The default
	 *         implementation in the base class calls {@link #getMinPixelheight()} with {@link EDetailLevel#LOW}
	 */
	public int getMinPixelHeight() {
		return getMinPixelHeight(EDetailLevel.LOW);
	}

	/**
	 * @return The minimum width in pixels the view currently requires to show its content properly. The default
	 *         implementation in the base class calls {@link #getMinPixelWidth()} with {@link EDetailLevel#LOW}
	 */
	public int getMinPixelWidth() {
		return getMinPixelWidth(EDetailLevel.LOW);
	}

	/**
	 * @return The minimum height in pixels the view requires to show its content properly with the specified detail
	 *         level.
	 */
	public int getMinPixelHeight(EDetailLevel detailLevel) {
		return 0;
	}

	/**
	 * @return The minimum width in pixels the view requires to show its content properly with the specified detail
	 *         level.
	 */
	public int getMinPixelWidth(EDetailLevel detailLevel) {
		return 0;
	}

	/**
	 * Gets the highest possible detail level the view is able to display its content with, using the specified width
	 * and height.
	 *
	 * @param pixelHeight
	 * @param pixelWidth
	 * @return
	 */
	public EDetailLevel getHightestPossibleDetailLevel(int pixelHeight, int pixelWidth) {
		return EDetailLevel.LOW;
	}

	/**
	 * Sets the boolean lazy mode which determines if the mouse is over the canvas.
	 *
	 * @param lazyMode
	 */
	public void setLazyMode(boolean lazyMode) {
		this.lazyMode = lazyMode;

	}

	public synchronized int createNewScrollBarID() {
		return currentScrollBarID++;
	}

	public GLMouseListener getGLMouseListener() {
		return glMouseListener;
	}

	/**
	 * Register any mouseWheelListener that may be interested in being notified when the mouse wheel is moved
	 *
	 * @param listener
	 */
	public void registerMouseWheelListener(IMouseWheelHandler listener) {
		mouseWheelListeners.add(listener);
	}

	public void unregisterRemoteViewMouseWheelListener(IMouseWheelHandler listener) {
		mouseWheelListeners.remove(listener);
	}

	/**
	 * This method shall be called when the mouse was wheeled for zooming.
	 *
	 * @param wheelAmount
	 * @param wheelPosition
	 */
	@Override
	public void handleMouseWheel(int wheelAmount, Point wheelPosition) {
		for (IMouseWheelHandler listener : mouseWheelListeners) {
			listener.handleMouseWheel(wheelAmount, wheelPosition);
		}
	}

	/**
	 * Returns the pixelGLConverter associated with this canvas.
	 *
	 * @return
	 */
	public PixelGLConverter getPixelGLConverter() {
		return pixelGLConverter;
	}

	/**
	 * Returns the instance that is responsible for creating the context menu.
	 */
	public ContextMenuCreator getContextMenuCreator() {
		return contextMenuCreator;
	}

	/**
	 * Method recursively determines the top level GL view. Picking listeners for instance need to be registered to the
	 * top level GL view.
	 *
	 * @return the top level GL view
	 */
	public AGLView getTopLevelGLView() {
		if (isRenderedRemote())
			return ((AGLView) getRemoteRenderingGLView()).getTopLevelGLView();

		return this;
	}

	/**
	 * @return the textureManager, see {@link #textureManager}
	 */
	public TextureManager getTextureManager() {
		return textureManager;
	}

	/**
	 * Turn on/off the rendering of the FPS counter
	 */
	public void toggleFPSCounter() {
		this.showFPSCounter = !showFPSCounter;
	}

	@Override
	public void setLabel(String label, boolean isLabelDefault) {
		if (isRenderedRemote()) {
			this.label = label;
			this.isLabelDefault = isLabelDefault;
		} else {
			super.setLabel(label, isLabelDefault);
		}
	}

	/**
	 * Renders a message in the center of the view. This method is intended to be used for displaying messages that
	 * indicate what a user should do when the view is empty.
	 *
	 * @param gl
	 * @param lines
	 *            The lines of text.
	 */
	protected void renderEmptyViewText(GL2 gl, String... lines) {

		float textHeight = pixelGLConverter.getGLHeightForPixelHeight(EMPTY_VIEW_TEXT_HEIGHT_PIXELS);
		float safetySpacing = pixelGLConverter.getGLHeightForPixelHeight(3);
		textRenderer.setColor(0, 0, 0, 1);
		float linePositionY = viewFrustum.getHeight() / 2.0f + textHeight * lines.length / 2.0f;
		for (String line : lines) {
			float requiredWidth = textRenderer.getRequiredTextWidth(line, textHeight);
			float linePositionX = viewFrustum.getWidth() / 2.0f - requiredWidth / 2.0f;

			textRenderer.renderTextInBounds(gl, line, linePositionX, linePositionY, 0, requiredWidth + safetySpacing,
					textHeight);
			linePositionY -= textHeight;
		}
	}

	public void onScrolled(ViewScrollEvent event) {
		if (System.getProperty("os.name").contains("Mac")) {
			this.scrollRect.x = event.getOriginX();
			this.scrollRect.y = event.getOriginY();
			this.scrollRect.width = event.getWidth();
			this.scrollRect.height = event.getHeight();
		}
	}

	public final void applyScrolling(GL2 gl) {
		if (!System.getProperty("os.name").contains("Mac") || this.scrollRect.width <= 0 )
			return;
		int canvasWidth = parentGLCanvas.getWidth();
		int canvasHeight = parentGLCanvas.getHeight();
		int scrollWidth = scrollRect.width;
		int scrollHeight = scrollRect.height;
		boolean needsScrollBarX = canvasWidth > scrollWidth;
		boolean needsScrollBarY = canvasHeight > scrollHeight;
		int offsetx = scrollRect.x;
		int offsety = canvasHeight - scrollHeight - scrollRect.y;
		if (!needsScrollBarX)
			offsetx = 0;
		if (!needsScrollBarY)
			offsety = 0;
		float foffsetx = pixelGLConverter.getGLWidthForPixelWidth(offsetx);
		float foffsety = pixelGLConverter.getGLHeightForPixelHeight(offsety);
		//as we start with 0,0 in the LOWER left corner, we have to adapt the y offset
		//System.out.println("canvas: "+canvasWidth+"/"+canvasHeight+" real: "+scrollRect.width+"/"+scrollRect.height+ " offset: "+scrollRect.x+"/"+scrollRect.y+" "+offsetx+"/"+offsety);
		
		gl.glTranslatef(-foffsetx, -foffsety, 0);
	}

	public Point applyScrolling(Point pickPoint) {
		//the point is already in the right relative coordinates
		return pickPoint;
	}
}
>>>>>>> 069e2b84
<|MERGE_RESOLUTION|>--- conflicted
+++ resolved
@@ -1,4 +1,3 @@
-<<<<<<< HEAD
 /*******************************************************************************
  * Caleydo - Visualization for Molecular Biology - http://caleydo.org
  * Copyright (c) The Caleydo Team. All rights reserved.
@@ -9,7 +8,9 @@
 import gleem.linalg.Vec3f;
 
 import java.awt.Point;
+import java.awt.Rectangle;
 import java.util.ArrayList;
+import java.util.Arrays;
 import java.util.HashMap;
 import java.util.HashSet;
 import java.util.Set;
@@ -184,1378 +185,6 @@
 	 * systems, as it currently requires manual translation of the view content since swt scroll bars are not working
 	 * properly.
 	 */
-	private int scrollX = 0;
-
-	/**
-	 * Same as {@link #scrollX}, but for y direction.s
-	 */
-	private int scrollY = 0;
-
-	private ViewScrollEventListener viewScrollEventListener;
-
-	private IGLFocusListener focusListener = new IGLFocusListener() {
-		@Override
-		public void focusLost() {
-			// focusGained=false;
-		}
-
-		@Override
-		public void focusGained() {
-			focusGained = true;
-		}
-	};
-
-	/**
-	 * Constructor. If the glCanvas object is null - then the view is rendered remote.
-	 *
-	 * @param viewType
-	 *            TODO
-	 * @param viewName
-	 *            TODO
-	 */
-	protected AGLView(IGLCanvas glCanvas, final Composite parentComposite, final ViewFrustum viewFrustum,
-			String viewType, String viewName) {
-
-		super(GeneralManager.get().getIDCreator().createID(ManagedObjectType.GL_VIEW), parentComposite, viewType,
-				viewName);
-
-		parentGLCanvas = glCanvas;
-
-		glMouseListener = new GLMouseListener();
-		glMouseListener.setNavigationModes(false, false, false);
-
-		// Register mouse listener to GL2 canvas
-		glCanvas.addMouseListener(glMouseListener);
-
-		glCanvas.addFocusListener(focusListener);
-
-		idPickingListeners = new HashMap<String, HashMap<Integer, Set<IPickingListener>>>();
-		typePickingListeners = new HashMap<String, Set<IPickingListener>>();
-
-		this.viewFrustum = viewFrustum;
-		viewCamera = new ViewCameraBase(uniqueID);
-
-		pickingManager = generalManager.getViewManager().getPickingManager();
-		textureManager = new TextureManager();
-
-		glMouseWheelListener = new GLMouseWheelListener(this);
-
-		pixelGLConverter = new PixelGLConverter(viewFrustum, parentGLCanvas);
-
-		mouseWheelListeners = new HashSet<IMouseWheelHandler>();
-
-		parentGLCanvas.addMouseListener(glMouseWheelListener);
-
-	}
-
-	@Override
-	public void initialize() {
-		ViewManager viewManager = GeneralManager.get().getViewManager();
-		viewManager.registerView(this, !isRenderedRemote());
-		setLabel(this.getDefaultLabel(), true);
-		registerEventListeners();
-
-		if (glRemoteRenderingView == null)
-			viewManager.registerGLEventListenerByGLCanvas(parentGLCanvas, this);
-
-		viewManager.initializeUnserializedViews();
-	}
-
-	@Override
-	public void init(GLAutoDrawable drawable) {
-
-		final GLFPSKeyListener fpsKeyListener = new GLFPSKeyListener(this);
-		parentComposite.getDisplay().asyncExec(new Runnable() {
-			@Override
-			public void run() {
-				parentComposite.addKeyListener(fpsKeyListener);
-			}
-		});
-
-		GL2 gl = drawable.getGL().getGL2();
-
-		// This is specially important for Windows. Otherwise JOGL2 internally
-		// slows down dramatically (factor of 10).
-		// gl.setSwapInterval(0);
-
-		fpsCounter = new FPSCounter(drawable, 16);
-		fpsCounter.setColor(0.5f, 0.5f, 0.5f, 1);
-
-		initGLContext(gl);
-
-		glMouseListener.addGLCanvas(this);
-		pixelGLConverter = new PixelGLConverter(viewFrustum, parentGLCanvas);
-		textRenderer = new CaleydoTextRenderer(24);
-		initLocal(gl);
-	}
-
-	public static void initGLContext(GL2 gl) {
-		gl.glShadeModel(GLLightingFunc.GL_SMOOTH); // Enables Smooth Shading
-		gl.glClearColor(1.0f, 1.0f, 1.0f, 1.0f); // white Background
-		gl.glClearDepth(1.0f); // Depth Buffer Setup
-		gl.glClear(GL.GL_COLOR_BUFFER_BIT | GL.GL_DEPTH_BUFFER_BIT | GL.GL_STENCIL_BUFFER_BIT);
-
-		gl.glEnable(GL.GL_DEPTH_TEST);
-		gl.glDepthFunc(GL.GL_LEQUAL);
-
-		gl.glEnable(GL.GL_BLEND);
-		gl.glBlendFunc(GL.GL_SRC_ALPHA, GL.GL_ONE_MINUS_SRC_ALPHA);
-
-		// gl.glEnable(GL2.GL_POINT_SMOOTH);
-		// gl.glHint(GL2.GL_POINT_SMOOTH_HINT, GL.GL_NICEST);
-		gl.glEnable(GL.GL_LINE_SMOOTH);
-		gl.glHint(GL.GL_LINE_SMOOTH_HINT, GL.GL_NICEST);
-		// gl.glEnable(GL2.GL_POLYGON_SMOOTH);
-		// gl.glHint(GL2.GL_POLYGON_SMOOTH_HINT, GL.GL_NICEST);
-
-		gl.glHint(GL2ES1.GL_PERSPECTIVE_CORRECTION_HINT, GL.GL_NICEST);
-
-		gl.glEnable(GLLightingFunc.GL_COLOR_MATERIAL);
-		gl.glColorMaterial(GL.GL_FRONT, GLLightingFunc.GL_DIFFUSE);
-	}
-
-	@Override
-	public final void display(GLAutoDrawable drawable) {
-		try {
-			processEvents();
-			if (!isVisible())
-				return;
-
-			if (!focusGained) {
-				parentGLCanvas.requestFocus();
-
-				// Display.getDefault().asyncExec(new Runnable() {
-				// @Override
-				// public void run() {
-				// parentGLCanvas.requestFocus();
-				// }
-				// });
-
-			}
-
-			// parentComposite.getDisplay().asyncExec(new Runnable() {
-			// @Override
-			// public void run() {
-			//
-			// parentComposite.setFocus();
-			// parentComposite.set
-			// // viewPart.setFocus();
-			// // viewPart.getSWTComposite().setFocus();
-			//
-			// }
-			// });
-
-			final Vec3f rot_Vec3f = new Vec3f();
-			final Vec3f position = viewCamera.getCameraPosition();
-
-			// System.out.println("focus owner " +
-			// parentGLCanvas.isFocusOwner());
-			// System.out.println("focusable " + parentGLCanvas.isFocusable());
-
-			GL2 gl = drawable.getGL().getGL2();
-
-			// ViewManager.get().executePendingRemoteViewDestruction(gl, this);
-
-			// load identity matrix
-			gl.glMatrixMode(GLMatrixFunc.GL_MODELVIEW);
-			gl.glLoadIdentity();
-
-			gl.glPushMatrix();
-			gl.glTranslatef(pixelGLConverter.getGLWidthForPixelWidth(scrollX),
-					pixelGLConverter.getGLHeightForPixelHeight(scrollY), 0);
-
-			// clear screen
-			gl.glClear(GL.GL_COLOR_BUFFER_BIT | GL.GL_DEPTH_BUFFER_BIT);
-
-			gl.glTranslatef(position.x(), position.y(), position.z());
-			gl.glRotatef(viewCamera.getCameraRotationGrad(rot_Vec3f), rot_Vec3f.x(), rot_Vec3f.y(), rot_Vec3f.z());
-
-			// gl.glActiveTexture(GL.GL_TEXTURE0);
-			gl.glBindTexture(GL.GL_TEXTURE_2D, GL.GL_NONE);
-
-			displayLocal(gl);
-
-			if (showFPSCounter)
-				fpsCounter.draw();
-			gl.glPopMatrix();
-		} catch (RuntimeException exception) {
-			ExceptionHandler.get().handleViewException(exception, this);
-		}
-	}
-
-	@Override
-	public void reshape(GLAutoDrawable drawable, int x, int y, int width, int height) {
-
-		updateViewFrustum(width, height);
-		// scrollX = x;
-		// scrollY = y;
-
-		// Display.getDefault().asyncExec(new Runnable() {
-		//
-		// @Override
-		// public void run() {
-		// Composite parentsparent = parentComposite.getParent();
-		// System.out.println("asd");
-		//
-		// }
-		// });
-
-		setDisplayListDirty();
-		hasFrustumChanged = true;
-
-		GL2 gl = drawable.getGL().getGL2();
-
-		gl.glViewport(x, y, width, height);
-		gl.glMatrixMode(GLMatrixFunc.GL_PROJECTION);
-		gl.glLoadIdentity();
-
-		viewFrustum.setProjectionMatrix(gl);
-		updateDetailMode();
-	}
-
-	/**
-	 * hook for custom view frustum layouts
-	 *
-	 * @param width
-	 * @param height
-	 */
-	protected void updateViewFrustum(int width, int height) {
-		viewFrustum.setLeft(0);
-		viewFrustum.setBottom(0);
-		float aspectRatio = (float) height / (float) width;
-		viewFrustum.setTop(aspectRatio);
-		viewFrustum.setRight(1);
-	}
-
-	/**
-	 * <p>
-	 * Method responsible for initialization of the data. It is intended to be overridden, all subclasses must use this
-	 * method to initialize their members related to {@link AView#table}.
-	 * </p>
-	 */
-	public void initData() {
-	}
-
-	/**
-	 * Clears all selections, meaning that no element is selected or deselected after this method was called. Everything
-	 * returns to "normal". Note that virtual array manipulations are not considered selections and are therefore not
-	 * retable.
-	 */
-	// public abstract void clearAllSelections();
-
-	/**
-	 * Reset the view to its initial state by calling {@link #initData()}
-	 */
-	@Override
-	public void resetView() {
-		initData();
-	}
-
-	/**
-	 * Set the display list to dirty. May be overridden by subclasses.
-	 */
-	public void setDisplayListDirty() {
-		isDisplayListDirty = true;
-	}
-
-	/**
-	 * This method clips everything outside the frustum
-	 */
-	public void clipToFrustum(GL2 gl) {
-		// if (this instanceof GLHeatMap && ((GLHeatMap) this).isInListMode())
-		// return;
-		//
-		gl.glClear(GL.GL_STENCIL_BUFFER_BIT);
-		gl.glColorMask(false, false, false, false);
-		gl.glClearStencil(0); // Clear The Stencil Buffer To 0
-		gl.glEnable(GL.GL_DEPTH_TEST); // Enables Depth Testing
-		gl.glDepthFunc(GL.GL_LEQUAL); // The Type Of Depth Testing To Do
-		gl.glEnable(GL.GL_STENCIL_TEST);
-		gl.glStencilFunc(GL.GL_ALWAYS, 1, 1);
-		gl.glStencilOp(GL.GL_KEEP, GL.GL_KEEP, GL.GL_REPLACE);
-		gl.glDisable(GL.GL_DEPTH_TEST);
-
-		// Clip region that renders in stencil buffer (in this case the
-		// frustum)
-		gl.glBegin(GL2.GL_POLYGON);
-		gl.glVertex3f(viewFrustum.getLeft(), viewFrustum.getBottom(), -0.01f);
-		gl.glVertex3f(viewFrustum.getRight(), viewFrustum.getBottom(), -0.01f);
-		gl.glVertex3f(viewFrustum.getRight(), viewFrustum.getTop(), -0.01f);
-		gl.glVertex3f(viewFrustum.getLeft(), viewFrustum.getTop(), -0.01f);
-		gl.glEnd();
-
-		gl.glEnable(GL.GL_DEPTH_TEST);
-		gl.glColorMask(true, true, true, true);
-		gl.glStencilFunc(GL.GL_EQUAL, 1, 1);
-		gl.glStencilOp(GL.GL_KEEP, GL.GL_KEEP, GL.GL_KEEP);
-
-	}
-
-	/**
-	 * Initialization for gl, general stuff
-	 *
-	 * @param gl
-	 */
-	public abstract void init(final GL2 gl);
-
-	/**
-	 * Initialization for gl called by the local instance Has to call init internally!
-	 *
-	 * @param gl
-	 */
-	protected abstract void initLocal(final GL2 gl);
-
-	/**
-	 * Initialization for gl called by a managing view has to call init internally!
-	 *
-	 * @param gl
-	 */
-	public abstract void initRemote(final GL2 gl, final AGLView glParentView, final GLMouseListener glMouseListener);
-
-	/**
-	 * GL2 display method that has to be called in all cases manually, either by {@link #displayLocal(GL)} or
-	 * {@link #displayRemote(GL)}. It must be responsible for rendering the scene. It is also called by the picking
-	 * manager.
-	 *
-	 * @param gl
-	 */
-	public abstract void display(final GL2 gl);
-
-	@Override
-	public final synchronized void queueEvent(AEventListener<? extends IListenerOwner> listener, AEvent event) {
-		queue.add(new Pair<AEventListener<? extends IListenerOwner>, AEvent>(listener, event));
-	}
-
-	/**
-	 * This method should be called every display cycle when it is save to change the state of the object. It processes
-	 * all the previously submitted events.
-	 */
-	public final void processEvents() {
-		Pair<AEventListener<? extends IListenerOwner>, AEvent> pair;
-		while (queue.peek() != null) {
-			pair = queue.poll();
-			pair.getFirst().handleEvent(pair.getSecond());
-		}
-	}
-
-	/**
-	 * <p>
-	 * This method is called by the animator of a registered class. It should not be called by anyone else, but has to
-	 * call the local {@link #display(GL)}, where the actual rendering must happen. If a view is rendered remote, this
-	 * method may not be called - instead use {@link #displayRemote(GL)}.
-	 * </p>
-	 * <p>
-	 * Typically a displayLocal should contain:
-	 * <ul>
-	 * <li>a call to {@link #processEvents()}, where the event queue is processed</li>
-	 * <li>a call to the {@link #processEvents()} method of all views it renders locally</li>
-	 * <li>this has to be followed by a check whether the view is active, using {@link #isVisible}. If the view is
-	 * inactive it should return at this point.</li>
-	 * <li>a call to the {@link PickingManager#handlePicking(AGLView, GL)} method, which renders the scene in picking
-	 * mode.</li>
-	 * <li>and finally a call to the local display</li>
-	 * </ul>
-	 *
-	 * @param gl
-	 */
-	protected abstract void displayLocal(final GL2 gl);
-
-	/**
-	 * Intended for external use when another instance of a view manages the scene. This is specially designed for
-	 * composite views. Has to call display internally! The steps necessary in {@link #displayLocal(GL)}, such as
-	 * handling of events and picking have to be taken care of the instance calling this method.
-	 *
-	 * @param gl
-	 */
-	public abstract void displayRemote(final GL2 gl);
-
-	@Override
-	public final IGLCanvas getParentGLCanvas() {
-
-		if (parentGLCanvas == null && this.isRenderedRemote())
-			return getRemoteRenderingGLView().getParentGLCanvas();
-
-		return parentGLCanvas;
-	}
-
-	public final ViewFrustum getViewFrustum() {
-		return viewFrustum;
-	}
-
-	public void setFrustum(ViewFrustum viewFrustum) {
-		this.viewFrustum = viewFrustum;
-
-		updateDetailMode();
-
-		// parentGLCanvas.initPixelGLConverter(viewFrustum);
-	}
-
-	/**
-	 * Set the level of detail to be displayed, choose from the options in {@link EDetailLevel}. If the specified detail
-	 * level differs from the current {@link #setDisplayListDirty()} is called.
-	 *
-	 * @param detailLevel
-	 */
-	public void setDetailLevel(EDetailLevel detailLevel) {
-		if (this.detailLevel != detailLevel) {
-			this.detailLevel = detailLevel;
-			setDisplayListDirty();
-		}
-	}
-
-	private void updateDetailMode() {
-		EDetailLevel newDetailLevel;
-		int pixelWidth = pixelGLConverter.getPixelWidthForGLWidth(viewFrustum.getWidth());
-		int pixelHeight = pixelGLConverter.getPixelHeightForGLHeight(viewFrustum.getHeight());
-		if (pixelHeight > getMinPixelHeight(EDetailLevel.HIGH) && pixelWidth > getMinPixelWidth(EDetailLevel.HIGH)) {
-			newDetailLevel = EDetailLevel.HIGH;
-		} else if (pixelHeight > getMinPixelHeight(EDetailLevel.MEDIUM)
-				&& pixelWidth > getMinPixelWidth(EDetailLevel.MEDIUM)) {
-			newDetailLevel = EDetailLevel.MEDIUM;
-		} else {
-			newDetailLevel = EDetailLevel.LOW;
-		}
-		setDetailLevel(newDetailLevel);
-	}
-
-	/**
-	 * Check whether we had a picking hit somewhere during the previous run
-	 *
-	 * @param gl
-	 */
-	protected final void checkForHits(final GL2 gl) {
-		contextMenuCreator.clear();
-		Set<String> hitTypes = pickingManager.getHitTypes(uniqueID);
-		if (hitTypes == null)
-			return;
-
-		for (String pickingType : hitTypes) {
-
-			ArrayList<Pick> alHits = null;
-
-			alHits = pickingManager.getHits(uniqueID, pickingType);
-
-			// This is a try to fix MOUSE_OUT in remote rendered views, not
-			// successful yet
-			// if(isRenderedRemote() && (alHits == null || alHits.size() == 0))
-			// {
-			// AGLView remoteRenderingView = this;
-			// while(remoteRenderingView.isRenderedRemote()) {
-			// remoteRenderingView =
-			// (AGLView)(remoteRenderingView.getRemoteRenderingGLView());
-			// }
-			// alHits = pickingManager.getHits(remoteRenderingView.getID(),
-			// pickingType);
-			// }
-
-			if (alHits != null && alHits.size() != 0) {
-
-				for (int iCount = 0; iCount < alHits.size(); iCount++) {
-					Pick tempPick = alHits.get(iCount);
-					int pickedObjectID = tempPick.getObjectID();
-					if (pickedObjectID == -1) {
-						continue;
-					}
-
-					PickingMode ePickingMode = tempPick.getPickingMode();
-
-					handlePicking(pickingType, ePickingMode, pickedObjectID, tempPick);
-					// FIXME: This is for legacy support -> picking listeners
-					// should be used
-
-					try {
-						PickingType type = PickingType.valueOf(pickingType);
-						try {
-							handlePickingEvents(type, ePickingMode, pickedObjectID, tempPick);
-						} catch (Exception e) {
-							Logger.log(new Status(IStatus.ERROR, this.toString(), "Caught exception when picking", e));
-						}
-					} catch (IllegalArgumentException e) {
-					}
-
-				}
-				pickingManager.flushHits(uniqueID, pickingType);
-			}
-		}
-
-		if (contextMenuCreator.hasMenuItems())
-			contextMenuCreator.open(this);
-	}
-
-	protected void handlePicking(String pickingType, PickingMode pickingMode, int pickedObjectID, Pick pick) {
-
-		Set<IPickingListener> pickingListeners = typePickingListeners.get(pickingType);
-
-		if (pickingListeners != null) {
-			// Create copy of picking listeners to avoid concurrent modification issues when a picking listener tries to
-			// register or unregister a picking listener to this set
-			for (IPickingListener pickingListener : new HashSet<>(pickingListeners)) {
-				notifyPickingListener(pickingListener, pickingMode, pick);
-			}
-		}
-
-		HashMap<Integer, Set<IPickingListener>> map = idPickingListeners.get(pickingType);
-		if (map == null)
-			return;
-
-		pickingListeners = map.get(pickedObjectID);
-
-		if (pickingListeners != null) {
-			// Create copy of picking listeners to avoid concurrent modification issues when a picking listener tries to
-			// register or unregister a picking listener to this set
-			for (IPickingListener pickingListener : new HashSet<>(pickingListeners)) {
-				notifyPickingListener(pickingListener, pickingMode, pick);
-			}
-		}
-	}
-
-	private void notifyPickingListener(IPickingListener pickingListener, PickingMode pickingMode, Pick pick) {
-		if (pickingListener == null)
-			return;
-		pickingListener.pick(pick);
-	}
-
-	/**
-	 * Registers a {@link IPickingListener} for this view that is called when objects with the specified pickingType
-	 * <b>and</b> ID are picked.
-	 *
-	 * @param pickingListener
-	 *            the picking listener that should be called on picking event
-	 * @param pickingType
-	 *            the picking type. Take care that the type is unique for a view.
-	 * @param pickedObjectID
-	 *            the id identifying the picked object
-	 */
-	public void addIDPickingListener(IPickingListener pickingListener, String pickingType, int pickedObjectID) {
-		HashMap<Integer, Set<IPickingListener>> map = idPickingListeners.get(pickingType);
-		if (map == null) {
-			map = new HashMap<Integer, Set<IPickingListener>>();
-			idPickingListeners.put(pickingType, map);
-		}
-		Set<IPickingListener> pickingListeners = map.get(pickedObjectID);
-		if (pickingListeners == null) {
-			pickingListeners = new HashSet<IPickingListener>();
-
-		}
-		for (IPickingListener listener : pickingListeners) {
-			if (listener == pickingListener) {
-				return;
-			}
-		}
-		pickingListeners.add(pickingListener);
-		map.put(pickedObjectID, pickingListeners);
-
-	}
-
-	public final void addIDPickingTooltipListener(String tooltip, String pickingType, int pickedObjectID) {
-		addIDPickingListener(this.getParentGLCanvas().createTooltip(tooltip), pickingType, pickedObjectID);
-	}
-
-	public final void addIDPickingTooltipListener(ILabelProvider tooltip, String pickingType, int pickedObjectID) {
-		addIDPickingListener(this.getParentGLCanvas().createTooltip(tooltip), pickingType, pickedObjectID);
-	}
-
-	public final void addTypePickingTooltipListener(String tooltip, String pickingType) {
-		addTypePickingListener(this.getParentGLCanvas().createTooltip(tooltip), pickingType);
-	}
-
-	public final void addTypePickingTooltipListener(IPickingLabelProvider labelProvider, String pickingType) {
-		addTypePickingListener(this.getParentGLCanvas().createTooltip(labelProvider), pickingType);
-	}
-
-	/**
-	 * Registers a {@link IPickingListener} for this view that is call whenever an object of the specified type was
-	 * picked, independent of the object's picking id.
-	 *
-	 * @see AGLView#addIDPickingListener(IPickingListener, String, int) for picking id dependent
-	 * @param pickingListener
-	 *            the picking listener that should be called on picking event
-	 * @param pickingType
-	 *            the picking type. Take care that the type is unique for a view.
-	 */
-	public void addTypePickingListener(IPickingListener pickingListener, String pickingType) {
-		Set<IPickingListener> pickingListeners = typePickingListeners.get(pickingType);
-		if (pickingListeners == null) {
-			pickingListeners = new HashSet<IPickingListener>();
-
-		}
-		for (IPickingListener listener : pickingListeners) {
-			if (listener == pickingListener) {
-				return;
-			}
-		}
-		pickingListeners.add(pickingListener);
-		typePickingListeners.put(pickingType, pickingListeners);
-	}
-
-	/**
-	 * Removes the specified {@link IPickingListener} for single ids that has been added with the specified picking type
-	 * and id.
-	 *
-	 * @param pickingListener
-	 * @param pickingType
-	 * @param pickedObjectID
-	 */
-	public void removeIDPickingListener(IPickingListener pickingListener, String pickingType, int pickedObjectID) {
-		HashMap<Integer, Set<IPickingListener>> map = idPickingListeners.get(pickingType);
-		if (map == null) {
-			return;
-		}
-
-		Set<IPickingListener> pickingListeners = map.get(pickedObjectID);
-		if (pickingListeners == null) {
-			return;
-		}
-		pickingListeners.remove(pickingListener);
-	}
-
-	/**
-	 * Removes the specified {@link IPickingListener} for the specified picking type
-	 *
-	 * @param pickingListener
-	 * @param pickingType
-	 */
-	public void removeTypePickingListener(IPickingListener pickingListener, String pickingType) {
-		Set<IPickingListener> pickingListeners = typePickingListeners.get(pickingType);
-		if (pickingListeners == null) {
-			return;
-		}
-		pickingListeners.remove(pickingListener);
-	}
-
-	/**
-	 * <p>
-	 * Remove the specified picking listener from wherever it is registered with this view.
-	 * </p>
-	 * <p>
-	 * Using {@link #removeIDPickingListener(IPickingListener, String, int)} or
-	 * {@link #removeAllTypePickingListeners(String)} is preferred to using this method for performance reasons.
-	 *
-	 * @param pickingListener
-	 */
-	public void removePickingListener(IPickingListener pickingListener) {
-
-		for (HashMap<Integer, Set<IPickingListener>> map : idPickingListeners.values()) {
-			if (map != null) {
-				for (Set<IPickingListener> pickingListeners : map.values()) {
-					if (pickingListeners != null) {
-						pickingListeners.remove(pickingListener);
-					}
-				}
-			}
-		}
-		for (Set<IPickingListener> pickingListeners : typePickingListeners.values()) {
-			if (pickingListeners != null) {
-				pickingListeners.remove(pickingListener);
-			}
-		}
-	}
-
-	/**
-	 * Removes all ID picking listeners for a specific picking type and ID.
-	 *
-	 * @param pickingType
-	 * @param pickedObjectID
-	 */
-	public void removeAllIDPickingListeners(String pickingType, int pickedObjectID) {
-
-		HashMap<Integer, Set<IPickingListener>> map = idPickingListeners.get(pickingType);
-		if (map == null) {
-			return;
-		}
-
-		Set<IPickingListener> pickingListeners = map.get(pickedObjectID);
-		if (pickingListeners == null) {
-			return;
-		}
-		pickingListeners.clear();
-	}
-
-	/**
-	 * Removes all picking listeners.
-	 */
-	public void removeAllPickingListeners() {
-		idPickingListeners.clear();
-		typePickingListeners.clear();
-	}
-
-	/**
-	 * Removes all type picking listeners for a specific picking type.
-	 *
-	 * @param pickingType
-	 */
-	public void removeAllTypePickingListeners(String pickingType) {
-
-		Set<IPickingListener> pickingListeners = typePickingListeners.get(pickingType);
-		if (pickingListeners == null) {
-			return;
-		}
-		pickingListeners.clear();
-	}
-
-	/**
-	 * This method is called every time a method occurs. It should take care of reacting appropriately to the events.
-	 *
-	 * @param pickingType
-	 *            the Picking type, held in EPickingType
-	 * @param pickingMode
-	 *            the Picking mode (clicked, dragged etc.)
-	 * @param pickingID
-	 *            the name specified for an element with glPushName
-	 * @param pick
-	 *            the pick object which can be useful to retrieve for example the mouse position when the pick occurred
-	 * @deprecated replaced by picking listeners. No longer abstract since it's not necessary for views to implement
-	 */
-	@Deprecated
-	protected void handlePickingEvents(final PickingType pickingType, final PickingMode pickingMode,
-			final int pickingID, final Pick pick) {
-	}
-
-	public final IViewCamera getViewCamera() {
-		return viewCamera;
-	}
-
-	public final boolean isRenderedRemote() {
-		return glRemoteRenderingView != null;
-	}
-
-	public final void setRemoteRenderingGLView(IGLRemoteRenderingView glRemoteRenderingView) {
-		this.glRemoteRenderingView = glRemoteRenderingView;
-		pixelGLConverter = glRemoteRenderingView.getPixelGLConverter();
-		ViewManager.get().registerRemoteRenderedView(this, (AGLView) glRemoteRenderingView);
-		// pixelGLConverter = new
-		// PixelGLConverter(glRemoteRenderingView.getViewFrustum(),
-		// parentGLCanvas);
-	}
-
-	public final IGLRemoteRenderingView getRemoteRenderingGLView() {
-		return glRemoteRenderingView;
-	}
-
-	protected void renderBusyMode(final GL2 gl) {
-		float fTransparency = 0.3f * frameCounter / NUMBER_OF_FRAMES;
-		float fLoadingTransparency = 0.8f * frameCounter / NUMBER_OF_FRAMES;
-
-		if (busyState == EBusyState.ON && frameCounter < NUMBER_OF_FRAMES) {
-			frameCounter++;
-		} else if (busyState == EBusyState.SWITCH_OFF) {
-			frameCounter--;
-		}
-
-		gl.glColor4f(1, 1, 1, fTransparency);
-		gl.glBegin(GL2.GL_POLYGON);
-		gl.glVertex3f(-9, -9, 4.2f);
-		gl.glVertex3f(-9, 9, 4.2f);
-		gl.glVertex3f(9, 9, 4.2f);
-		gl.glVertex3f(9, -9, 4.2f);
-		gl.glEnd();
-
-		float fXCenter, fYCenter;
-		if (this instanceof IGLRemoteRenderingView) {
-			fXCenter = 0;
-			fYCenter = 0;
-		} else {
-			fXCenter = (viewFrustum.getRight() - viewFrustum.getLeft()) / 2;
-			fYCenter = (viewFrustum.getTop() - viewFrustum.getBottom()) / 2;
-		}
-
-		// TODO bad hack here, frustum wrong or renderStyle null
-
-		Texture tempTexture = textureManager.getIconTexture(EIconTextures.LOADING);
-		tempTexture.enable(gl);
-		tempTexture.bind(gl);
-
-		TextureCoords texCoords = tempTexture.getImageTexCoords();
-
-		gl.glPushAttrib(GL2.GL_CURRENT_BIT | GL2.GL_LINE_BIT);
-		gl.glColor4f(1.0f, 1.0f, 1.0f, fLoadingTransparency);
-
-		gl.glBegin(GL2.GL_POLYGON);
-
-		gl.glTexCoord2f(texCoords.left(), texCoords.bottom());
-		gl.glVertex3f(fXCenter - GeneralRenderStyle.LOADING_BOX_HALF_WIDTH, fYCenter
-				- GeneralRenderStyle.LOADING_BOX_HALF_HEIGHT, 4.21f);
-		gl.glTexCoord2f(texCoords.left(), texCoords.top());
-		gl.glVertex3f(fXCenter - GeneralRenderStyle.LOADING_BOX_HALF_WIDTH, fYCenter
-				+ GeneralRenderStyle.LOADING_BOX_HALF_HEIGHT, 4.21f);
-		gl.glTexCoord2f(texCoords.right(), texCoords.top());
-		gl.glVertex3f(fXCenter + GeneralRenderStyle.LOADING_BOX_HALF_WIDTH, fYCenter
-				+ GeneralRenderStyle.LOADING_BOX_HALF_HEIGHT, 4.21f);
-		gl.glTexCoord2f(texCoords.right(), texCoords.bottom());
-
-		gl.glVertex3f(fXCenter + GeneralRenderStyle.LOADING_BOX_HALF_WIDTH, fYCenter
-				- GeneralRenderStyle.LOADING_BOX_HALF_HEIGHT, 4.21f);
-		gl.glEnd();
-
-		tempTexture.disable(gl);
-
-		// gl.glColor4f(1.0f, 0.0f, 0.0f, 0.5f);
-		Texture circleTexture = textureManager.getIconTexture(EIconTextures.LOADING_CIRCLE);
-		circleTexture.enable(gl);
-		circleTexture.bind(gl);
-		texCoords = circleTexture.getImageTexCoords();
-
-		gl.glTranslatef(fXCenter - 0.6f, fYCenter, 0);
-		gl.glRotatef(-rotationFrameCounter, 0, 0, 1);
-
-		gl.glBegin(GL2.GL_POLYGON);
-		gl.glTexCoord2f(texCoords.left(), texCoords.bottom());
-		gl.glVertex3f(-0.1f, -0.1f, 4.22f);
-		gl.glTexCoord2f(texCoords.left(), texCoords.top());
-		gl.glVertex3f(-0.1f, 0.1f, 4.22f);
-		gl.glTexCoord2f(texCoords.right(), texCoords.top());
-		gl.glVertex3f(0.1f, 0.1f, 4.22f);
-		gl.glTexCoord2f(texCoords.right(), texCoords.bottom());
-		gl.glVertex3f(0.1f, -0.1f, 4.22f);
-		gl.glEnd();
-		gl.glRotatef(+rotationFrameCounter, 0, 0, 1);
-		gl.glTranslatef(fXCenter + 0.6f, fYCenter, 0);
-
-		rotationFrameCounter += 3;
-		gl.glPopAttrib();
-
-		circleTexture.disable(gl);
-
-		if (busyState == EBusyState.SWITCH_OFF && frameCounter <= 0) {
-			pickingManager.enablePicking(true);
-			busyState = EBusyState.OFF;
-		}
-
-		// System.out.println("Busy mode status: " +eBusyModeState);
-	}
-
-	/**
-	 * Enables the busy mode, which renders the loading dialog and disables the picking. This method may be overridden
-	 * if different behaviour is desired.
-	 *
-	 * @param bBusyMode
-	 *            true if the busy mode should be enabled, false if it should be disabled
-	 */
-	public void enableBusyMode(final boolean bBusyMode) {
-		if (!bBusyMode && busyState == EBusyState.ON) {
-			busyState = EBusyState.SWITCH_OFF;
-			pickingManager.enablePicking(true);
-		} else if (bBusyMode) {
-			pickingManager.enablePicking(false);
-			busyState = EBusyState.ON;
-		}
-	}
-
-	public final EDetailLevel getDetailLevel() {
-		return detailLevel;
-	}
-
-	// @Override
-	// public synchronized Pair<AEventListener<? extends IListenerOwner>,
-	// AEvent> getEvent() {
-	// return queue.poll();
-	// }
-
-	@Override
-	public void initFromSerializableRepresentation(ASerializedView serialzedView) {
-	}
-
-	@Override
-	public void registerEventListeners() {
-		viewScrollEventListener = new ViewScrollEventListener();
-		viewScrollEventListener.setHandler(this);
-		eventPublisher.addListener(ViewScrollEvent.class, viewScrollEventListener);
-	}
-
-	@Override
-	public void unregisterEventListeners() {
-		if (viewScrollEventListener != null) {
-			eventPublisher.removeListener(viewScrollEventListener);
-			viewScrollEventListener = null;
-		}
-
-	}
-
-	/**
-	 * Set whether this view is visible.
-	 *
-	 * @param isVisible
-	 *            true if the view is visible
-	 */
-	@Override
-	public void setVisible(boolean isVisible) {
-		this.isVisible = isVisible;
-		if (!isVisible) {
-			focusGained = false;
-		}
-	}
-
-	/**
-	 * Check whether the view is visible. If not, it should not be rendered. Note that events should be processed
-	 * anyway.
-	 *
-	 * @return true if it is visible
-	 */
-	protected boolean isVisible() {
-		return isVisible;
-	}
-
-	/**
-	 * Renders the symbol of a view. (Called when there's nothing to display.)
-	 *
-	 * @param gl
-	 *            GL2 Object that shall be used for rendering.
-	 */
-	protected void renderSymbol(GL2 gl, String texture, float buttonSize) {
-
-		float xButtonOrigin = viewFrustum.getLeft() + viewFrustum.getWidth() / 2 - buttonSize / 2;
-		float yButtonOrigin = viewFrustum.getBottom() + viewFrustum.getHeight() / 2 - buttonSize / 2;
-		Texture tempTexture = textureManager.getIconTexture(texture);
-		tempTexture.enable(gl);
-		tempTexture.bind(gl);
-
-		TextureCoords texCoords = tempTexture.getImageTexCoords();
-
-		gl.glPushAttrib(GL2.GL_CURRENT_BIT | GL2.GL_LINE_BIT);
-		gl.glColor4f(1f, 1, 1, 1f);
-		gl.glBegin(GL2.GL_POLYGON);
-
-		gl.glTexCoord2f(texCoords.left(), texCoords.bottom());
-		gl.glVertex3f(xButtonOrigin, yButtonOrigin, 0.01f);
-		gl.glTexCoord2f(texCoords.left(), texCoords.top());
-		gl.glVertex3f(xButtonOrigin, yButtonOrigin + buttonSize, 0.01f);
-		gl.glTexCoord2f(texCoords.right(), texCoords.top());
-		gl.glVertex3f(xButtonOrigin + buttonSize, yButtonOrigin + buttonSize, 0.01f);
-		gl.glTexCoord2f(texCoords.right(), texCoords.bottom());
-		gl.glVertex3f(xButtonOrigin + buttonSize, yButtonOrigin, 0.01f);
-		gl.glEnd();
-		gl.glPopAttrib();
-		tempTexture.disable(gl);
-	}
-
-	@Override
-	public void dispose(GLAutoDrawable drawable) {
-		if (PlatformUI.getWorkbench().isClosing())
-			return;
-		Logger.log(new Status(IStatus.INFO, toString(), "Disposing view"));
-
-		GL2 gl = drawable.getGL().getGL2();
-		// First, destroy the remote views, then unregister, otherwise the
-		// remote view destruction would not work
-		// ViewManager.get().destroyRemoteViews(gl, this);
-		// ViewManager.get().unregisterGLView(this);
-		ViewManager.get().destroyView(gl, this);
-		// destroy(gl);
-	}
-
-	/**
-	 * Destroys this view by removing data common in all views and calling {@link #destroyViewSpecificContent(GL2)}.
-	 *
-	 * @param gl
-	 */
-	public final void destroy(GL2 gl) {
-		System.out.println("destroy " + label);
-
-		pickingManager.removeViewSpecificData(uniqueID);
-		unregisterEventListeners();
-		destroyViewSpecificContent(gl);
-		parentGLCanvas.removeFocusListener(focusListener);
-	}
-
-	/**
-	 * In this method subclasses should remove all view specific content, especially GL resources such as display lists.
-	 * Note that there is no need to take care about remote rendered views.
-	 *
-	 * @param gl
-	 */
-	protected abstract void destroyViewSpecificContent(GL2 gl);
-
-	/**
-	 * Returns the text renderer valid for the gl context of this view.
-	 */
-	public CaleydoTextRenderer getTextRenderer() {
-		return textRenderer;
-	}
-
-	public PickingManager getPickingManager() {
-		return pickingManager;
-	}
-
-	@Override
-	protected void finalize() throws Throwable {
-		super.finalize();
-		System.out.println("Finalizing " + this);
-	}
-
-	/**
-	 * @return The minimum height in pixels the view currently requires to show its content properly. The default
-	 *         implementation in the base class calls {@link #getMinPixelheight()} with {@link EDetailLevel#LOW}
-	 */
-	public int getMinPixelHeight() {
-		return getMinPixelHeight(EDetailLevel.LOW);
-	}
-
-	/**
-	 * @return The minimum width in pixels the view currently requires to show its content properly. The default
-	 *         implementation in the base class calls {@link #getMinPixelWidth()} with {@link EDetailLevel#LOW}
-	 */
-	public int getMinPixelWidth() {
-		return getMinPixelWidth(EDetailLevel.LOW);
-	}
-
-	/**
-	 * @return The minimum height in pixels the view requires to show its content properly with the specified detail
-	 *         level.
-	 */
-	public int getMinPixelHeight(EDetailLevel detailLevel) {
-		return 0;
-	}
-
-	/**
-	 * @return The minimum width in pixels the view requires to show its content properly with the specified detail
-	 *         level.
-	 */
-	public int getMinPixelWidth(EDetailLevel detailLevel) {
-		return 0;
-	}
-
-	/**
-	 * Gets the highest possible detail level the view is able to display its content with, using the specified width
-	 * and height.
-	 *
-	 * @param pixelHeight
-	 * @param pixelWidth
-	 * @return
-	 */
-	public EDetailLevel getHightestPossibleDetailLevel(int pixelHeight, int pixelWidth) {
-		return EDetailLevel.LOW;
-	}
-
-	/**
-	 * Sets the boolean lazy mode which determines if the mouse is over the canvas.
-	 *
-	 * @param lazyMode
-	 */
-	public void setLazyMode(boolean lazyMode) {
-		this.lazyMode = lazyMode;
-
-	}
-
-	public synchronized int createNewScrollBarID() {
-		return currentScrollBarID++;
-	}
-
-	public GLMouseListener getGLMouseListener() {
-		return glMouseListener;
-	}
-
-	/**
-	 * Register any mouseWheelListener that may be interested in being notified when the mouse wheel is moved
-	 *
-	 * @param listener
-	 */
-	public void registerMouseWheelListener(IMouseWheelHandler listener) {
-		mouseWheelListeners.add(listener);
-	}
-
-	public void unregisterRemoteViewMouseWheelListener(IMouseWheelHandler listener) {
-		mouseWheelListeners.remove(listener);
-	}
-
-	/**
-	 * This method shall be called when the mouse was wheeled for zooming.
-	 *
-	 * @param wheelAmount
-	 * @param wheelPosition
-	 */
-	@Override
-	public void handleMouseWheel(int wheelAmount, Point wheelPosition) {
-		for (IMouseWheelHandler listener : mouseWheelListeners) {
-			listener.handleMouseWheel(wheelAmount, wheelPosition);
-		}
-	}
-
-	/**
-	 * Returns the pixelGLConverter associated with this canvas.
-	 *
-	 * @return
-	 */
-	public PixelGLConverter getPixelGLConverter() {
-		return pixelGLConverter;
-	}
-
-	/**
-	 * Returns the instance that is responsible for creating the context menu.
-	 */
-	public ContextMenuCreator getContextMenuCreator() {
-		return contextMenuCreator;
-	}
-
-	/**
-	 * Method recursively determines the top level GL view. Picking listeners for instance need to be registered to the
-	 * top level GL view.
-	 *
-	 * @return the top level GL view
-	 */
-	public AGLView getTopLevelGLView() {
-		if (isRenderedRemote())
-			return ((AGLView) getRemoteRenderingGLView()).getTopLevelGLView();
-
-		return this;
-	}
-
-	/**
-	 * @return the textureManager, see {@link #textureManager}
-	 */
-	public TextureManager getTextureManager() {
-		return textureManager;
-	}
-
-	/**
-	 * Turn on/off the rendering of the FPS counter
-	 */
-	public void toggleFPSCounter() {
-		this.showFPSCounter = !showFPSCounter;
-	}
-
-	@Override
-	public void setLabel(String label, boolean isLabelDefault) {
-		if (isRenderedRemote()) {
-			this.label = label;
-			this.isLabelDefault = isLabelDefault;
-		} else {
-			super.setLabel(label, isLabelDefault);
-		}
-	}
-
-	/**
-	 * Renders a message in the center of the view. This method is intended to be used for displaying messages that
-	 * indicate what a user should do when the view is empty.
-	 *
-	 * @param gl
-	 * @param lines
-	 *            The lines of text.
-	 */
-	protected void renderEmptyViewText(GL2 gl, String... lines) {
-
-		float textHeight = pixelGLConverter.getGLHeightForPixelHeight(EMPTY_VIEW_TEXT_HEIGHT_PIXELS);
-		float safetySpacing = pixelGLConverter.getGLHeightForPixelHeight(3);
-		textRenderer.setColor(0, 0, 0, 1);
-		float linePositionY = viewFrustum.getHeight() / 2.0f + textHeight * lines.length / 2.0f;
-		for (String line : lines) {
-			float requiredWidth = textRenderer.getRequiredTextWidth(line, textHeight);
-			float linePositionX = viewFrustum.getWidth() / 2.0f - requiredWidth / 2.0f;
-
-			textRenderer.renderTextInBounds(gl, line, linePositionX, linePositionY, 0, requiredWidth + safetySpacing,
-					textHeight);
-			linePositionY -= textHeight;
-		}
-	}
-
-	public void onScrolled(ViewScrollEvent event) {
-		if (System.getProperty("os.name").contains("Mac")) {
-			scrollX = -event.getOriginX();
-			scrollY = event.getOriginY();
-		}
-	}
-
-	/**
-	 * @return the scrollX, see {@link #scrollX}
-	 */
-	public int getScrollX() {
-		return scrollX;
-	}
-
-	/**
-	 * @return the scrollY, see {@link #scrollY}
-	 */
-	public int getScrollY() {
-		return scrollY;
-	}
-}
-=======
-/*******************************************************************************
- * Caleydo - Visualization for Molecular Biology - http://caleydo.org
- * Copyright (c) The Caleydo Team. All rights reserved.
- * Licensed under the new BSD license, available at http://caleydo.org/license
- ******************************************************************************/
-package org.caleydo.core.view.opengl.canvas;
-
-import gleem.linalg.Vec3f;
-
-import java.awt.Point;
-import java.awt.Rectangle;
-import java.util.ArrayList;
-import java.util.Arrays;
-import java.util.HashMap;
-import java.util.HashSet;
-import java.util.Set;
-import java.util.concurrent.BlockingQueue;
-import java.util.concurrent.LinkedBlockingQueue;
-
-import javax.media.opengl.GL;
-import javax.media.opengl.GL2;
-import javax.media.opengl.GL2ES1;
-import javax.media.opengl.GLAutoDrawable;
-import javax.media.opengl.GLEventListener;
-import javax.media.opengl.awt.GLCanvas;
-import javax.media.opengl.fixedfunc.GLLightingFunc;
-import javax.media.opengl.fixedfunc.GLMatrixFunc;
-
-import org.caleydo.core.event.AEvent;
-import org.caleydo.core.event.AEventListener;
-import org.caleydo.core.event.IListenerOwner;
-import org.caleydo.core.event.view.ViewScrollEvent;
-import org.caleydo.core.id.object.ManagedObjectType;
-import org.caleydo.core.manager.GeneralManager;
-import org.caleydo.core.serialize.ASerializedView;
-import org.caleydo.core.util.base.ILabelProvider;
-import org.caleydo.core.util.collection.Pair;
-import org.caleydo.core.util.exception.ExceptionHandler;
-import org.caleydo.core.util.logging.Logger;
-import org.caleydo.core.view.AView;
-import org.caleydo.core.view.IDataDomainBasedView;
-import org.caleydo.core.view.ViewManager;
-import org.caleydo.core.view.contextmenu.ContextMenuCreator;
-import org.caleydo.core.view.listener.ViewScrollEventListener;
-import org.caleydo.core.view.opengl.camera.IViewCamera;
-import org.caleydo.core.view.opengl.camera.ViewCameraBase;
-import org.caleydo.core.view.opengl.camera.ViewFrustum;
-import org.caleydo.core.view.opengl.canvas.listener.GLMouseWheelListener;
-import org.caleydo.core.view.opengl.canvas.listener.IMouseWheelHandler;
-import org.caleydo.core.view.opengl.canvas.listener.IResettableView;
-import org.caleydo.core.view.opengl.canvas.remote.IGLRemoteRenderingView;
-import org.caleydo.core.view.opengl.keyboard.GLFPSKeyListener;
-import org.caleydo.core.view.opengl.keyboard.GLKeyListener;
-import org.caleydo.core.view.opengl.mouse.GLMouseListener;
-import org.caleydo.core.view.opengl.picking.IPickingLabelProvider;
-import org.caleydo.core.view.opengl.picking.IPickingListener;
-import org.caleydo.core.view.opengl.picking.Pick;
-import org.caleydo.core.view.opengl.picking.PickingManager;
-import org.caleydo.core.view.opengl.picking.PickingMode;
-import org.caleydo.core.view.opengl.picking.PickingType;
-import org.caleydo.core.view.opengl.renderstyle.GeneralRenderStyle;
-import org.caleydo.core.view.opengl.util.FPSCounter;
-import org.caleydo.core.view.opengl.util.text.CaleydoTextRenderer;
-import org.caleydo.core.view.opengl.util.texture.EIconTextures;
-import org.caleydo.core.view.opengl.util.texture.TextureManager;
-import org.eclipse.core.runtime.IStatus;
-import org.eclipse.core.runtime.Status;
-import org.eclipse.swt.widgets.Composite;
-import org.eclipse.ui.PlatformUI;
-
-import com.jogamp.opengl.util.texture.Texture;
-import com.jogamp.opengl.util.texture.TextureCoords;
-
-/**
- * Abstract base class for all OpenGL2 views.
- * <p>
- * Every view has to specify its {@link #VIEW_TYPE}.
- * </p>
- * <h2>Creating a View</h2>
- * <p>
- * Views may only be instantiated using the {@link ViewManager#createGLView(Class, GLCanvas, ViewFrustum)}. As a
- * consequence, the constructor of the view may have only those two arguments (GLCanvas, ViewFrustum). Otherwise, the
- * creation will fail.
- * </p>
- * <p>
- * After the object is created, set the dataDomain (if your view is a {@link IDataDomainBasedView}). If your view is
- * rendered remotely (i.e. embedded in anothre view) you MUST call
- * {@link #setRemoteRenderingGLView(IGLRemoteRenderingView)} now! Then you MUST call {@link #initialize()}. This method
- * initializes the event listeners and other things.
- * </p>
- *
- * @author Marc Streit
- * @author Alexander Lex
- */
-public abstract class AGLView extends AView implements IGLView, GLEventListener, IResettableView, IMouseWheelHandler {
-
-	protected final static int EMPTY_VIEW_TEXT_HEIGHT_PIXELS = 26;
-
-	public enum EBusyState {
-		SWITCH_OFF, ON, OFF
-	}
-
-	/**
-	 * The canvas rendering the view. The canvas also holds the {@link PixelGLConverter}
-	 */
-	protected IGLCanvas parentGLCanvas;
-
-	protected PickingManager pickingManager;
-
-	/**
-	 * Key listener which is created and registered in specific view.
-	 */
-	protected GLKeyListener<?> glKeyListener;
-
-	protected GLMouseListener glMouseListener;
-
-	protected ViewFrustum viewFrustum;
-
-	protected IViewCamera viewCamera;
-
-	private FPSCounter fpsCounter;
-
-	private boolean showFPSCounter;
-
-	protected PixelGLConverter pixelGLConverter = null;
-
-	protected EDetailLevel detailLevel = EDetailLevel.HIGH;
-
-	protected IGLRemoteRenderingView glRemoteRenderingView;
-
-	/**
-	 * Flag determining whether the display list is invalid and has to be rebuild
-	 */
-	protected boolean isDisplayListDirty = true;
-
-	/** The index of the main display list as required by opengl */
-	protected int displayListIndex = 0;
-
-	protected boolean hasFrustumChanged = false;
-
-	protected TextureManager textureManager;
-
-	private int frameCounter = 0;
-	private int rotationFrameCounter = 0;
-	private static final int NUMBER_OF_FRAMES = 15;
-
-	protected EBusyState busyState = EBusyState.OFF;
-
-	protected ContextMenuCreator contextMenuCreator = new ContextMenuCreator();
-
-	/**
-	 * The queue which holds the events
-	 */
-	private BlockingQueue<Pair<AEventListener<? extends IListenerOwner>, AEvent>> queue = new LinkedBlockingQueue<Pair<AEventListener<? extends IListenerOwner>, AEvent>>();
-
-	private boolean isVisible = true;
-
-	protected CaleydoTextRenderer textRenderer;
-
-	/**
-	 * True if the mouse is currently over this view. If lazyMode is true then the picking does not need to be rendered
-	 */
-	protected boolean lazyMode;
-
-	/**
-	 * picking listeners that are notified only for picks with a specific id / type combination. The key of the map is
-	 * the type, the key of the internal map is the pickedObjectID
-	 */
-	private HashMap<String, HashMap<Integer, Set<IPickingListener>>> idPickingListeners;
-	/**
-	 * Picking listeners that are notified for all picks of a type. The key of the map is the type.
-	 */
-	private HashMap<String, Set<IPickingListener>> typePickingListeners;
-
-	private int currentScrollBarID = 0;
-
-	private HashSet<IMouseWheelHandler> mouseWheelListeners;
-
-	protected GLMouseWheelListener glMouseWheelListener;
-
-	private boolean focusGained = false;
-
-	/**
-	 * FIXME: Determines the amount that should be scrolled in pixels in x direction. This variable is only used on Mac
-	 * systems, as it currently requires manual translation of the view content since swt scroll bars are not working
-	 * properly.
-	 */
 	private Rectangle scrollRect = new Rectangle(0, 0);
 
 	/**
@@ -2754,5 +1383,4 @@
 		//the point is already in the right relative coordinates
 		return pickPoint;
 	}
-}
->>>>>>> 069e2b84
+}