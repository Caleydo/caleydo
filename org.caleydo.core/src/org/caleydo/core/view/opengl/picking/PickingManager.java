--- conflicted
+++ resolved
@@ -1,4 +1,3 @@
-<<<<<<< HEAD
 /*******************************************************************************
  * Caleydo - Visualization for Molecular Biology - http://caleydo.org
  * Copyright (c) The Caleydo Team. All rights reserved.
@@ -9,6 +8,7 @@
 import java.awt.Point;
 import java.nio.IntBuffer;
 import java.util.ArrayList;
+import java.util.Arrays;
 import java.util.HashMap;
 import java.util.HashSet;
 import java.util.Set;
@@ -374,8 +374,10 @@
 
 		/* create 5x5 pixel picking region near cursor location */
 		GLU glu = new GLU();
-		glu.gluPickMatrix(pickPoint.x, (viewport[3] - pickPoint.y),//
+		Point shiftedPoint = glView.applyScrolling(pickPoint);
+		glu.gluPickMatrix(shiftedPoint.x, (viewport[3] - shiftedPoint.y),//
 				5.0, 5.0, viewport, 0); // pick width and height is set to 5
+		
 		// (i.e. picking tolerance)
 
 		float fAspectRatio = (float) (viewport[3] - viewport[1]) / (float) (viewport[2] - viewport[0]);
@@ -390,22 +392,16 @@
 		// Reset picked point
 		pickPoint = null;
 
-		// FIXME: Bad hack trying to solve picking issues in scrolled views on Mac
-		if (System.getProperty("os.name").contains("Mac")) {
-		PixelGLConverter pixelGLConverter = glView.getPixelGLConverter();
+		gl.glMatrixMode(GLMatrixFunc.GL_MODELVIEW);
 		gl.glPushMatrix();
-		gl.glTranslatef(pixelGLConverter.getGLWidthForPixelWidth(-glView.getScrollX()),
-				pixelGLConverter.getGLHeightForPixelHeight(-glView.getScrollY()), 0);
+		gl.glLoadIdentity();
 		glView.display(gl);
 		gl.glPopMatrix();
-		} else {
-			glView.display(gl);
-		}
 
 		gl.glMatrixMode(GLMatrixFunc.GL_PROJECTION);
 		gl.glPopMatrix();
 		gl.glMatrixMode(GLMatrixFunc.GL_MODELVIEW);
-
+		
 		iHitCount = gl.glRenderMode(GL2.GL_RENDER);
 		pickingBuffer.get(iArPickingBuffer);
 		// System.out.println("Picking Buffer: " + iArPickingBuffer[0]);
@@ -919,924 +915,4 @@
 			hashViewIDToPreviousViewSpecificHitListContainer.put(viewID, copyWithoutMouseOut);
 		}
 	}
-}
-=======
-/*******************************************************************************
- * Caleydo - Visualization for Molecular Biology - http://caleydo.org
- * Copyright (c) The Caleydo Team. All rights reserved.
- * Licensed under the new BSD license, available at http://caleydo.org/license
- ******************************************************************************/
-package org.caleydo.core.view.opengl.picking;
-
-import java.awt.Point;
-import java.nio.IntBuffer;
-import java.util.ArrayList;
-import java.util.Arrays;
-import java.util.HashMap;
-import java.util.HashSet;
-import java.util.Set;
-
-import javax.media.opengl.GL;
-import javax.media.opengl.GL2;
-import javax.media.opengl.fixedfunc.GLMatrixFunc;
-import javax.media.opengl.glu.GLU;
-
-import org.caleydo.core.manager.GeneralManager;
-import org.caleydo.core.util.collection.Pair;
-import org.caleydo.core.view.opengl.camera.ViewFrustum;
-import org.caleydo.core.view.opengl.canvas.AGLView;
-import org.caleydo.core.view.opengl.canvas.IGLCanvas;
-import org.caleydo.core.view.opengl.canvas.PixelGLConverter;
-import org.caleydo.core.view.opengl.mouse.GLMouseListener;
-
-import com.jogamp.common.nio.Buffers;
-
-/**
- * <p>
- * Handles picking for instances of {@link AGLView}. When drawing objects which should later be picked, use the
- * {@link #getPickingID(int, String, int)} (which returns what is henceforth called <b>pickingID</b>) method to get an
- * ID to use in the glPushName() function. This function is provided with an <b>pickedObjectID</b> which is intended for
- * use in the calling instance to identify the picked element.
- * </p>
- * <p>
- * To perform the actual picking the {@link #handlePicking(AGLView, GL)} method has to be called in every render step.
- * </p>
- * <p>
- * The results of the operation can later be retrieved by first calling {@link #getHitTypes(int)} to get all the types
- * that have been hit and then calling {@link #getHits(int, String)} which returns the actual hits
- * </p>
- *
- * @author Alexander Lex
- * @author Christian Partl
- */
-public class PickingManager {
-
-	/**
-	 * Container for all {@link Pick}s associated with a view. *
-	 */
-	private class ViewSpecificHitListContainer {
-		HashMap<String, ArrayList<Pick>> hashPickingTypeToPicks;
-
-		private ViewSpecificHitListContainer() {
-			hashPickingTypeToPicks = new HashMap<String, ArrayList<Pick>>();
-		}
-
-		/**
-		 * Returns all picks for a specific type
-		 *
-		 * @param pickingType
-		 * @return
-		 */
-		public ArrayList<Pick> getPicksForPickingType(String pickingType) {
-			return hashPickingTypeToPicks.get(pickingType);
-		}
-
-		/**
-		 * Add a pick to a type
-		 *
-		 * @param pickingType
-		 *            the type of the pick
-		 * @param pick
-		 *            the pick itself
-		 */
-		private void addPicksForPickingType(String pickingType, Pick pick, boolean clearPicksBeforeAdding) {
-			ArrayList<Pick> picks = hashPickingTypeToPicks.get(pickingType);
-			if (picks == null) {
-				picks = new ArrayList<Pick>();
-				hashPickingTypeToPicks.put(pickingType, picks);
-			} else {
-				if (clearPicksBeforeAdding) {
-					picks.clear();
-				}
-			}
-			picks.add(pick);
-		}
-
-		/**
-		 * Returns all picking types that have been added to the container.
-		 *
-		 * @return
-		 */
-		private Set<String> getPickingTypes() {
-			return hashPickingTypeToPicks.keySet();
-		}
-
-		/**
-		 * Creates a deep copy of the container.
-		 *
-		 * @return
-		 */
-		private ViewSpecificHitListContainer copy() {
-			ViewSpecificHitListContainer copy = new ViewSpecificHitListContainer();
-			for (String pickingType : hashPickingTypeToPicks.keySet()) {
-				ArrayList<Pick> picks = new ArrayList<Pick>(hashPickingTypeToPicks.get(pickingType));
-				copy.hashPickingTypeToPicks.put(pickingType, picks);
-			}
-
-			return copy;
-		}
-
-	}
-
-	/**
-	 * An instance of this class stores all picking IDs for a view and maps them to the pickedObjectID (which is for
-	 * internal use in the views which use the picking manager)
-	 */
-	private class ViewSpecificPickingIDContainer {
-
-		HashMap<String, HashMap<Integer, Integer>> hashTypeToPickingIDToPickedObjectID;
-		HashMap<String, HashMap<Integer, Integer>> hashTypeToPickedObjectIDToPickingID;
-
-		public ViewSpecificPickingIDContainer() {
-			hashTypeToPickingIDToPickedObjectID = new HashMap<String, HashMap<Integer, Integer>>();
-			hashTypeToPickedObjectIDToPickingID = new HashMap<String, HashMap<Integer, Integer>>();
-		}
-
-		/**
-		 * Add a new pickingID and its corresponding pickedObjectID
-		 *
-		 * @param pickingID
-		 * @param pickedObjectID
-		 */
-		public void put(String pickingType, Integer pickingID, Integer pickedObjectID) {
-			HashMap<Integer, Integer> hashPickingIDToPickedObjectID = hashTypeToPickingIDToPickedObjectID
-					.get(pickingType);
-			if (hashPickingIDToPickedObjectID == null) {
-				hashPickingIDToPickedObjectID = new HashMap<Integer, Integer>();
-				hashTypeToPickingIDToPickedObjectID.put(pickingType, hashPickingIDToPickedObjectID);
-			}
-			hashPickingIDToPickedObjectID.put(pickingID, pickedObjectID);
-
-			HashMap<Integer, Integer> hashPickedObjectIDToPickingID = hashTypeToPickedObjectIDToPickingID
-					.get(pickingType);
-			if (hashPickedObjectIDToPickingID == null) {
-				hashPickedObjectIDToPickingID = new HashMap<Integer, Integer>();
-				hashTypeToPickedObjectIDToPickingID.put(pickingType, hashPickedObjectIDToPickingID);
-			}
-			hashPickedObjectIDToPickingID.put(pickedObjectID, pickingID);
-		}
-
-		/**
-		 * Returns the pickedObjectID associated with the provided pickingID and pickingType or null if no such mapping
-		 * exists
-		 *
-		 * @param pickingID
-		 * @param pickingType
-		 * @return the picedObjectID or null if no id was found
-		 */
-		public Integer getPickedObjectID(String pickingType, Integer pickingID) {
-			HashMap<Integer, Integer> hashMap = hashTypeToPickingIDToPickedObjectID.get(pickingType);
-			if (hashMap == null)
-				return null;
-
-			return hashMap.get(pickingID);
-		}
-
-		/**
-		 * Returns the picking ID associated with the provided pickedObjectID or null if no such mapping exists
-		 *
-		 * @param pickingType
-		 * @param pickedObjectID
-		 * @return the pickingID or null
-		 */
-		public Integer getPickingID(String pickingType, Integer pickedObjectID) {
-			HashMap<Integer, Integer> hashMap = hashTypeToPickedObjectIDToPickingID.get(pickingType);
-			if (hashMap == null)
-				return null;
-
-			return hashMap.get(pickedObjectID);
-		}
-
-		/**
-		 * Returns all pickingIDs stored in the container
-		 *
-		 * @return all picking IDs
-		 */
-		public Set<Integer> getAllPickingIDs() {
-			Set<Integer> table = new HashSet<Integer>();
-			for (String type : hashTypeToPickingIDToPickedObjectID.keySet()) {
-				table.addAll(hashTypeToPickingIDToPickedObjectID.get(type).keySet());
-			}
-
-			return table;
-		}
-	}
-
-	/**
-	 * HashMap that has a view ID as key and a {@link ViewSpecificPickingIDContainer} as value. The container stores all
-	 * picking IDs for all elements of a specific view.
-	 */
-	private HashMap<Integer, ViewSpecificPickingIDContainer> hashViewIDToViewSpecificPickingIDContainer;
-	/**
-	 * HashMap with the view ID as key and a {@link ViewSpecificHitListContainer} as value. The Container stores list of
-	 * current hits for one view.
-	 */
-	private HashMap<Integer, ViewSpecificHitListContainer> hashViewIDToViewSpecificHitListContainer;
-
-	/**
-	 * HashMap with the view ID as key and a {@link ViewSpecificHitListContainer} as value. The Container stores list of
-	 * hits from the previous picking procedure for one view.
-	 */
-	private HashMap<Integer, ViewSpecificHitListContainer> hashViewIDToPreviousViewSpecificHitListContainer;
-	/**
-	 * HashMap with the view ID as key and a flag as value which helps determine whether a mouse was newly moved over an
-	 * element (in contrast to resting on the element)
-	 */
-	private HashMap<Integer, Boolean> hashViewIDToIsMouseOverPickingEvent;
-	/**
-	 * HashMap with the pickingID as key and a Pair containing the associated viewID and the picking type. Needed for
-	 * back-referencing pickingID -> viewID and pickingID -> pickingType
-	 */
-	private HashMap<Integer, Pair<Integer, String>> hashPickingIDToViewID;
-
-	private int iIDCounter = 0;
-
-	private boolean enablePicking = true;
-
-	/** The smallest z value of a pick */
-	private float fMinimumZValue;
-
-	/**
-	 * Constructor
-	 */
-	public PickingManager() {
-		hashViewIDToViewSpecificHitListContainer = new HashMap<Integer, ViewSpecificHitListContainer>();
-		hashViewIDToPreviousViewSpecificHitListContainer = new HashMap<Integer, ViewSpecificHitListContainer>();
-		hashViewIDToViewSpecificPickingIDContainer = new HashMap<Integer, ViewSpecificPickingIDContainer>();
-		hashViewIDToIsMouseOverPickingEvent = new HashMap<Integer, Boolean>();
-		hashPickingIDToViewID = new HashMap<Integer, Pair<Integer, String>>();
-	}
-
-	/**
-	 * Turn on/off picking
-	 *
-	 * @param enablePicking
-	 */
-	public void enablePicking(final boolean enablePicking) {
-		this.enablePicking = enablePicking;
-	}
-
-	/**
-	 * Returns a unique picking ID which can be used for the glPushName() commands. The returned id is mapped to the
-	 * provided pickedObjectID which is intended to be used by the caller internally.
-	 *
-	 * @param viewID
-	 *            the ID of the calling view
-	 * @param ePickingType
-	 *            the type of the pick
-	 * @param pickedObjectID
-	 *            an arbitrary integer which helps the client of the manager to determine which element was picked
-	 * @return the picking id
-	 */
-	public int getPickingID(Integer viewID, String ePickingType, Integer pickedObjectID) {
-
-		ViewSpecificPickingIDContainer pickingIDContainer = hashViewIDToViewSpecificPickingIDContainer.get(viewID);
-		if (pickingIDContainer == null) {
-			pickingIDContainer = new ViewSpecificPickingIDContainer();
-			hashViewIDToViewSpecificPickingIDContainer.put(viewID, pickingIDContainer);
-		}
-		Integer pickingID = pickingIDContainer.getPickingID(ePickingType, pickedObjectID);
-		if (pickingID == null)
-			pickingID = calculateID();
-
-		pickingIDContainer.put(ePickingType, pickingID, pickedObjectID);
-		hashPickingIDToViewID.put(pickingID, new Pair<Integer, String>(viewID, ePickingType));
-		return pickingID;
-	}
-
-	/**
-	 * Returns a unique picking ID which can be used for the glPushName() commands. The returned id is mapped to the
-	 * provided pickedObjectID which is intended to be used by the caller internally. external id
-	 *
-	 * @param viewID
-	 *            the ID of the calling view
-	 * @param ePickingType
-	 *            the type of the pick
-	 * @param pickedObjectID
-	 *            an arbitrary integer which helps the client of the manager to determine which element was picked
-	 * @return the picking id
-	 * @deprecated use {@link #getPickingID(Integer, String, Integer)} instead
-	 */
-	@Deprecated
-	public int getPickingID(int viewID, PickingType ePickingType, int pickedObjectID) {
-
-		return getPickingID(viewID, ePickingType.name(), pickedObjectID);
-	}
-
-	/**
-	 * This method has to be called in every display step. It is responsible for the ray tracing which does the actual
-	 * picking. It needs the ID of the calling view and a gl context. It calls the display() method of the calling view,
-	 * therefore only elements rendered in the display() can be picked.
-	 *
-	 * @param glView
-	 *            a reference to the calling view
-	 * @param gl
-	 *            the GL2 context
-	 */
-	public void handlePicking(final AGLView glView, final GL2 gl) {
-
-		if (enablePicking == false)
-			return;
-
-		GLMouseListener glMouseListener = glView.getGLMouseListener();
-
-		Point pickPoint = null;
-
-		PickingMode ePickingMode = PickingMode.CLICKED;
-
-		if (glMouseListener.wasMouseDoubleClicked()) {
-			pickPoint = glMouseListener.getPickedPoint();
-			ePickingMode = PickingMode.DOUBLE_CLICKED;
-		} else if (glMouseListener.wasMouseDragged()) {
-			pickPoint = glMouseListener.getPickedPoint();
-			ePickingMode = PickingMode.DRAGGED;
-		} else if (glMouseListener.wasLeftMouseButtonPressed()) {
-			pickPoint = glMouseListener.getPickedPoint();
-			ePickingMode = PickingMode.CLICKED;
-		} else if (glMouseListener.wasRightMouseButtonPressed()) {
-			pickPoint = glMouseListener.getPickedPoint();
-			ePickingMode = PickingMode.RIGHT_CLICKED;
-		} else if (glMouseListener.wasMouseMoved()) {
-			// Restart timer
-			// hashViewIDToLastMouseMovedTimeStamp.put(viewID,
-			// System.nanoTime());
-			hashViewIDToIsMouseOverPickingEvent.put(glView.getID(), true);
-			pickPoint = glMouseListener.getPickedPoint();
-			ePickingMode = PickingMode.MOUSE_OVER;
-		} else if (hashViewIDToIsMouseOverPickingEvent.get(glView.getID()) != null
-				&& hashViewIDToIsMouseOverPickingEvent.get(glView.getID()) == true) {
-			// pickPoint = glMouseListener.getPickedPoint();
-			// hashViewIDToLastMouseMovedTimeStamp.put(viewID,
-			// System.nanoTime());
-			// ePickingMode = PickingMode.MOUSE_OVER;
-		}
-
-		if (pickPoint == null)
-			return;
-
-		hashViewIDToIsMouseOverPickingEvent.put(glView.getID(), false);
-
-		int PICKING_BUFSIZE = 1024;
-
-		int iArPickingBuffer[] = new int[PICKING_BUFSIZE];
-		IntBuffer pickingBuffer = Buffers.newDirectIntBuffer(PICKING_BUFSIZE);
-		int iHitCount = -1;
-		int viewport[] = new int[4];
-		gl.glGetIntegerv(GL.GL_VIEWPORT, viewport, 0);
-
-		gl.glSelectBuffer(PICKING_BUFSIZE, pickingBuffer);
-		gl.glRenderMode(GL2.GL_SELECT);
-
-		gl.glInitNames();
-
-		gl.glMatrixMode(GLMatrixFunc.GL_PROJECTION);
-		gl.glPushMatrix();
-		gl.glLoadIdentity();
-
-		// gl.glPushName(99);
-
-		/* create 5x5 pixel picking region near cursor location */
-		GLU glu = new GLU();
-		Point shiftedPoint = glView.applyScrolling(pickPoint);
-		glu.gluPickMatrix(shiftedPoint.x, (viewport[3] - shiftedPoint.y),//
-				5.0, 5.0, viewport, 0); // pick width and height is set to 5
-		
-		// (i.e. picking tolerance)
-
-		float fAspectRatio = (float) (viewport[3] - viewport[1]) / (float) (viewport[2] - viewport[0]);
-
-		ViewFrustum viewFrustum = glView.getViewFrustum();
-		viewFrustum.setProjectionMatrix(gl, fAspectRatio);
-
-		// gl.glMatrixMode(GLMatrixFunc.GL_MODELVIEW);
-
-		// Store picked point
-		Point tmpPickPoint = (Point) pickPoint.clone();
-		// Reset picked point
-		pickPoint = null;
-
-		gl.glMatrixMode(GLMatrixFunc.GL_MODELVIEW);
-		gl.glPushMatrix();
-		gl.glLoadIdentity();
-		glView.display(gl);
-		gl.glPopMatrix();
-
-		gl.glMatrixMode(GLMatrixFunc.GL_PROJECTION);
-		gl.glPopMatrix();
-		gl.glMatrixMode(GLMatrixFunc.GL_MODELVIEW);
-		
-		iHitCount = gl.glRenderMode(GL2.GL_RENDER);
-		pickingBuffer.get(iArPickingBuffer);
-		// System.out.println("Picking Buffer: " + iArPickingBuffer[0]);
-		// processHits(gl, iHitCount, iArPickingBuffer, tmpPickPoint,
-		// ePickingMode);
-		ArrayList<Integer> iAlPickedObjectId = processHits(iHitCount, iArPickingBuffer);
-
-		// We have to check the parent canvas to identify common remote rendered
-		// views
-		IGLCanvas parentCanvas = glView.getParentGLCanvas();
-
-		if (iAlPickedObjectId.size() > 0) {
-			processPicks(iAlPickedObjectId, ePickingMode, tmpPickPoint, glMouseListener.getPickedPointDragStart());
-
-			Set<Integer> processedViews = new HashSet<Integer>();
-
-			// We have to add a MOUSE_OUT on other remote rendered views, if a
-			// picking event occurred
-			for (int pickingID : iAlPickedObjectId) {
-				Pair<Integer, String> pickAssociatedValues = hashPickingIDToViewID.get(pickingID);
-				int pickedViewID = pickAssociatedValues.getFirst();
-
-				// Check real current bricks (here previous, because they don't
-				// contain MOUSE_OUT) for performance increase, i.e. a new
-				// MOUSE_OVER is only considered, if it just happened.
-				// ViewSpecificHitListContainer pickedHitListContainer =
-				// hashViewIDToViewSpecificHitListContainer
-				// .get(pickedViewID);
-				// boolean picksAreToBeConsidered = false;
-				// for (String pickingType :
-				// pickedHitListContainer.getPickingTypes()) {
-				// ArrayList<Pick> picks = pickedHitListContainer
-				// .getPicksForPickingType(pickingType);
-				// for (Pick pick : picks) {
-				// if (pick.getPickingMode() != PickingMode.MOUSE_OUT) {
-				// picksAreToBeConsidered = true;
-				// break;
-				// }
-				// }
-				// }
-				// if (!picksAreToBeConsidered)
-				// continue;
-				//
-				// System.out.println("Current view: " + glView.getViewName());
-				// System.out.println("Picking Type: " +
-				// pickAssociatedValues.getSecond());
-
-				for (int viewID : hashViewIDToPreviousViewSpecificHitListContainer.keySet()) {
-
-					if (viewID != pickedViewID && !processedViews.contains(viewID)) {
-
-						AGLView currentView = GeneralManager.get().getViewManager().getGLView(viewID);
-
-						// Check if the views have the common gl canvas, i.e. if
-						// they are rendered remote in the same SWT view frame.
-
-						// if (currentView != null && currentView.getParentGLCanvas() == parentCanvas
-						// && !isParentViewOfView(pickedViewID, viewID)) {
-						// // System.out.println("Mouseout view: "
-						// // + currentView.getCustomLabel());
-						//
-						// ViewSpecificHitListContainer previousHitContainer =
-						// hashViewIDToPreviousViewSpecificHitListContainer
-						// .get(viewID);
-						//
-						// if (previousHitContainer != null) {
-						//
-						// for (String pickingType : previousHitContainer.getPickingTypes()) {
-						// for (Pick previousPick : previousHitContainer.getPicksForPickingType(pickingType)) {
-						//
-						// // Do not add a MOUSE_OUT to the same
-						// // object, which was rendered by a
-						// // different view (multiple glPushName
-						// // calls with same Picking Type and ID,
-						// // but different view ID).
-						// if (!pickingType.equals(pickAssociatedValues.getSecond())
-						// && previousPick.getObjectID() != getPickedObjectIDFromPickingID(
-						// pickedViewID, pickAssociatedValues.getSecond(), pickingID)) {
-						//
-						// ViewSpecificHitListContainer hitContainer = hashViewIDToViewSpecificHitListContainer
-						// .get(viewID);
-						// if (hitContainer == null) {
-						// hitContainer = new ViewSpecificHitListContainer();
-						// hashViewIDToViewSpecificHitListContainer.put(viewID, hitContainer);
-						// }
-						// // if (hitContainer.getPickingTypes().size() <= 0) {
-						// Pick pick = new Pick(previousPick.getObjectID(), PickingMode.MOUSE_OUT,
-						// tmpPickPoint, glMouseListener.getPickedPointDragStart(),
-						// fMinimumZValue);
-						// hitContainer.addPicksForPickingType(pickingType, pick, true);
-						//
-						// processedViews.add(viewID);
-						// // }
-						// }
-						// }
-						// }
-						// }
-						// hashViewIDToPreviousViewSpecificHitListContainer.put(viewID,
-						// new ViewSpecificHitListContainer());
-						// }
-
-						if (currentView != null && currentView.getParentGLCanvas() == parentCanvas) {
-							// System.out.println("Mouseout view: " + currentView.getLabel());
-
-							ViewSpecificHitListContainer previousHitContainer = hashViewIDToPreviousViewSpecificHitListContainer
-									.get(viewID);
-
-							if (previousHitContainer != null) {
-
-								for (String pickingType : previousHitContainer.getPickingTypes()) {
-									for (Pick previousPick : previousHitContainer.getPicksForPickingType(pickingType)) {
-
-										// Do not add a MOUSE_OUT to the same
-										// object, which was rendered by a
-										// different view (multiple glPushName
-										// calls with same Picking Type and ID,
-										// but different view ID).
-										// FIXME: THIS IS PROBABLY ONE OF THE WORST HACKS EVER! FIX BY USING NEW
-										// PICKINGMANGER
-										if (!(glView.getViewType().equals("org.caleydo.view.stratomex"))
-												|| (!pickingType.equals(pickAssociatedValues.getSecond()) && previousPick
-														.getObjectID() != getPickedObjectIDFromPickingID(pickedViewID,
-														pickAssociatedValues.getSecond(), pickingID))) {
-
-											ViewSpecificHitListContainer hitContainer = hashViewIDToViewSpecificHitListContainer
-													.get(viewID);
-											if (hitContainer == null) {
-												hitContainer = new ViewSpecificHitListContainer();
-												hashViewIDToViewSpecificHitListContainer.put(viewID, hitContainer);
-											}
-											// if (hitContainer.getPickingTypes().size() <= 0) {
-											Pick pick = new Pick(previousPick.getObjectID(), PickingMode.MOUSE_OUT,
-													tmpPickPoint, glMouseListener.getPickedPointDragStart(),
-													fMinimumZValue);
-											hitContainer.addPicksForPickingType(pickingType, pick, true);
-
-											processedViews.add(viewID);
-											// }
-										}
-									}
-								}
-							}
-							hashViewIDToPreviousViewSpecificHitListContainer.put(viewID,
-									new ViewSpecificHitListContainer());
-						}
-
-					}
-				}
-			}
-
-			// addMouseOutForPicksOfSpecifiedViews(viewIDsOfOtherRemoteRenderedViews,
-			// glMouseListener, tmpPickPoint);
-
-		} else {
-
-			Set<Integer> remoteRenderedViewIDs = new HashSet<Integer>();
-			for (int viewID : hashViewIDToPreviousViewSpecificHitListContainer.keySet()) {
-
-				AGLView currentView = GeneralManager.get().getViewManager().getGLView(viewID);
-				if (currentView != null && currentView.getParentGLCanvas() == parentCanvas) {
-					remoteRenderedViewIDs.add(viewID);
-				}
-
-			}
-
-			addMouseOutForPicksOfSpecifiedViews(remoteRenderedViewIDs, glMouseListener, tmpPickPoint);
-
-		}
-	}
-
-	static boolean isParentViewOfView(int viewID, int parentViewID) {
-		AGLView view = GeneralManager.get().getViewManager().getGLView(viewID);
-		AGLView parentView = GeneralManager.get().getViewManager().getGLView(parentViewID);
-		if (view == null || parentView == null)
-			return false;
-		AGLView realParentView = (AGLView) view.getRemoteRenderingGLView();
-		if (realParentView == null)
-			return false;
-		if (parentView == realParentView)
-			return true;
-
-		return isParentViewOfView(realParentView.getID(), parentViewID);
-
-	}
-
-	/**
-	 * Adds a {@link PickingMode#MOUSE_OUT} for all Objects that have previously picked in the specified views.
-	 *
-	 * @param viewIDs
-	 * @param glMouseListener
-	 * @param pickedPoint
-	 */
-	private void addMouseOutForPicksOfSpecifiedViews(Set<Integer> viewIDs, GLMouseListener glMouseListener,
-			Point pickedPoint) {
-
-		for (Integer viewID : viewIDs) {
-
-			ViewSpecificHitListContainer previousHitContainer = hashViewIDToPreviousViewSpecificHitListContainer
-					.get(viewID);
-
-			if (previousHitContainer != null) {
-
-				for (String pickingType : previousHitContainer.getPickingTypes()) {
-					for (Pick previousPick : previousHitContainer.getPicksForPickingType(pickingType)) {
-
-						ViewSpecificHitListContainer hitContainer = hashViewIDToViewSpecificHitListContainer
-								.get(viewID);
-						if (hitContainer == null) {
-							hitContainer = new ViewSpecificHitListContainer();
-							hashViewIDToViewSpecificHitListContainer.put(viewID, hitContainer);
-						}
-						Pick pick = new Pick(previousPick.getObjectID(), PickingMode.MOUSE_OUT, pickedPoint,
-								glMouseListener.getPickedPointDragStart(), fMinimumZValue);
-						hitContainer.addPicksForPickingType(pickingType, pick, true);
-					}
-				}
-			}
-			hashViewIDToPreviousViewSpecificHitListContainer.put(viewID, new ViewSpecificHitListContainer());
-		}
-	}
-
-	/**
-	 * Returns all picking types for a view that have been hit in the last cycle
-	 *
-	 * @param viewID
-	 *            the ID of the view
-	 * @return A set of als picking types hit in the previous cycle
-	 */
-	public Set<String> getHitTypes(int viewID) {
-		if (hashViewIDToViewSpecificHitListContainer.get(viewID) == null)
-			return null;
-		return hashViewIDToViewSpecificHitListContainer.get(viewID).hashPickingTypeToPicks.keySet();
-	}
-
-	/**
-	 * Returns the hits of the last cycle for a particular view and type
-	 *
-	 * @param viewID
-	 *            the id of the view
-	 * @param ePickingType
-	 *            the type of the hits
-	 * @return null if no Hits, else the ArrayList<Integer> with the hits
-	 */
-	public ArrayList<Pick> getHits(int viewID, String ePickingType) {
-
-		if (hashViewIDToViewSpecificHitListContainer.get(viewID) == null)
-			return null;
-		// else
-		return hashViewIDToViewSpecificHitListContainer.get(viewID).getPicksForPickingType(ePickingType);
-	}
-
-	/**
-	 * Flush a particular hit list. This has to be done after every cycle.
-	 *
-	 * @param viewID
-	 *            the id of the calling view
-	 * @param ePickingType
-	 *            the picking type determining which hits should be flushed
-	 */
-	public void flushHits(int viewID, String ePickingType) {
-
-		if (hashViewIDToViewSpecificHitListContainer.get(viewID) != null) {
-			hashViewIDToViewSpecificHitListContainer.get(viewID).getPicksForPickingType(ePickingType).clear();
-		}
-	}
-
-	/**
-	 * Removes all data associated with a view. You should do that when you close a view
-	 *
-	 * @param viewID
-	 *            the id of the calling view
-	 */
-	public void removeViewSpecificData(int viewID) {
-		hashViewIDToIsMouseOverPickingEvent.remove(viewID);
-		hashViewIDToViewSpecificHitListContainer.remove(viewID);
-		hashViewIDToPreviousViewSpecificHitListContainer.remove(viewID);
-		ViewSpecificPickingIDContainer container = hashViewIDToViewSpecificPickingIDContainer.get(viewID);
-
-		if (container != null && container.getAllPickingIDs() != null) {
-			for (Integer pickingID : container.getAllPickingIDs()) {
-				hashPickingIDToViewID.remove(pickingID);
-			}
-		}
-
-		hashViewIDToViewSpecificPickingIDContainer.remove(viewID);
-	}
-
-	/**
-	 * Returns the pickedObjectID (the id with which you initialized getPickingID()) when you provide the picking ID and
-	 * the id of the view.
-	 *
-	 * @param viewID
-	 *            the id of the view which has to be the same which was used when the picking id was created
-	 * @param pickingID
-	 *            the picking ID of which the pickedObjectID mapping is desired
-	 * @return the pickedObjectID, null if no entry for that pickingID
-	 */
-	private Integer getPickedObjectIDFromPickingID(int viewID, String pickingType, int pickingID) {
-		return hashViewIDToViewSpecificPickingIDContainer.get(viewID).getPickedObjectID(pickingType, pickingID);
-	}
-
-	/**
-	 * Calculates the picking id, based on a type
-	 *
-	 * @param iType
-	 *            the type
-	 * @return a unique ID
-	 */
-	private int calculateID() {
-		return iIDCounter++;
-	}
-
-	/**
-	 * Extracts the nearest hit from the provided iArPickingBuffer Stores it internally Can process only one hit at at
-	 * time at the moment
-	 *
-	 * @param iHitCount
-	 * @param iArPickingBuffer
-	 */
-	private ArrayList<Integer> processHits(int iHitCount, int[] iArPickingBuffer) {
-
-		int iPickingBufferCounter = 0;
-
-		ArrayList<Integer> iAlPickedObjectId = new ArrayList<Integer>(4);
-
-		// Only pick object that is nearest
-		int iMinimumZValue = Integer.MAX_VALUE;
-		int iNumberOfNames = 0;
-		int iNearestObjectIndex = 0;
-		for (int iCount = 0; iCount < iHitCount; iCount++) {
-			// if first object is no hit skip z values
-			if (iArPickingBuffer[iPickingBufferCounter] == 0) {
-				iPickingBufferCounter += 3;
-				continue;
-			}
-			// iPickingBufferCounter++;
-			// Check if object is nearer than previous objects
-			if (iArPickingBuffer[iPickingBufferCounter + 1] < iMinimumZValue) {
-				// first element is number of names on name stack
-				// second element is min Z Value
-				iMinimumZValue = iArPickingBuffer[iPickingBufferCounter + 1];
-
-				iNearestObjectIndex = iPickingBufferCounter;
-
-				// third element is max Z Value
-				// fourth element is name of lowest name on stack
-				// iAlPickedObjectId.add(iArPickingBuffer[iPickingBufferCounter+3
-				// ]);
-			}
-			fMinimumZValue = getDepth(iMinimumZValue);
-			// System.out.println("Z Value: " + getDepth(iMinimumZValue));
-			iPickingBufferCounter = iPickingBufferCounter + 3 + iArPickingBuffer[iPickingBufferCounter];
-
-		}
-
-		iNumberOfNames = iArPickingBuffer[iNearestObjectIndex];
-
-		for (int iNameCount = 0; iNameCount < iNumberOfNames; iNameCount++) {
-			iAlPickedObjectId.add(iArPickingBuffer[iNearestObjectIndex + 3 + iNameCount]);
-		}
-
-		return iAlPickedObjectId;
-		// iPickingBufferCounter += iNumberOfNames;
-
-		// return iPickedObjectId;
-	}
-
-	private float getDepth(int iZValue) {
-		long depth = iZValue; // large -ve number
-		return (1.0f + ((float) depth / 0x7fffffff));
-		// return as a float between 0 and 1
-	}
-
-	/**
-	 * Given the list of picking IDs which where hit it maps the picking ID to the view and stores it in the hit list
-	 *
-	 * @param alPickingIDs
-	 * @param myMode
-	 * @param pickedPoint
-	 * @param dragStartPoint
-	 */
-	private void processPicks(ArrayList<Integer> alPickingIDs, PickingMode myMode, Point pickedPoint,
-			Point dragStartPoint) {
-
-		HashMap<Integer, ViewSpecificHitListContainer> currentHitListContainers = new HashMap<Integer, ViewSpecificHitListContainer>();
-		HashMap<Integer, HashMap<String, ArrayList<Pick>>> picksToAddToPreviousHitListContainers = new HashMap<Integer, HashMap<String, ArrayList<Pick>>>();
-
-		for (int pickingID : alPickingIDs) {
-			Pair<Integer, String> pickAssociatedValues = hashPickingIDToViewID.get(pickingID);
-			String eType = pickAssociatedValues.getSecond();
-			int viewIDToUse = pickAssociatedValues.getFirst();
-
-			Pick pick = new Pick(getPickedObjectIDFromPickingID(viewIDToUse, eType, pickingID), myMode, pickedPoint,
-					dragStartPoint, fMinimumZValue);
-
-			ViewSpecificHitListContainer hitContainer = hashViewIDToViewSpecificHitListContainer.get(viewIDToUse);
-			if (hitContainer == null) {
-				hitContainer = new ViewSpecificHitListContainer();
-				hashViewIDToViewSpecificHitListContainer.put(viewIDToUse, hitContainer);
-			}
-			ViewSpecificHitListContainer previousHitContainer = hashViewIDToPreviousViewSpecificHitListContainer
-					.get(viewIDToUse);
-
-			boolean addPick = true;
-
-			if (previousHitContainer != null) {
-				ArrayList<Pick> previousPicks = previousHitContainer.getPicksForPickingType(eType);
-
-				if (previousPicks != null) {
-					for (Pick previousPick : previousPicks) {
-						// Do not add the same Mouse_Over pick again (Mouse_Over
-						// should only be called once)
-						if (previousPick.getObjectID() == pick.getObjectID()
-								&& pick.getPickingMode() == PickingMode.MOUSE_OVER) {
-							addPick = false;
-						}
-					}
-				}
-			}
-			if (addPick) {
-				hitContainer.addPicksForPickingType(eType, pick, true);
-			} else {
-				// This Mouse_over pick must be remembered, but not called for
-				// the next time if a mouse out
-				// happens.
-				HashMap<String, ArrayList<Pick>> typeSpecificPicks = picksToAddToPreviousHitListContainers
-						.get(viewIDToUse);
-				if (typeSpecificPicks == null) {
-					typeSpecificPicks = new HashMap<String, ArrayList<Pick>>();
-				}
-
-				ArrayList<Pick> picks = typeSpecificPicks.get(eType);
-
-				if (picks == null) {
-					picks = new ArrayList<Pick>();
-				}
-
-				picks.add(pick);
-				typeSpecificPicks.put(eType, picks);
-				picksToAddToPreviousHitListContainers.put(viewIDToUse, typeSpecificPicks);
-
-			}
-
-			currentHitListContainers.put(viewIDToUse, hitContainer);
-		}
-
-		for (Integer viewID : currentHitListContainers.keySet()) {
-			ViewSpecificHitListContainer hitContainer = currentHitListContainers.get(viewID);
-			ViewSpecificHitListContainer copyWithoutMouseOut = hitContainer.copy();
-			ViewSpecificHitListContainer previousHitContainer = hashViewIDToPreviousViewSpecificHitListContainer
-					.get(viewID);
-			if (previousHitContainer != null) {
-				for (String pickingType : previousHitContainer.getPickingTypes()) {
-
-					for (Pick previousPick : previousHitContainer.getPicksForPickingType(pickingType)) {
-
-						ArrayList<Pick> currentPicks = hitContainer.getPicksForPickingType(pickingType);
-
-						boolean isMouseOutOnPreviousPick = true;
-
-						if (currentPicks != null) {
-							for (Pick currentPick : currentPicks) {
-								if (currentPick.getObjectID() == previousPick.getObjectID()) {
-									isMouseOutOnPreviousPick = false;
-									break;
-								}
-							}
-						}
-
-						HashMap<String, ArrayList<Pick>> typeSpecificPicks = picksToAddToPreviousHitListContainers
-								.get(viewID);
-						if (typeSpecificPicks != null) {
-
-							ArrayList<Pick> picks = typeSpecificPicks.get(pickingType);
-
-							if (picks != null) {
-								for (Pick pick : picks) {
-									// Some Mouse_over picks were not added to
-									// the hitListContainer but
-									// occurred, so no Mouse_Out should be
-									// called.
-									if (previousPick.getObjectID() == pick.getObjectID()) {
-
-										isMouseOutOnPreviousPick = false;
-										break;
-									}
-								}
-							}
-						}
-
-						if (isMouseOutOnPreviousPick) {
-							hitContainer.addPicksForPickingType(pickingType, new Pick(previousPick.getObjectID(),
-									PickingMode.MOUSE_OUT, pickedPoint, dragStartPoint, fMinimumZValue), false);
-						}
-					}
-
-				}
-			}
-
-			// Add mouse over picks for the next run
-			HashMap<String, ArrayList<Pick>> typeSpecificPicks = picksToAddToPreviousHitListContainers.get(viewID);
-			if (typeSpecificPicks != null) {
-				for (String pickingType : typeSpecificPicks.keySet()) {
-					ArrayList<Pick> picks = typeSpecificPicks.get(pickingType);
-					for (Pick pick : picks) {
-						copyWithoutMouseOut.addPicksForPickingType(pickingType, pick, true);
-					}
-				}
-			}
-
-			hashViewIDToPreviousViewSpecificHitListContainer.put(viewID, copyWithoutMouseOut);
-		}
-	}
-}
->>>>>>> 069e2b84
+}