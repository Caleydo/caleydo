--- conflicted
+++ resolved
@@ -4,12 +4,8 @@
  * Licensed under the new BSD license, available at http://caleydo.org/license
  ******************************************************************************/
 package org.caleydo.core.view.opengl.picking;
-
-<<<<<<< HEAD
-=======
 import gleem.linalg.Vec2f;
 
->>>>>>> 263334d0
 import java.awt.Point;
 import java.nio.IntBuffer;
 import java.util.ArrayList;
@@ -27,10 +23,6 @@
 import org.caleydo.core.view.opengl.camera.ViewFrustum;
 import org.caleydo.core.view.opengl.canvas.AGLView;
 import org.caleydo.core.view.opengl.canvas.IGLCanvas;
-<<<<<<< HEAD
-import org.caleydo.core.view.opengl.canvas.PixelGLConverter;
-=======
->>>>>>> 263334d0
 import org.caleydo.core.view.opengl.mouse.GLMouseListener;
 
 import com.jogamp.common.nio.Buffers;
@@ -324,23 +316,6 @@
 
 		GLMouseListener glMouseListener = glView.getGLMouseListener();
 
-<<<<<<< HEAD
-		Point pickPoint = null;
-
-		PickingMode ePickingMode = PickingMode.CLICKED;
-
-		if (glMouseListener.wasMouseDoubleClicked()) {
-			pickPoint = glMouseListener.getPickedPoint();
-			ePickingMode = PickingMode.DOUBLE_CLICKED;
-		} else if (glMouseListener.wasMouseDragged()) {
-			pickPoint = glMouseListener.getPickedPoint();
-			ePickingMode = PickingMode.DRAGGED;
-		} else if (glMouseListener.wasLeftMouseButtonPressed()) {
-			pickPoint = glMouseListener.getPickedPoint();
-			ePickingMode = PickingMode.CLICKED;
-		} else if (glMouseListener.wasRightMouseButtonPressed()) {
-			pickPoint = glMouseListener.getPickedPoint();
-=======
 		PickingMode ePickingMode = PickingMode.CLICKED;
 
 		if (glMouseListener.wasMouseDoubleClicked()) {
@@ -350,40 +325,26 @@
 		} else if (glMouseListener.wasLeftMouseButtonPressed()) {
 			ePickingMode = PickingMode.CLICKED;
 		} else if (glMouseListener.wasRightMouseButtonPressed()) {
->>>>>>> 263334d0
 			ePickingMode = PickingMode.RIGHT_CLICKED;
 		} else if (glMouseListener.wasMouseMoved()) {
 			// Restart timer
 			// hashViewIDToLastMouseMovedTimeStamp.put(viewID,
 			// System.nanoTime());
 			hashViewIDToIsMouseOverPickingEvent.put(glView.getID(), true);
-<<<<<<< HEAD
-			pickPoint = glMouseListener.getPickedPoint();
 			ePickingMode = PickingMode.MOUSE_OVER;
 		} else if (hashViewIDToIsMouseOverPickingEvent.get(glView.getID()) != null
 				&& hashViewIDToIsMouseOverPickingEvent.get(glView.getID()) == true) {
-=======
-			ePickingMode = PickingMode.MOUSE_OVER;
-		} else if (hashViewIDToIsMouseOverPickingEvent.get(glView.getID()) != null
-				&& hashViewIDToIsMouseOverPickingEvent.get(glView.getID()) == true) {
-
->>>>>>> 263334d0
+
 			// pickPoint = glMouseListener.getPickedPoint();
 			// hashViewIDToLastMouseMovedTimeStamp.put(viewID,
 			// System.nanoTime());
 			// ePickingMode = PickingMode.MOUSE_OVER;
-<<<<<<< HEAD
-		}
-
-		if (pickPoint == null)
-=======
 			return;
 		} else {
 			return;
 		}
 		Point pickRealPoint = glMouseListener.getRAWPickedPoint();
 		if (pickRealPoint == null)
->>>>>>> 263334d0
 			return;
 
 		hashViewIDToIsMouseOverPickingEvent.put(glView.getID(), false);
@@ -409,14 +370,9 @@
 
 		/* create 5x5 pixel picking region near cursor location */
 		GLU glu = new GLU();
-<<<<<<< HEAD
-		glu.gluPickMatrix(pickPoint.x, (viewport[3] - pickPoint.y),//
-				5.0, 5.0, viewport, 0); // pick width and height is set to 5
-=======
 		glu.gluPickMatrix(pickRealPoint.x, (viewport[3] - pickRealPoint.y),//
 				5.0, 5.0, viewport, 0); // pick width and height is set to 5
 
->>>>>>> 263334d0
 		// (i.e. picking tolerance)
 
 		float fAspectRatio = (float) (viewport[3] - viewport[1]) / (float) (viewport[2] - viewport[0]);
@@ -427,23 +383,6 @@
 		// gl.glMatrixMode(GLMatrixFunc.GL_MODELVIEW);
 
 		// Store picked point
-<<<<<<< HEAD
-		Point tmpPickPoint = (Point) pickPoint.clone();
-		// Reset picked point
-		pickPoint = null;
-
-		// FIXME: Bad hack trying to solve picking issues in scrolled views on Mac
-		if (System.getProperty("os.name").contains("Mac")) {
-		PixelGLConverter pixelGLConverter = glView.getPixelGLConverter();
-		gl.glPushMatrix();
-		gl.glTranslatef(pixelGLConverter.getGLWidthForPixelWidth(-glView.getScrollX()),
-				pixelGLConverter.getGLHeightForPixelHeight(-glView.getScrollY()), 0);
-		glView.display(gl);
-		gl.glPopMatrix();
-		} else {
-			glView.display(gl);
-		}
-=======
 		Vec2f pickDIPPoint = glMouseListener.getDIPPickedPoint();
 
 		gl.glMatrixMode(GLMatrixFunc.GL_MODELVIEW);
@@ -451,7 +390,6 @@
 		gl.glLoadIdentity();
 		glView.display(gl);
 		gl.glPopMatrix();
->>>>>>> 263334d0
 
 		gl.glMatrixMode(GLMatrixFunc.GL_PROJECTION);
 		gl.glPopMatrix();
@@ -469,11 +407,7 @@
 		IGLCanvas parentCanvas = glView.getParentGLCanvas();
 
 		if (iAlPickedObjectId.size() > 0) {
-<<<<<<< HEAD
-			processPicks(iAlPickedObjectId, ePickingMode, tmpPickPoint, glMouseListener.getPickedPointDragStart());
-=======
 			processPicks(iAlPickedObjectId, ePickingMode, pickDIPPoint, glMouseListener.getDIPPickedPointDragStart());
->>>>>>> 263334d0
 
 			Set<Integer> processedViews = new HashSet<Integer>();
 
@@ -593,11 +527,7 @@
 											}
 											// if (hitContainer.getPickingTypes().size() <= 0) {
 											Pick pick = new Pick(previousPick.getObjectID(), PickingMode.MOUSE_OUT,
-<<<<<<< HEAD
-													tmpPickPoint, glMouseListener.getPickedPointDragStart(),
-=======
 													pickDIPPoint, glMouseListener.getDIPPickedPointDragStart(),
->>>>>>> 263334d0
 													fMinimumZValue);
 											hitContainer.addPicksForPickingType(pickingType, pick, true);
 
@@ -630,11 +560,7 @@
 
 			}
 
-<<<<<<< HEAD
-			addMouseOutForPicksOfSpecifiedViews(remoteRenderedViewIDs, glMouseListener, tmpPickPoint);
-=======
 			addMouseOutForPicksOfSpecifiedViews(remoteRenderedViewIDs, glMouseListener, pickDIPPoint);
->>>>>>> 263334d0
 
 		}
 	}
@@ -662,11 +588,7 @@
 	 * @param pickedPoint
 	 */
 	private void addMouseOutForPicksOfSpecifiedViews(Set<Integer> viewIDs, GLMouseListener glMouseListener,
-<<<<<<< HEAD
-			Point pickedPoint) {
-=======
 			Vec2f pickedDIPPoint) {
->>>>>>> 263334d0
 
 		for (Integer viewID : viewIDs) {
 
@@ -684,13 +606,8 @@
 							hitContainer = new ViewSpecificHitListContainer();
 							hashViewIDToViewSpecificHitListContainer.put(viewID, hitContainer);
 						}
-<<<<<<< HEAD
-						Pick pick = new Pick(previousPick.getObjectID(), PickingMode.MOUSE_OUT, pickedPoint,
-								glMouseListener.getPickedPointDragStart(), fMinimumZValue);
-=======
 						Pick pick = new Pick(previousPick.getObjectID(), PickingMode.MOUSE_OUT, pickedDIPPoint,
 								glMouseListener.getDIPPickedPointDragStart(), fMinimumZValue);
->>>>>>> 263334d0
 						hitContainer.addPicksForPickingType(pickingType, pick, true);
 					}
 				}
@@ -859,13 +776,8 @@
 	 * @param pickedPoint
 	 * @param dragStartPoint
 	 */
-<<<<<<< HEAD
-	private void processPicks(ArrayList<Integer> alPickingIDs, PickingMode myMode, Point pickedPoint,
-			Point dragStartPoint) {
-=======
 	private void processPicks(ArrayList<Integer> alPickingIDs, PickingMode myMode, Vec2f pickedDIPPoint,
 			Vec2f dragStartPoint) {
->>>>>>> 263334d0
 
 		HashMap<Integer, ViewSpecificHitListContainer> currentHitListContainers = new HashMap<Integer, ViewSpecificHitListContainer>();
 		HashMap<Integer, HashMap<String, ArrayList<Pick>>> picksToAddToPreviousHitListContainers = new HashMap<Integer, HashMap<String, ArrayList<Pick>>>();
@@ -875,11 +787,7 @@
 			String eType = pickAssociatedValues.getSecond();
 			int viewIDToUse = pickAssociatedValues.getFirst();
 
-<<<<<<< HEAD
-			Pick pick = new Pick(getPickedObjectIDFromPickingID(viewIDToUse, eType, pickingID), myMode, pickedPoint,
-=======
 			Pick pick = new Pick(getPickedObjectIDFromPickingID(viewIDToUse, eType, pickingID), myMode, pickedDIPPoint,
->>>>>>> 263334d0
 					dragStartPoint, fMinimumZValue);
 
 			ViewSpecificHitListContainer hitContainer = hashViewIDToViewSpecificHitListContainer.get(viewIDToUse);
@@ -979,11 +887,7 @@
 
 						if (isMouseOutOnPreviousPick) {
 							hitContainer.addPicksForPickingType(pickingType, new Pick(previousPick.getObjectID(),
-<<<<<<< HEAD
-									PickingMode.MOUSE_OUT, pickedPoint, dragStartPoint, fMinimumZValue), false);
-=======
 									PickingMode.MOUSE_OUT, pickedDIPPoint, dragStartPoint, fMinimumZValue), false);
->>>>>>> 263334d0
 						}
 					}
 
