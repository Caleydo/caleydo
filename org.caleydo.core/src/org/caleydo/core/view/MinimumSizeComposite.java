--- conflicted
+++ resolved
@@ -1,107 +1,3 @@
-<<<<<<< HEAD
-/*******************************************************************************
- * Caleydo - visualization for molecular biology - http://caleydo.org
- *
- * Copyright(C) 2005, 2012 Graz University of Technology, Marc Streit, Alexander
- * Lex, Christian Partl, Johannes Kepler University Linz </p>
- *
- * This program is free software: you can redistribute it and/or modify it under
- * the terms of the GNU General Public License as published by the Free Software
- * Foundation, either version 3 of the License, or (at your option) any later
- * version.
- *
- * This program is distributed in the hope that it will be useful, but WITHOUT
- * ANY WARRANTY; without even the implied warranty of MERCHANTABILITY or FITNESS
- * FOR A PARTICULAR PURPOSE. See the GNU General Public License for more
- * details.
- *
- * You should have received a copy of the GNU General Public License along with
- * this program. If not, see <http://www.gnu.org/licenses/>
- *******************************************************************************/
-package org.caleydo.core.view;
-
-import org.caleydo.core.event.AEvent;
-import org.caleydo.core.event.AEventListener;
-import org.caleydo.core.event.IListenerOwner;
-import org.caleydo.core.event.view.SetMinViewSizeEvent;
-import org.caleydo.core.manager.GeneralManager;
-import org.caleydo.core.view.listener.SetMinViewSizeEventListener;
-import org.caleydo.core.view.opengl.canvas.AGLView;
-import org.eclipse.swt.SWT;
-import org.eclipse.swt.custom.ScrolledComposite;
-import org.eclipse.swt.events.DisposeEvent;
-import org.eclipse.swt.events.DisposeListener;
-import org.eclipse.swt.graphics.Point;
-import org.eclipse.swt.widgets.Composite;
-import org.eclipse.swt.widgets.Event;
-import org.eclipse.swt.widgets.Listener;
-import org.eclipse.ui.PlatformUI;
-
-public class MinimumSizeComposite
-	extends ScrolledComposite
-	implements IListenerOwner {
-
-	SetMinViewSizeEventListener setMinSizeEventListener;
-
-	// TODO evaluate whether we can remove this
-	@Deprecated
-	public MinimumSizeComposite(Composite parent, int style) {
-		super(parent, style);
-		registerEventListeners();
-		addListener(SWT.MouseWheel, new Listener() {
-			@Override
-			public void handleEvent(Event event) {
-
-				Point origin = getOrigin();
-				if (event.count < 0) {
-					origin.y = Math.min(origin.y + 40, origin.y + getSize().y);
-				}
-				else {
-					origin.y = Math.max(origin.y - 40, 0);
-				}
-				setOrigin(origin);
-			}
-		});
-		addDisposeListener(new DisposeListener() {
-			@Override
-			public void widgetDisposed(DisposeEvent e) {
-				unregisterEventListeners();
-			}
-		});
-
-	}
-
-	public void setView(AGLView view) {
-		setMinSizeEventListener.setView(view);
-	}
-
-	@Override
-	public void queueEvent(final AEventListener<? extends IListenerOwner> listener, final AEvent event) {
-		PlatformUI.getWorkbench().getDisplay().asyncExec(new Runnable() {
-			@Override
-			public void run() {
-				listener.handleEvent(event);
-			}
-		});
-	}
-
-	@Override
-	public void registerEventListeners() {
-		setMinSizeEventListener = new SetMinViewSizeEventListener();
-		setMinSizeEventListener.setHandler(this);
-		GeneralManager.get().getEventPublisher()
-			.addListener(SetMinViewSizeEvent.class, setMinSizeEventListener);
-	}
-
-	@Override
-	public void unregisterEventListeners() {
-		if (setMinSizeEventListener != null) {
-			GeneralManager.get().getEventPublisher().removeListener(setMinSizeEventListener);
-			setMinSizeEventListener = null;
-		}
-	}
-}
-=======
 /*******************************************************************************
  * Caleydo - Visualization for Molecular Biology - http://caleydo.org
  * Copyright (c) The Caleydo Team. All rights reserved.
@@ -228,5 +124,4 @@
 			setMinSizeEventListener = null;
 		}
 	}
-}
->>>>>>> 616fcd70
+}