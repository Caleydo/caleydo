--- conflicted
+++ resolved
@@ -1,132 +1,3 @@
-<<<<<<< HEAD
-/*******************************************************************************
- * Caleydo - Visualization for Molecular Biology - http://caleydo.org
- * Copyright (c) The Caleydo Team. All rights reserved.
- * Licensed under the new BSD license, available at http://caleydo.org/license
- ******************************************************************************/
-package org.caleydo.core.view;
-
-import org.caleydo.core.event.AEvent;
-import org.caleydo.core.event.AEventListener;
-import org.caleydo.core.event.EventPublisher;
-import org.caleydo.core.event.IListenerOwner;
-import org.caleydo.core.event.view.SetMinViewSizeEvent;
-import org.caleydo.core.event.view.ViewScrollEvent;
-import org.caleydo.core.manager.GeneralManager;
-import org.caleydo.core.view.listener.SetMinViewSizeEventListener;
-import org.caleydo.core.view.opengl.canvas.AGLView;
-import org.eclipse.swt.SWT;
-import org.eclipse.swt.custom.ScrolledComposite;
-import org.eclipse.swt.events.DisposeEvent;
-import org.eclipse.swt.events.DisposeListener;
-import org.eclipse.swt.events.SelectionAdapter;
-import org.eclipse.swt.events.SelectionEvent;
-import org.eclipse.swt.graphics.Point;
-import org.eclipse.swt.widgets.Composite;
-import org.eclipse.swt.widgets.Event;
-import org.eclipse.swt.widgets.Listener;
-import org.eclipse.ui.PlatformUI;
-
-public class MinimumSizeComposite extends ScrolledComposite implements IListenerOwner {
-
-	SetMinViewSizeEventListener setMinSizeEventListener;
-
-	// TODO evaluate whether we can remove this
-	@Deprecated
-	public MinimumSizeComposite(Composite parent, int style) {
-		super(parent, style);
-		registerEventListeners();
-		addListener(SWT.MouseWheel, new Listener() {
-			@Override
-			public void handleEvent(Event event) {
-
-				Point origin = getOrigin();
-				if (event.count < 0) {
-					origin.y = Math.min(origin.y + 40, origin.y + getSize().y);
-				} else {
-					origin.y = Math.max(origin.y - 40, 0);
-				}
-				setOrigin(origin);
-			}
-		});
-		addDisposeListener(new DisposeListener() {
-			@Override
-			public void widgetDisposed(DisposeEvent e) {
-				unregisterEventListeners();
-			}
-		});
-
-		SelectionAdapter scrollBarListener = new SelectionAdapter() {
-
-			@Override
-			public void widgetSelected(SelectionEvent e) {
-				triggerScrollEvent(getOrigin().x, getOrigin().y);
-			}
-		};
-		Listener l = new Listener() {
-
-			@Override
-			public void handleEvent(Event event) {
-				triggerScrollEvent(getOrigin().x, getOrigin().y);
-
-			}
-		};
-
-		// getHorizontalBar().addListener(SWT.Modify, l);
-		// getVerticalBar().addListener(SWT.Modify, l);
-
-		getHorizontalBar().addSelectionListener(scrollBarListener);
-		getVerticalBar().addSelectionListener(scrollBarListener);
-	}
-
-	@Override
-	public void setOrigin(int x, int y) {
-		super.setOrigin(x, y);
-		triggerScrollEvent(x, y);
-	}
-
-	public void setView(AGLView view) {
-		setMinSizeEventListener.setView(view);
-	}
-
-	@Override
-	public void setBounds(int x, int y, int width, int height) {
-		super.setBounds(x, y, width, height);
-		triggerScrollEvent(getOrigin().x, getOrigin().y);
-	}
-
-	private void triggerScrollEvent(int x, int y) {
-		ViewScrollEvent event = new ViewScrollEvent(x, y, getSize().x, getSize().y);
-		event.to(setMinSizeEventListener.getView());
-		EventPublisher.trigger(event);
-	}
-
-	@Override
-	public void queueEvent(final AEventListener<? extends IListenerOwner> listener, final AEvent event) {
-		PlatformUI.getWorkbench().getDisplay().asyncExec(new Runnable() {
-			@Override
-			public void run() {
-				listener.handleEvent(event);
-			}
-		});
-	}
-
-	@Override
-	public void registerEventListeners() {
-		setMinSizeEventListener = new SetMinViewSizeEventListener();
-		setMinSizeEventListener.setHandler(this);
-		GeneralManager.get().getEventPublisher().addListener(SetMinViewSizeEvent.class, setMinSizeEventListener);
-	}
-
-	@Override
-	public void unregisterEventListeners() {
-		if (setMinSizeEventListener != null) {
-			GeneralManager.get().getEventPublisher().removeListener(setMinSizeEventListener);
-			setMinSizeEventListener = null;
-		}
-	}
-}
-=======
 /*******************************************************************************
  * Caleydo - Visualization for Molecular Biology - http://caleydo.org
  * Copyright (c) The Caleydo Team. All rights reserved.
@@ -256,5 +127,4 @@
 			setMinSizeEventListener = null;
 		}
 	}
-}
->>>>>>> 069e2b84
+}