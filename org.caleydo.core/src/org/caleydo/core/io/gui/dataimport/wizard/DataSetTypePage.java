/*******************************************************************************
 * Caleydo - visualization for molecular biology - http://caleydo.org
 *
 * Copyright(C) 2005, 2012 Graz University of Technology, Marc Streit, Alexander
 * Lex, Christian Partl, Johannes Kepler University Linz </p>
 *
 * This program is free software: you can redistribute it and/or modify it under
 * the terms of the GNU General Public License as published by the Free Software
 * Foundation, either version 3 of the License, or (at your option) any later
 * version.
 *
 * This program is distributed in the hope that it will be useful, but WITHOUT
 * ANY WARRANTY; without even the implied warranty of MERCHANTABILITY or FITNESS
 * FOR A PARTICULAR PURPOSE. See the GNU General Public License for more
 * details.
 *
 * You should have received a copy of the GNU General Public License along with
 * this program. If not, see <http://www.gnu.org/licenses/>
 *******************************************************************************/
package org.caleydo.core.io.gui.dataimport.wizard;

import java.util.ArrayList;
import java.util.Collections;
import java.util.HashSet;
import java.util.List;
import java.util.Set;

import org.caleydo.core.data.collection.EDataClass;
import org.caleydo.core.data.collection.EDataType;
import org.caleydo.core.data.collection.column.container.CategoricalClassDescription;
import org.caleydo.core.data.collection.column.container.CategoricalClassDescription.ECategoryType;
import org.caleydo.core.io.DataDescription;
import org.caleydo.core.io.DataSetDescription;
import org.caleydo.core.io.NumericalProperties;
import org.caleydo.core.util.color.Color;
import org.eclipse.jface.wizard.IWizardPage;
import org.eclipse.swt.SWT;
import org.eclipse.swt.graphics.Font;
import org.eclipse.swt.graphics.FontData;
import org.eclipse.swt.layout.GridData;
import org.eclipse.swt.layout.GridLayout;
import org.eclipse.swt.widgets.Button;
import org.eclipse.swt.widgets.Composite;
import org.eclipse.swt.widgets.Group;
import org.eclipse.swt.widgets.Label;

/**
 * @author Christian
 *
 */
public class DataSetTypePage extends AImportDataPage {

	public static final String PAGE_NAME = "Select Dataset Type";

	public static final String PAGE_DESCRIPTION = "Specify the type of the dataset.";

	protected Button numericalDatasetButton;
	protected Button categoricalDatasetButton;
	// protected Button inhomogeneousDatasetButton;

	/**
	 * determines whether a new dataset has been loaded prior visiting this page.
	 */
	protected boolean datasetChanged = true;

	/**
	 * @param pageName
	 * @param dataSetDescription
	 */
	protected DataSetTypePage(DataSetDescription dataSetDescription) {
		super("Data Type Selection", dataSetDescription);
		setDescription(PAGE_DESCRIPTION);
	}

	@Override
	public void createControl(Composite parent) {
		Group group = new Group(parent, SWT.SHADOW_ETCHED_IN);
		group.setText("Select the data type of your homogeneous dataset.");
		group.setLayout(new GridLayout(1, true));

		// Label introLabel = new Label(group, SWT.WRAP);
		// introLabel.setText("Select the data type of your homogeneous dataset.");
		// GridData gridData = new GridData(SWT.FILL, SWT.FILL, true, false);
		// gridData.widthHint = 200;

		numericalDatasetButton = new Button(group, SWT.RADIO);
		numericalDatasetButton.setText("Numerical");
		numericalDatasetButton.setSelection(true);
		boldifyButtonText(numericalDatasetButton);
		Label numericalDatasetLabel = new Label(group, SWT.WRAP);
		numericalDatasetLabel
				.setText("Choose if all columns in your dataset are numerical (integer or real numbers) and homogeneous (all columns have the same meaning and bounds).");
		GridData gridData = new GridData(SWT.FILL, SWT.FILL, true, false);
		gridData.widthHint = 200;
		numericalDatasetLabel.setLayoutData(gridData);

		categoricalDatasetButton = new Button(group, SWT.RADIO);
		categoricalDatasetButton.setText("Categorical");
		boldifyButtonText(categoricalDatasetButton);
		Label categoricalDatasetLabel = new Label(group, SWT.WRAP);
		categoricalDatasetLabel
				.setText("Choose if your dataset is categorical and contains the same categories in all columns.");
		gridData = new GridData(SWT.FILL, SWT.FILL, true, false);
		gridData.widthHint = 200;
		categoricalDatasetLabel.setLayoutData(gridData);

<<<<<<< HEAD
		// inhomogeneousDatasetButton = new Button(group, SWT.RADIO);
		// inhomogeneousDatasetButton.setText("Inhomogeneous");
		// boldifyButtonText(inhomogeneousDatasetButton);
		// Label inhomogeneousDatasetLabel = new Label(group, SWT.WRAP);
		// inhomogeneousDatasetLabel
		// .setText("Individual columns of an inhomogeneous dataset can contain either numerical or categorical data. Scales or categories may also differ across columns.");
		// gridData = new GridData(SWT.FILL, SWT.FILL, true, false);
		// gridData.widthHint = 200;
		// inhomogeneousDatasetLabel.setLayoutData(gridData);
=======
		// TODO: remove
		inhomogeneousDatasetButton = new Button(group, SWT.RADIO);
		inhomogeneousDatasetButton.setText("Inhomogeneous");
		boldifyButtonText(inhomogeneousDatasetButton);
		Label inhomogeneousDatasetLabel = new Label(group, SWT.WRAP);
		inhomogeneousDatasetLabel.setText("REMOVE.");
		gridData = new GridData(SWT.FILL, SWT.FILL, true, false);
		gridData.widthHint = 200;
		inhomogeneousDatasetLabel.setLayoutData(gridData);
>>>>>>> c45bbf7c

		setControl(group);
	}

	private void boldifyButtonText(Button button) {
		FontData fontData = button.getFont().getFontData()[0];
		Font font = new Font(button.getDisplay(), new FontData(fontData.getName(), fontData.getHeight(), SWT.BOLD));
		button.setFont(font);
	}

	@Override
	public void fillDataSetDescription() {
		if (numericalDatasetButton.getSelection()) {
			if (dataSetDescription.getDataDescription() == null
					|| dataSetDescription.getDataDescription().getNumericalProperties() == null || datasetChanged) {
				dataSetDescription.setDataDescription(new DataDescription(EDataClass.REAL_NUMBER, EDataType.FLOAT,
						new NumericalProperties()));
				// the page needs to init from the newly created data description
				getWizard().getNumericalDataPage().setInitFromDataDescription(true);
			}

		} else if (categoricalDatasetButton.getSelection()) {
			if (dataSetDescription.getDataDescription() == null
					|| dataSetDescription.getDataDescription().getCategoricalClassDescription() == null
					|| datasetChanged) {
				CategoricalClassDescription<String> categoricalClassDescription = createCategoricalClassDescription();
				dataSetDescription.setDataDescription(new DataDescription(EDataClass.CATEGORICAL, EDataType.STRING,
						categoricalClassDescription));
				// the page needs to init from the newly created data description
				getWizard().getCategoricalDataPage().setInitFromDataDescription(true);
			}
		}
		// else {
		// if (datasetChanged || dataSetDescription.getDataDescription() != null) {
		// getWizard().getInhomogeneousDataPropertiesPage().setInitColumnDescriptions(true);
		// // No global data description for inhomogeneous
		// dataSetDescription.setDataDescription(null);
		// }
		// }
		datasetChanged = false;
	}

	private CategoricalClassDescription<String> createCategoricalClassDescription() {

		Set<String> categories = new HashSet<>();

		for (List<String> row : getWizard().getFilteredDataMatrix()) {
			for (String value : row) {
				categories.add(value);
			}
		}

		List<String> categoryValues = new ArrayList<>(categories);
		Collections.sort(categoryValues);

		CategoricalClassDescription<String> categoricalClassDescription = new CategoricalClassDescription<>();
		categoricalClassDescription.setCategoryType(ECategoryType.ORDINAL);
		categoricalClassDescription.setRawDataType(EDataType.STRING);

		for (String categoryValue : categoryValues) {
			categoricalClassDescription.addCategoryProperty(categoryValue, categoryValue, new Color("000000"));
		}

		return categoricalClassDescription;
	}

	@Override
	public void pageActivated() {
		// The user must always visit the following page before he can finish
		getWizard().setChosenDataTypePage(null);
		getWizard().getContainer().updateButtons();

	}

	@Override
	public IWizardPage getNextPage() {
		DataImportWizard wizard = getWizard();
		if (numericalDatasetButton.getSelection()) {
			return wizard.getNumericalDataPage();
		}
		return wizard.getCategoricalDataPage();
	}

	/**
	 * @param datasetChanged
	 *            setter, see {@link datasetChanged}
	 */
	public void setDatasetChanged(boolean datasetChanged) {
		this.datasetChanged = datasetChanged;
	}

	/**
	 * @return the datasetChanged, see {@link #datasetChanged}
	 */
	public boolean isDatasetChanged() {
		return datasetChanged;
	}
}
<|MERGE_RESOLUTION|>--- conflicted
+++ resolved
@@ -1,225 +1,203 @@
-/*******************************************************************************
- * Caleydo - visualization for molecular biology - http://caleydo.org
- *
- * Copyright(C) 2005, 2012 Graz University of Technology, Marc Streit, Alexander
- * Lex, Christian Partl, Johannes Kepler University Linz </p>
- *
- * This program is free software: you can redistribute it and/or modify it under
- * the terms of the GNU General Public License as published by the Free Software
- * Foundation, either version 3 of the License, or (at your option) any later
- * version.
- *
- * This program is distributed in the hope that it will be useful, but WITHOUT
- * ANY WARRANTY; without even the implied warranty of MERCHANTABILITY or FITNESS
- * FOR A PARTICULAR PURPOSE. See the GNU General Public License for more
- * details.
- *
- * You should have received a copy of the GNU General Public License along with
- * this program. If not, see <http://www.gnu.org/licenses/>
- *******************************************************************************/
-package org.caleydo.core.io.gui.dataimport.wizard;
-
-import java.util.ArrayList;
-import java.util.Collections;
-import java.util.HashSet;
-import java.util.List;
-import java.util.Set;
-
-import org.caleydo.core.data.collection.EDataClass;
-import org.caleydo.core.data.collection.EDataType;
-import org.caleydo.core.data.collection.column.container.CategoricalClassDescription;
-import org.caleydo.core.data.collection.column.container.CategoricalClassDescription.ECategoryType;
-import org.caleydo.core.io.DataDescription;
-import org.caleydo.core.io.DataSetDescription;
-import org.caleydo.core.io.NumericalProperties;
-import org.caleydo.core.util.color.Color;
-import org.eclipse.jface.wizard.IWizardPage;
-import org.eclipse.swt.SWT;
-import org.eclipse.swt.graphics.Font;
-import org.eclipse.swt.graphics.FontData;
-import org.eclipse.swt.layout.GridData;
-import org.eclipse.swt.layout.GridLayout;
-import org.eclipse.swt.widgets.Button;
-import org.eclipse.swt.widgets.Composite;
-import org.eclipse.swt.widgets.Group;
-import org.eclipse.swt.widgets.Label;
-
-/**
- * @author Christian
- *
- */
-public class DataSetTypePage extends AImportDataPage {
-
-	public static final String PAGE_NAME = "Select Dataset Type";
-
-	public static final String PAGE_DESCRIPTION = "Specify the type of the dataset.";
-
-	protected Button numericalDatasetButton;
-	protected Button categoricalDatasetButton;
-	// protected Button inhomogeneousDatasetButton;
-
-	/**
-	 * determines whether a new dataset has been loaded prior visiting this page.
-	 */
-	protected boolean datasetChanged = true;
-
-	/**
-	 * @param pageName
-	 * @param dataSetDescription
-	 */
-	protected DataSetTypePage(DataSetDescription dataSetDescription) {
-		super("Data Type Selection", dataSetDescription);
-		setDescription(PAGE_DESCRIPTION);
-	}
-
-	@Override
-	public void createControl(Composite parent) {
-		Group group = new Group(parent, SWT.SHADOW_ETCHED_IN);
-		group.setText("Select the data type of your homogeneous dataset.");
-		group.setLayout(new GridLayout(1, true));
-
-		// Label introLabel = new Label(group, SWT.WRAP);
-		// introLabel.setText("Select the data type of your homogeneous dataset.");
-		// GridData gridData = new GridData(SWT.FILL, SWT.FILL, true, false);
-		// gridData.widthHint = 200;
-
-		numericalDatasetButton = new Button(group, SWT.RADIO);
-		numericalDatasetButton.setText("Numerical");
-		numericalDatasetButton.setSelection(true);
-		boldifyButtonText(numericalDatasetButton);
-		Label numericalDatasetLabel = new Label(group, SWT.WRAP);
-		numericalDatasetLabel
-				.setText("Choose if all columns in your dataset are numerical (integer or real numbers) and homogeneous (all columns have the same meaning and bounds).");
-		GridData gridData = new GridData(SWT.FILL, SWT.FILL, true, false);
-		gridData.widthHint = 200;
-		numericalDatasetLabel.setLayoutData(gridData);
-
-		categoricalDatasetButton = new Button(group, SWT.RADIO);
-		categoricalDatasetButton.setText("Categorical");
-		boldifyButtonText(categoricalDatasetButton);
-		Label categoricalDatasetLabel = new Label(group, SWT.WRAP);
-		categoricalDatasetLabel
-				.setText("Choose if your dataset is categorical and contains the same categories in all columns.");
-		gridData = new GridData(SWT.FILL, SWT.FILL, true, false);
-		gridData.widthHint = 200;
+/*******************************************************************************
+ * Caleydo - visualization for molecular biology - http://caleydo.org
+ *
+ * Copyright(C) 2005, 2012 Graz University of Technology, Marc Streit, Alexander
+ * Lex, Christian Partl, Johannes Kepler University Linz </p>
+ *
+ * This program is free software: you can redistribute it and/or modify it under
+ * the terms of the GNU General Public License as published by the Free Software
+ * Foundation, either version 3 of the License, or (at your option) any later
+ * version.
+ *
+ * This program is distributed in the hope that it will be useful, but WITHOUT
+ * ANY WARRANTY; without even the implied warranty of MERCHANTABILITY or FITNESS
+ * FOR A PARTICULAR PURPOSE. See the GNU General Public License for more
+ * details.
+ *
+ * You should have received a copy of the GNU General Public License along with
+ * this program. If not, see <http://www.gnu.org/licenses/>
+ *******************************************************************************/
+package org.caleydo.core.io.gui.dataimport.wizard;
+
+import java.util.ArrayList;
+import java.util.Collections;
+import java.util.HashSet;
+import java.util.List;
+import java.util.Set;
+
+import org.caleydo.core.data.collection.EDataClass;
+import org.caleydo.core.data.collection.EDataType;
+import org.caleydo.core.data.collection.column.container.CategoricalClassDescription;
+import org.caleydo.core.data.collection.column.container.CategoricalClassDescription.ECategoryType;
+import org.caleydo.core.io.DataDescription;
+import org.caleydo.core.io.DataSetDescription;
+import org.caleydo.core.io.NumericalProperties;
+import org.caleydo.core.util.color.Color;
+import org.eclipse.jface.wizard.IWizardPage;
+import org.eclipse.swt.SWT;
+import org.eclipse.swt.graphics.Font;
+import org.eclipse.swt.graphics.FontData;
+import org.eclipse.swt.layout.GridData;
+import org.eclipse.swt.layout.GridLayout;
+import org.eclipse.swt.widgets.Button;
+import org.eclipse.swt.widgets.Composite;
+import org.eclipse.swt.widgets.Group;
+import org.eclipse.swt.widgets.Label;
+
+/**
+ * @author Christian
+ *
+ */
+public class DataSetTypePage extends AImportDataPage {
+
+	public static final String PAGE_NAME = "Select Dataset Type";
+
+	public static final String PAGE_DESCRIPTION = "Specify the type of the dataset.";
+
+	protected Button numericalDatasetButton;
+	protected Button categoricalDatasetButton;
+	// protected Button inhomogeneousDatasetButton;
+
+	/**
+	 * determines whether a new dataset has been loaded prior visiting this page.
+	 */
+	protected boolean datasetChanged = true;
+
+	/**
+	 * @param pageName
+	 * @param dataSetDescription
+	 */
+	protected DataSetTypePage(DataSetDescription dataSetDescription) {
+		super("Data Type Selection", dataSetDescription);
+		setDescription(PAGE_DESCRIPTION);
+	}
+
+	@Override
+	public void createControl(Composite parent) {
+		Group group = new Group(parent, SWT.SHADOW_ETCHED_IN);
+		group.setText("Select the data type of your homogeneous dataset.");
+		group.setLayout(new GridLayout(1, true));
+
+		// Label introLabel = new Label(group, SWT.WRAP);
+		// introLabel.setText("Select the data type of your homogeneous dataset.");
+		// GridData gridData = new GridData(SWT.FILL, SWT.FILL, true, false);
+		// gridData.widthHint = 200;
+
+		numericalDatasetButton = new Button(group, SWT.RADIO);
+		numericalDatasetButton.setText("Numerical");
+		numericalDatasetButton.setSelection(true);
+		boldifyButtonText(numericalDatasetButton);
+		Label numericalDatasetLabel = new Label(group, SWT.WRAP);
+		numericalDatasetLabel
+				.setText("Choose if all columns in your dataset are numerical (integer or real numbers) and homogeneous (all columns have the same meaning and bounds).");
+		GridData gridData = new GridData(SWT.FILL, SWT.FILL, true, false);
+		gridData.widthHint = 200;
+		numericalDatasetLabel.setLayoutData(gridData);
+
+		categoricalDatasetButton = new Button(group, SWT.RADIO);
+		categoricalDatasetButton.setText("Categorical");
+		boldifyButtonText(categoricalDatasetButton);
+		Label categoricalDatasetLabel = new Label(group, SWT.WRAP);
+		categoricalDatasetLabel
+				.setText("Choose if your dataset is categorical and contains the same categories in all columns.");
+		gridData = new GridData(SWT.FILL, SWT.FILL, true, false);
+		gridData.widthHint = 200;
 		categoricalDatasetLabel.setLayoutData(gridData);
-
-<<<<<<< HEAD
-		// inhomogeneousDatasetButton = new Button(group, SWT.RADIO);
-		// inhomogeneousDatasetButton.setText("Inhomogeneous");
-		// boldifyButtonText(inhomogeneousDatasetButton);
-		// Label inhomogeneousDatasetLabel = new Label(group, SWT.WRAP);
-		// inhomogeneousDatasetLabel
-		// .setText("Individual columns of an inhomogeneous dataset can contain either numerical or categorical data. Scales or categories may also differ across columns.");
-		// gridData = new GridData(SWT.FILL, SWT.FILL, true, false);
-		// gridData.widthHint = 200;
-		// inhomogeneousDatasetLabel.setLayoutData(gridData);
-=======
-		// TODO: remove
-		inhomogeneousDatasetButton = new Button(group, SWT.RADIO);
-		inhomogeneousDatasetButton.setText("Inhomogeneous");
-		boldifyButtonText(inhomogeneousDatasetButton);
-		Label inhomogeneousDatasetLabel = new Label(group, SWT.WRAP);
-		inhomogeneousDatasetLabel.setText("REMOVE.");
-		gridData = new GridData(SWT.FILL, SWT.FILL, true, false);
-		gridData.widthHint = 200;
-		inhomogeneousDatasetLabel.setLayoutData(gridData);
->>>>>>> c45bbf7c
-
-		setControl(group);
-	}
-
-	private void boldifyButtonText(Button button) {
-		FontData fontData = button.getFont().getFontData()[0];
-		Font font = new Font(button.getDisplay(), new FontData(fontData.getName(), fontData.getHeight(), SWT.BOLD));
-		button.setFont(font);
-	}
-
-	@Override
-	public void fillDataSetDescription() {
-		if (numericalDatasetButton.getSelection()) {
-			if (dataSetDescription.getDataDescription() == null
-					|| dataSetDescription.getDataDescription().getNumericalProperties() == null || datasetChanged) {
-				dataSetDescription.setDataDescription(new DataDescription(EDataClass.REAL_NUMBER, EDataType.FLOAT,
-						new NumericalProperties()));
-				// the page needs to init from the newly created data description
-				getWizard().getNumericalDataPage().setInitFromDataDescription(true);
-			}
-
-		} else if (categoricalDatasetButton.getSelection()) {
-			if (dataSetDescription.getDataDescription() == null
-					|| dataSetDescription.getDataDescription().getCategoricalClassDescription() == null
-					|| datasetChanged) {
-				CategoricalClassDescription<String> categoricalClassDescription = createCategoricalClassDescription();
-				dataSetDescription.setDataDescription(new DataDescription(EDataClass.CATEGORICAL, EDataType.STRING,
-						categoricalClassDescription));
-				// the page needs to init from the newly created data description
-				getWizard().getCategoricalDataPage().setInitFromDataDescription(true);
-			}
-		}
-		// else {
-		// if (datasetChanged || dataSetDescription.getDataDescription() != null) {
-		// getWizard().getInhomogeneousDataPropertiesPage().setInitColumnDescriptions(true);
-		// // No global data description for inhomogeneous
-		// dataSetDescription.setDataDescription(null);
-		// }
-		// }
-		datasetChanged = false;
-	}
-
-	private CategoricalClassDescription<String> createCategoricalClassDescription() {
-
-		Set<String> categories = new HashSet<>();
-
-		for (List<String> row : getWizard().getFilteredDataMatrix()) {
-			for (String value : row) {
-				categories.add(value);
-			}
-		}
-
-		List<String> categoryValues = new ArrayList<>(categories);
-		Collections.sort(categoryValues);
-
-		CategoricalClassDescription<String> categoricalClassDescription = new CategoricalClassDescription<>();
-		categoricalClassDescription.setCategoryType(ECategoryType.ORDINAL);
-		categoricalClassDescription.setRawDataType(EDataType.STRING);
-
-		for (String categoryValue : categoryValues) {
-			categoricalClassDescription.addCategoryProperty(categoryValue, categoryValue, new Color("000000"));
-		}
-
-		return categoricalClassDescription;
-	}
-
-	@Override
-	public void pageActivated() {
-		// The user must always visit the following page before he can finish
-		getWizard().setChosenDataTypePage(null);
-		getWizard().getContainer().updateButtons();
-
-	}
-
-	@Override
-	public IWizardPage getNextPage() {
-		DataImportWizard wizard = getWizard();
-		if (numericalDatasetButton.getSelection()) {
-			return wizard.getNumericalDataPage();
-		}
-		return wizard.getCategoricalDataPage();
-	}
-
-	/**
-	 * @param datasetChanged
-	 *            setter, see {@link datasetChanged}
-	 */
-	public void setDatasetChanged(boolean datasetChanged) {
-		this.datasetChanged = datasetChanged;
-	}
-
-	/**
-	 * @return the datasetChanged, see {@link #datasetChanged}
-	 */
-	public boolean isDatasetChanged() {
-		return datasetChanged;
-	}
-}
+
+		setControl(group);
+	}
+
+	private void boldifyButtonText(Button button) {
+		FontData fontData = button.getFont().getFontData()[0];
+		Font font = new Font(button.getDisplay(), new FontData(fontData.getName(), fontData.getHeight(), SWT.BOLD));
+		button.setFont(font);
+	}
+
+	@Override
+	public void fillDataSetDescription() {
+		if (numericalDatasetButton.getSelection()) {
+			if (dataSetDescription.getDataDescription() == null
+					|| dataSetDescription.getDataDescription().getNumericalProperties() == null || datasetChanged) {
+				dataSetDescription.setDataDescription(new DataDescription(EDataClass.REAL_NUMBER, EDataType.FLOAT,
+						new NumericalProperties()));
+				// the page needs to init from the newly created data description
+				getWizard().getNumericalDataPage().setInitFromDataDescription(true);
+			}
+
+		} else if (categoricalDatasetButton.getSelection()) {
+			if (dataSetDescription.getDataDescription() == null
+					|| dataSetDescription.getDataDescription().getCategoricalClassDescription() == null
+					|| datasetChanged) {
+				CategoricalClassDescription<String> categoricalClassDescription = createCategoricalClassDescription();
+				dataSetDescription.setDataDescription(new DataDescription(EDataClass.CATEGORICAL, EDataType.STRING,
+						categoricalClassDescription));
+				// the page needs to init from the newly created data description
+				getWizard().getCategoricalDataPage().setInitFromDataDescription(true);
+			}
+		}
+		// else {
+		// if (datasetChanged || dataSetDescription.getDataDescription() != null) {
+		// getWizard().getInhomogeneousDataPropertiesPage().setInitColumnDescriptions(true);
+		// // No global data description for inhomogeneous
+		// dataSetDescription.setDataDescription(null);
+		// }
+		// }
+		datasetChanged = false;
+	}
+
+	private CategoricalClassDescription<String> createCategoricalClassDescription() {
+
+		Set<String> categories = new HashSet<>();
+
+		for (List<String> row : getWizard().getFilteredDataMatrix()) {
+			for (String value : row) {
+				categories.add(value);
+			}
+		}
+
+		List<String> categoryValues = new ArrayList<>(categories);
+		Collections.sort(categoryValues);
+
+		CategoricalClassDescription<String> categoricalClassDescription = new CategoricalClassDescription<>();
+		categoricalClassDescription.setCategoryType(ECategoryType.ORDINAL);
+		categoricalClassDescription.setRawDataType(EDataType.STRING);
+
+		for (String categoryValue : categoryValues) {
+			categoricalClassDescription.addCategoryProperty(categoryValue, categoryValue, new Color("000000"));
+		}
+
+		return categoricalClassDescription;
+	}
+
+	@Override
+	public void pageActivated() {
+		// The user must always visit the following page before he can finish
+		getWizard().setChosenDataTypePage(null);
+		getWizard().getContainer().updateButtons();
+
+	}
+
+	@Override
+	public IWizardPage getNextPage() {
+		DataImportWizard wizard = getWizard();
+		if (numericalDatasetButton.getSelection()) {
+			return wizard.getNumericalDataPage();
+		}
+		return wizard.getCategoricalDataPage();
+	}
+
+	/**
+	 * @param datasetChanged
+	 *            setter, see {@link datasetChanged}
+	 */
+	public void setDatasetChanged(boolean datasetChanged) {
+		this.datasetChanged = datasetChanged;
+	}
+
+	/**
+	 * @return the datasetChanged, see {@link #datasetChanged}
+	 */
+	public boolean isDatasetChanged() {
+		return datasetChanged;
+	}
+}