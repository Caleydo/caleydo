--- conflicted
+++ resolved
@@ -9,10 +9,7 @@
 
 import org.caleydo.core.data.collection.EDataType;
 import org.caleydo.core.data.collection.column.container.CategoricalClassDescription;
-<<<<<<< HEAD
-=======
 import org.caleydo.core.io.DataDescriptionUtil;
->>>>>>> 263334d0
 import org.caleydo.core.io.NumericalProperties;
 import org.caleydo.core.io.gui.dataimport.widget.CategoricalDataPropertiesWidget;
 import org.caleydo.core.io.gui.dataimport.widget.NumericalDataPropertiesWidget;
@@ -65,10 +62,6 @@
 
 	private String columnCaption;
 
-<<<<<<< HEAD
-
-=======
->>>>>>> 263334d0
 	/**
 	 * @param parentShell
 	 */
@@ -152,11 +145,6 @@
 			}
 		});
 
-<<<<<<< HEAD
-
-
-=======
->>>>>>> 263334d0
 		if (numericalProperties != null) {
 			numericalDataButton.setSelection(true);
 			showNumericalDataWidgets();
@@ -165,10 +153,6 @@
 			showCategoricalDataWidgets();
 		}
 
-<<<<<<< HEAD
-
-=======
->>>>>>> 263334d0
 		scrolledComposite.setMinSize(850, 700);
 		GridData gd = new GridData(SWT.FILL, SWT.FILL, true, true);
 		gd.widthHint = 900;
@@ -190,11 +174,6 @@
 		return super.createButtonBar(parent);
 	}
 
-<<<<<<< HEAD
-
-
-=======
->>>>>>> 263334d0
 	private void showNumericalDataWidgets() {
 		if (categoricalDataPropertiesWidget != null) {
 			// temporarily save settings
@@ -218,10 +197,7 @@
 
 	}
 
-<<<<<<< HEAD
-=======
 	@SuppressWarnings("unchecked")
->>>>>>> 263334d0
 	private void showCategoricalDataWidgets() {
 
 		if (numericalDataPropertiesWidget != null) {
@@ -236,20 +212,12 @@
 		if (categoricalDataPropertiesWidget == null) {
 			categoricalDataPropertiesWidget = new CategoricalDataPropertiesWidget(parentComposite);
 			if (categoricalClassDescription == null) {
-<<<<<<< HEAD
-				categoricalDataPropertiesWidget.updateCategories(datasetMatrix, columnIndex);
-			} else {
-				categoricalDataPropertiesWidget.updateCategories(datasetMatrix, columnIndex,
-						categoricalClassDescription);
-			}
-=======
 				categoricalClassDescription = (CategoricalClassDescription<String>) DataDescriptionUtil
 						.createCategoricalDataDescription(datasetMatrix, columnIndex).getCategoricalClassDescription();
 			}
 
 			categoricalDataPropertiesWidget.updateCategories(datasetMatrix, columnIndex, categoricalClassDescription);
 
->>>>>>> 263334d0
 			parentComposite.layout(true);
 		}
 		// parentComposite.pack();
