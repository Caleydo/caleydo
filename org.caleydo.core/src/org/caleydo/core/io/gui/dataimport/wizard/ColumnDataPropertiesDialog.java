<<<<<<< HEAD
/*******************************************************************************
 * Caleydo - Visualization for Molecular Biology - http://caleydo.org
 * Copyright (c) The Caleydo Team. All rights reserved.
 * Licensed under the new BSD license, available at http://caleydo.org/license
 ******************************************************************************/
package org.caleydo.core.io.gui.dataimport.wizard;

import java.util.List;

import org.caleydo.core.data.collection.EDataType;
import org.caleydo.core.data.collection.column.container.CategoricalClassDescription;
import org.caleydo.core.io.NumericalProperties;
import org.caleydo.core.io.gui.dataimport.widget.CategoricalDataPropertiesWidget;
import org.caleydo.core.io.gui.dataimport.widget.NumericalDataPropertiesWidget;
import org.eclipse.jface.dialogs.Dialog;
import org.eclipse.swt.SWT;
import org.eclipse.swt.custom.ScrolledComposite;
import org.eclipse.swt.events.SelectionAdapter;
import org.eclipse.swt.events.SelectionEvent;
import org.eclipse.swt.layout.GridData;
import org.eclipse.swt.layout.GridLayout;
import org.eclipse.swt.widgets.Button;
import org.eclipse.swt.widgets.Composite;
import org.eclipse.swt.widgets.Control;
import org.eclipse.swt.widgets.Event;
import org.eclipse.swt.widgets.Group;
import org.eclipse.swt.widgets.Listener;
import org.eclipse.swt.widgets.Shell;

/**
 * Dialog to define the data properties for a column of an inhomogeneous dataset.
 *
 * @author Christian Partl
 *
 */
public class ColumnDataPropertiesDialog extends Dialog implements Listener {

	private CategoricalClassDescription<String> categoricalClassDescription;

	private NumericalProperties numericalProperties;

	private boolean isNumericalData;

	private Button numericalDataButton;

	private Button categoricalDataButton;

	private NumericalDataPropertiesWidget numericalDataPropertiesWidget;

	private CategoricalDataPropertiesWidget categoricalDataPropertiesWidget;

	private Composite parentComposite;

	private List<List<String>> datasetMatrix;

	private int columnIndex;

	private EDataType dataType = EDataType.FLOAT;

	private ScrolledComposite scrolledComposite;

	private String columnCaption;


	/**
	 * @param parentShell
	 */
	public ColumnDataPropertiesDialog(Shell parentShell, NumericalProperties numericalProperties, EDataType dataType,
			List<List<String>> datasetMatrix, int columnIndex, String columnCaption) {
		super(parentShell);
		this.numericalProperties = numericalProperties;
		this.datasetMatrix = datasetMatrix;
		this.columnIndex = columnIndex;
		this.dataType = dataType;
		this.columnCaption = columnCaption;
	}

	@Override
	protected boolean isResizable() {
		return true;
	}

	/**
	 * @param parentShell
	 */
	public ColumnDataPropertiesDialog(Shell parentShell,
			CategoricalClassDescription<String> categoricalClassDescription, List<List<String>> datasetMatrix,
			int columnIndex, String columnCaption) {
		super(parentShell);
		this.categoricalClassDescription = categoricalClassDescription;
		this.datasetMatrix = datasetMatrix;
		this.columnIndex = columnIndex;
		this.columnCaption = columnCaption;
	}

	@Override
	protected void configureShell(Shell newShell) {
		super.configureShell(newShell);
		newShell.setText("Data Properties Of Column " + columnCaption);
	}

	@Override
	protected Control createDialogArea(Composite parent) {

		scrolledComposite = new ScrolledComposite(parent, SWT.H_SCROLL | SWT.V_SCROLL);
		GridLayout l = new GridLayout(1, true);
		l.horizontalSpacing = 0;
		l.verticalSpacing = 0;
		l.marginHeight = 0;
		l.marginHeight = 0;
		scrolledComposite.setLayout(l);
		scrolledComposite.setExpandHorizontal(true);
		scrolledComposite.setExpandVertical(true);
		scrolledComposite.setLayoutData(new GridData(SWT.FILL, SWT.TOP, true, true));

		// this.parent = new Composite(scrolledComposite, SWT.NONE);
		//
		// this.parent.setLayoutData(new GridData(SWT.FILL, SWT.FILL, true, true));
		// this.parent.setLayout(l);

		parentComposite = new Composite(scrolledComposite, SWT.NONE);
		scrolledComposite.setContent(parentComposite);
		parentComposite.setLayout(new GridLayout(1, false));
		parentComposite.setLayoutData(new GridData(SWT.FILL, SWT.FILL, true, true));
		// parentComposite.setLayoutData(new GridData(820, 660));

		Group group = new Group(parentComposite, SWT.SHADOW_ETCHED_IN);
		group.setText("Data Type");
		group.setLayout(new GridLayout(1, true));
		numericalDataButton = new Button(group, SWT.RADIO);
		numericalDataButton.setText("Numerical");
		numericalDataButton.addSelectionListener(new SelectionAdapter() {
			@Override
			public void widgetSelected(SelectionEvent e) {
				showNumericalDataWidgets();
			}
		});

		categoricalDataButton = new Button(group, SWT.RADIO);
		categoricalDataButton.setText("Categorical");
		categoricalDataButton.addSelectionListener(new SelectionAdapter() {
			@Override
			public void widgetSelected(SelectionEvent e) {
				showCategoricalDataWidgets();
			}
		});



		if (numericalProperties != null) {
			numericalDataButton.setSelection(true);
			showNumericalDataWidgets();
		} else {
			categoricalDataButton.setSelection(true);
			showCategoricalDataWidgets();
		}


		scrolledComposite.setMinSize(850, 700);
		GridData gd = new GridData(SWT.FILL, SWT.FILL, true, true);
		gd.widthHint = 900;
		gd.heightHint = 800;
		parent.setLayoutData(gd);
		parent.layout(true, true);
		scrolledComposite.layout(true, true);
		//
		// parentComposite.layout(true);
		// parentComposite.pack();

		parent.pack();
		return parent;
	}

	@Override
	protected Control createButtonBar(Composite parent) {
		// TODO Auto-generated method stub
		return super.createButtonBar(parent);
	}



	private void showNumericalDataWidgets() {
		if (categoricalDataPropertiesWidget != null) {
			// temporarily save settings
			categoricalClassDescription = categoricalDataPropertiesWidget.getCategoricalClassDescription();
			categoricalDataPropertiesWidget.dispose();
			parentComposite.layout(true);
			categoricalDataPropertiesWidget = null;
		}

		if (numericalDataPropertiesWidget == null) {
			numericalDataButton.setSelection(true);
			numericalDataPropertiesWidget = new NumericalDataPropertiesWidget(parentComposite, this);
			if (numericalProperties != null) {
				numericalDataPropertiesWidget.updateNumericalProperties(numericalProperties);
				numericalDataPropertiesWidget.setDataType(dataType);
			}
			// numericalDataPropertiesWidget.
			parentComposite.pack();
			parentComposite.layout(true, true);
		}

	}

	private void showCategoricalDataWidgets() {

		if (numericalDataPropertiesWidget != null) {
			// temporarily save settings
			dataType = numericalDataPropertiesWidget.getDataType();
			numericalProperties = numericalDataPropertiesWidget.getNumericalProperties();
			numericalDataPropertiesWidget.dispose();
			parentComposite.layout(true);
			numericalDataPropertiesWidget = null;
		}

		if (categoricalDataPropertiesWidget == null) {
			categoricalDataPropertiesWidget = new CategoricalDataPropertiesWidget(parentComposite);
			if (categoricalClassDescription == null) {
				categoricalDataPropertiesWidget.updateCategories(datasetMatrix, columnIndex);
			} else {
				categoricalDataPropertiesWidget.updateCategories(datasetMatrix, columnIndex,
						categoricalClassDescription);
			}
			parentComposite.layout(true);
		}
		// parentComposite.pack();
	}

	@Override
	protected void okPressed() {
		if (numericalDataButton.getSelection()) {
			isNumericalData = true;
			dataType = numericalDataPropertiesWidget.getDataType();
			numericalProperties = numericalDataPropertiesWidget.getNumericalProperties();
			categoricalClassDescription = null;
		} else {
			isNumericalData = false;
			categoricalClassDescription = categoricalDataPropertiesWidget.getCategoricalClassDescription();
			numericalProperties = null;
		}
		super.okPressed();
	}

	/**
	 * @return the dataType, see {@link #dataType}
	 */
	public EDataType getDataType() {
		return dataType;
	}

	/**
	 * @return the isNumericalData, see {@link #isNumericalData}
	 */
	public boolean isNumericalData() {
		return isNumericalData;
	}

	/**
	 * @return the categoricalClassDescription, see {@link #categoricalClassDescription}
	 */
	public CategoricalClassDescription<String> getCategoricalClassDescription() {
		return categoricalClassDescription;
	}

	/**
	 * @return the numericalProperties, see {@link #numericalProperties}
	 */
	public NumericalProperties getNumericalProperties() {
		return numericalProperties;
	}

	@Override
	public void handleEvent(Event event) {

	}

}
=======
/*******************************************************************************
 * Caleydo - Visualization for Molecular Biology - http://caleydo.org
 * Copyright (c) The Caleydo Team. All rights reserved.
 * Licensed under the new BSD license, available at http://caleydo.org/license
 ******************************************************************************/
package org.caleydo.core.io.gui.dataimport.wizard;

import java.util.List;

import org.caleydo.core.data.collection.EDataType;
import org.caleydo.core.data.collection.column.container.CategoricalClassDescription;
import org.caleydo.core.io.DataDescriptionUtil;
import org.caleydo.core.io.NumericalProperties;
import org.caleydo.core.io.gui.dataimport.widget.CategoricalDataPropertiesWidget;
import org.caleydo.core.io.gui.dataimport.widget.NumericalDataPropertiesWidget;
import org.eclipse.jface.dialogs.Dialog;
import org.eclipse.swt.SWT;
import org.eclipse.swt.custom.ScrolledComposite;
import org.eclipse.swt.events.SelectionAdapter;
import org.eclipse.swt.events.SelectionEvent;
import org.eclipse.swt.layout.GridData;
import org.eclipse.swt.layout.GridLayout;
import org.eclipse.swt.widgets.Button;
import org.eclipse.swt.widgets.Composite;
import org.eclipse.swt.widgets.Control;
import org.eclipse.swt.widgets.Event;
import org.eclipse.swt.widgets.Group;
import org.eclipse.swt.widgets.Listener;
import org.eclipse.swt.widgets.Shell;

/**
 * Dialog to define the data properties for a column of an inhomogeneous dataset.
 *
 * @author Christian Partl
 *
 */
public class ColumnDataPropertiesDialog extends Dialog implements Listener {

	private CategoricalClassDescription<String> categoricalClassDescription;

	private NumericalProperties numericalProperties;

	private boolean isNumericalData;

	private Button numericalDataButton;

	private Button categoricalDataButton;

	private NumericalDataPropertiesWidget numericalDataPropertiesWidget;

	private CategoricalDataPropertiesWidget categoricalDataPropertiesWidget;

	private Composite parentComposite;

	private List<List<String>> datasetMatrix;

	private int columnIndex;

	private EDataType dataType = EDataType.FLOAT;

	private ScrolledComposite scrolledComposite;

	private String columnCaption;

	/**
	 * @param parentShell
	 */
	public ColumnDataPropertiesDialog(Shell parentShell, NumericalProperties numericalProperties, EDataType dataType,
			List<List<String>> datasetMatrix, int columnIndex, String columnCaption) {
		super(parentShell);
		this.numericalProperties = numericalProperties;
		this.datasetMatrix = datasetMatrix;
		this.columnIndex = columnIndex;
		this.dataType = dataType;
		this.columnCaption = columnCaption;
	}

	@Override
	protected boolean isResizable() {
		return true;
	}

	/**
	 * @param parentShell
	 */
	public ColumnDataPropertiesDialog(Shell parentShell,
			CategoricalClassDescription<String> categoricalClassDescription, List<List<String>> datasetMatrix,
			int columnIndex, String columnCaption) {
		super(parentShell);
		this.categoricalClassDescription = categoricalClassDescription;
		this.datasetMatrix = datasetMatrix;
		this.columnIndex = columnIndex;
		this.columnCaption = columnCaption;
	}

	@Override
	protected void configureShell(Shell newShell) {
		super.configureShell(newShell);
		newShell.setText("Data Properties Of Column " + columnCaption);
	}

	@Override
	protected Control createDialogArea(Composite parent) {

		scrolledComposite = new ScrolledComposite(parent, SWT.H_SCROLL | SWT.V_SCROLL);
		GridLayout l = new GridLayout(1, true);
		l.horizontalSpacing = 0;
		l.verticalSpacing = 0;
		l.marginHeight = 0;
		l.marginHeight = 0;
		scrolledComposite.setLayout(l);
		scrolledComposite.setExpandHorizontal(true);
		scrolledComposite.setExpandVertical(true);
		scrolledComposite.setLayoutData(new GridData(SWT.FILL, SWT.TOP, true, true));

		// this.parent = new Composite(scrolledComposite, SWT.NONE);
		//
		// this.parent.setLayoutData(new GridData(SWT.FILL, SWT.FILL, true, true));
		// this.parent.setLayout(l);

		parentComposite = new Composite(scrolledComposite, SWT.NONE);
		scrolledComposite.setContent(parentComposite);
		parentComposite.setLayout(new GridLayout(1, false));
		parentComposite.setLayoutData(new GridData(SWT.FILL, SWT.FILL, true, true));
		// parentComposite.setLayoutData(new GridData(820, 660));

		Group group = new Group(parentComposite, SWT.SHADOW_ETCHED_IN);
		group.setText("Data Type");
		group.setLayout(new GridLayout(1, true));
		numericalDataButton = new Button(group, SWT.RADIO);
		numericalDataButton.setText("Numerical");
		numericalDataButton.addSelectionListener(new SelectionAdapter() {
			@Override
			public void widgetSelected(SelectionEvent e) {
				showNumericalDataWidgets();
			}
		});

		categoricalDataButton = new Button(group, SWT.RADIO);
		categoricalDataButton.setText("Categorical");
		categoricalDataButton.addSelectionListener(new SelectionAdapter() {
			@Override
			public void widgetSelected(SelectionEvent e) {
				showCategoricalDataWidgets();
			}
		});

		if (numericalProperties != null) {
			numericalDataButton.setSelection(true);
			showNumericalDataWidgets();
		} else {
			categoricalDataButton.setSelection(true);
			showCategoricalDataWidgets();
		}

		scrolledComposite.setMinSize(850, 700);
		GridData gd = new GridData(SWT.FILL, SWT.FILL, true, true);
		gd.widthHint = 900;
		gd.heightHint = 800;
		parent.setLayoutData(gd);
		parent.layout(true, true);
		scrolledComposite.layout(true, true);
		//
		// parentComposite.layout(true);
		// parentComposite.pack();

		parent.pack();
		return parent;
	}

	@Override
	protected Control createButtonBar(Composite parent) {
		// TODO Auto-generated method stub
		return super.createButtonBar(parent);
	}

	private void showNumericalDataWidgets() {
		if (categoricalDataPropertiesWidget != null) {
			// temporarily save settings
			categoricalClassDescription = categoricalDataPropertiesWidget.getCategoricalClassDescription();
			categoricalDataPropertiesWidget.dispose();
			parentComposite.layout(true);
			categoricalDataPropertiesWidget = null;
		}

		if (numericalDataPropertiesWidget == null) {
			numericalDataButton.setSelection(true);
			numericalDataPropertiesWidget = new NumericalDataPropertiesWidget(parentComposite, this);
			if (numericalProperties != null) {
				numericalDataPropertiesWidget.updateNumericalProperties(numericalProperties);
				numericalDataPropertiesWidget.setDataType(dataType);
			}
			// numericalDataPropertiesWidget.
			parentComposite.pack();
			parentComposite.layout(true, true);
		}

	}

	@SuppressWarnings("unchecked")
	private void showCategoricalDataWidgets() {

		if (numericalDataPropertiesWidget != null) {
			// temporarily save settings
			dataType = numericalDataPropertiesWidget.getDataType();
			numericalProperties = numericalDataPropertiesWidget.getNumericalProperties();
			numericalDataPropertiesWidget.dispose();
			parentComposite.layout(true);
			numericalDataPropertiesWidget = null;
		}

		if (categoricalDataPropertiesWidget == null) {
			categoricalDataPropertiesWidget = new CategoricalDataPropertiesWidget(parentComposite);
			if (categoricalClassDescription == null) {
				categoricalClassDescription = (CategoricalClassDescription<String>) DataDescriptionUtil
						.createCategoricalDataDescription(datasetMatrix, columnIndex).getCategoricalClassDescription();
			}

			categoricalDataPropertiesWidget.updateCategories(datasetMatrix, columnIndex, categoricalClassDescription);

			parentComposite.layout(true);
		}
		// parentComposite.pack();
	}

	@Override
	protected void okPressed() {
		if (numericalDataButton.getSelection()) {
			isNumericalData = true;
			dataType = numericalDataPropertiesWidget.getDataType();
			numericalProperties = numericalDataPropertiesWidget.getNumericalProperties();
			categoricalClassDescription = null;
		} else {
			isNumericalData = false;
			categoricalClassDescription = categoricalDataPropertiesWidget.getCategoricalClassDescription();
			numericalProperties = null;
		}
		super.okPressed();
	}

	/**
	 * @return the dataType, see {@link #dataType}
	 */
	public EDataType getDataType() {
		return dataType;
	}

	/**
	 * @return the isNumericalData, see {@link #isNumericalData}
	 */
	public boolean isNumericalData() {
		return isNumericalData;
	}

	/**
	 * @return the categoricalClassDescription, see {@link #categoricalClassDescription}
	 */
	public CategoricalClassDescription<String> getCategoricalClassDescription() {
		return categoricalClassDescription;
	}

	/**
	 * @return the numericalProperties, see {@link #numericalProperties}
	 */
	public NumericalProperties getNumericalProperties() {
		return numericalProperties;
	}

	@Override
	public void handleEvent(Event event) {

	}

}
>>>>>>> 069e2b84
<|MERGE_RESOLUTION|>--- conflicted
+++ resolved
@@ -1,282 +1,3 @@
-<<<<<<< HEAD
-/*******************************************************************************
- * Caleydo - Visualization for Molecular Biology - http://caleydo.org
- * Copyright (c) The Caleydo Team. All rights reserved.
- * Licensed under the new BSD license, available at http://caleydo.org/license
- ******************************************************************************/
-package org.caleydo.core.io.gui.dataimport.wizard;
-
-import java.util.List;
-
-import org.caleydo.core.data.collection.EDataType;
-import org.caleydo.core.data.collection.column.container.CategoricalClassDescription;
-import org.caleydo.core.io.NumericalProperties;
-import org.caleydo.core.io.gui.dataimport.widget.CategoricalDataPropertiesWidget;
-import org.caleydo.core.io.gui.dataimport.widget.NumericalDataPropertiesWidget;
-import org.eclipse.jface.dialogs.Dialog;
-import org.eclipse.swt.SWT;
-import org.eclipse.swt.custom.ScrolledComposite;
-import org.eclipse.swt.events.SelectionAdapter;
-import org.eclipse.swt.events.SelectionEvent;
-import org.eclipse.swt.layout.GridData;
-import org.eclipse.swt.layout.GridLayout;
-import org.eclipse.swt.widgets.Button;
-import org.eclipse.swt.widgets.Composite;
-import org.eclipse.swt.widgets.Control;
-import org.eclipse.swt.widgets.Event;
-import org.eclipse.swt.widgets.Group;
-import org.eclipse.swt.widgets.Listener;
-import org.eclipse.swt.widgets.Shell;
-
-/**
- * Dialog to define the data properties for a column of an inhomogeneous dataset.
- *
- * @author Christian Partl
- *
- */
-public class ColumnDataPropertiesDialog extends Dialog implements Listener {
-
-	private CategoricalClassDescription<String> categoricalClassDescription;
-
-	private NumericalProperties numericalProperties;
-
-	private boolean isNumericalData;
-
-	private Button numericalDataButton;
-
-	private Button categoricalDataButton;
-
-	private NumericalDataPropertiesWidget numericalDataPropertiesWidget;
-
-	private CategoricalDataPropertiesWidget categoricalDataPropertiesWidget;
-
-	private Composite parentComposite;
-
-	private List<List<String>> datasetMatrix;
-
-	private int columnIndex;
-
-	private EDataType dataType = EDataType.FLOAT;
-
-	private ScrolledComposite scrolledComposite;
-
-	private String columnCaption;
-
-
-	/**
-	 * @param parentShell
-	 */
-	public ColumnDataPropertiesDialog(Shell parentShell, NumericalProperties numericalProperties, EDataType dataType,
-			List<List<String>> datasetMatrix, int columnIndex, String columnCaption) {
-		super(parentShell);
-		this.numericalProperties = numericalProperties;
-		this.datasetMatrix = datasetMatrix;
-		this.columnIndex = columnIndex;
-		this.dataType = dataType;
-		this.columnCaption = columnCaption;
-	}
-
-	@Override
-	protected boolean isResizable() {
-		return true;
-	}
-
-	/**
-	 * @param parentShell
-	 */
-	public ColumnDataPropertiesDialog(Shell parentShell,
-			CategoricalClassDescription<String> categoricalClassDescription, List<List<String>> datasetMatrix,
-			int columnIndex, String columnCaption) {
-		super(parentShell);
-		this.categoricalClassDescription = categoricalClassDescription;
-		this.datasetMatrix = datasetMatrix;
-		this.columnIndex = columnIndex;
-		this.columnCaption = columnCaption;
-	}
-
-	@Override
-	protected void configureShell(Shell newShell) {
-		super.configureShell(newShell);
-		newShell.setText("Data Properties Of Column " + columnCaption);
-	}
-
-	@Override
-	protected Control createDialogArea(Composite parent) {
-
-		scrolledComposite = new ScrolledComposite(parent, SWT.H_SCROLL | SWT.V_SCROLL);
-		GridLayout l = new GridLayout(1, true);
-		l.horizontalSpacing = 0;
-		l.verticalSpacing = 0;
-		l.marginHeight = 0;
-		l.marginHeight = 0;
-		scrolledComposite.setLayout(l);
-		scrolledComposite.setExpandHorizontal(true);
-		scrolledComposite.setExpandVertical(true);
-		scrolledComposite.setLayoutData(new GridData(SWT.FILL, SWT.TOP, true, true));
-
-		// this.parent = new Composite(scrolledComposite, SWT.NONE);
-		//
-		// this.parent.setLayoutData(new GridData(SWT.FILL, SWT.FILL, true, true));
-		// this.parent.setLayout(l);
-
-		parentComposite = new Composite(scrolledComposite, SWT.NONE);
-		scrolledComposite.setContent(parentComposite);
-		parentComposite.setLayout(new GridLayout(1, false));
-		parentComposite.setLayoutData(new GridData(SWT.FILL, SWT.FILL, true, true));
-		// parentComposite.setLayoutData(new GridData(820, 660));
-
-		Group group = new Group(parentComposite, SWT.SHADOW_ETCHED_IN);
-		group.setText("Data Type");
-		group.setLayout(new GridLayout(1, true));
-		numericalDataButton = new Button(group, SWT.RADIO);
-		numericalDataButton.setText("Numerical");
-		numericalDataButton.addSelectionListener(new SelectionAdapter() {
-			@Override
-			public void widgetSelected(SelectionEvent e) {
-				showNumericalDataWidgets();
-			}
-		});
-
-		categoricalDataButton = new Button(group, SWT.RADIO);
-		categoricalDataButton.setText("Categorical");
-		categoricalDataButton.addSelectionListener(new SelectionAdapter() {
-			@Override
-			public void widgetSelected(SelectionEvent e) {
-				showCategoricalDataWidgets();
-			}
-		});
-
-
-
-		if (numericalProperties != null) {
-			numericalDataButton.setSelection(true);
-			showNumericalDataWidgets();
-		} else {
-			categoricalDataButton.setSelection(true);
-			showCategoricalDataWidgets();
-		}
-
-
-		scrolledComposite.setMinSize(850, 700);
-		GridData gd = new GridData(SWT.FILL, SWT.FILL, true, true);
-		gd.widthHint = 900;
-		gd.heightHint = 800;
-		parent.setLayoutData(gd);
-		parent.layout(true, true);
-		scrolledComposite.layout(true, true);
-		//
-		// parentComposite.layout(true);
-		// parentComposite.pack();
-
-		parent.pack();
-		return parent;
-	}
-
-	@Override
-	protected Control createButtonBar(Composite parent) {
-		// TODO Auto-generated method stub
-		return super.createButtonBar(parent);
-	}
-
-
-
-	private void showNumericalDataWidgets() {
-		if (categoricalDataPropertiesWidget != null) {
-			// temporarily save settings
-			categoricalClassDescription = categoricalDataPropertiesWidget.getCategoricalClassDescription();
-			categoricalDataPropertiesWidget.dispose();
-			parentComposite.layout(true);
-			categoricalDataPropertiesWidget = null;
-		}
-
-		if (numericalDataPropertiesWidget == null) {
-			numericalDataButton.setSelection(true);
-			numericalDataPropertiesWidget = new NumericalDataPropertiesWidget(parentComposite, this);
-			if (numericalProperties != null) {
-				numericalDataPropertiesWidget.updateNumericalProperties(numericalProperties);
-				numericalDataPropertiesWidget.setDataType(dataType);
-			}
-			// numericalDataPropertiesWidget.
-			parentComposite.pack();
-			parentComposite.layout(true, true);
-		}
-
-	}
-
-	private void showCategoricalDataWidgets() {
-
-		if (numericalDataPropertiesWidget != null) {
-			// temporarily save settings
-			dataType = numericalDataPropertiesWidget.getDataType();
-			numericalProperties = numericalDataPropertiesWidget.getNumericalProperties();
-			numericalDataPropertiesWidget.dispose();
-			parentComposite.layout(true);
-			numericalDataPropertiesWidget = null;
-		}
-
-		if (categoricalDataPropertiesWidget == null) {
-			categoricalDataPropertiesWidget = new CategoricalDataPropertiesWidget(parentComposite);
-			if (categoricalClassDescription == null) {
-				categoricalDataPropertiesWidget.updateCategories(datasetMatrix, columnIndex);
-			} else {
-				categoricalDataPropertiesWidget.updateCategories(datasetMatrix, columnIndex,
-						categoricalClassDescription);
-			}
-			parentComposite.layout(true);
-		}
-		// parentComposite.pack();
-	}
-
-	@Override
-	protected void okPressed() {
-		if (numericalDataButton.getSelection()) {
-			isNumericalData = true;
-			dataType = numericalDataPropertiesWidget.getDataType();
-			numericalProperties = numericalDataPropertiesWidget.getNumericalProperties();
-			categoricalClassDescription = null;
-		} else {
-			isNumericalData = false;
-			categoricalClassDescription = categoricalDataPropertiesWidget.getCategoricalClassDescription();
-			numericalProperties = null;
-		}
-		super.okPressed();
-	}
-
-	/**
-	 * @return the dataType, see {@link #dataType}
-	 */
-	public EDataType getDataType() {
-		return dataType;
-	}
-
-	/**
-	 * @return the isNumericalData, see {@link #isNumericalData}
-	 */
-	public boolean isNumericalData() {
-		return isNumericalData;
-	}
-
-	/**
-	 * @return the categoricalClassDescription, see {@link #categoricalClassDescription}
-	 */
-	public CategoricalClassDescription<String> getCategoricalClassDescription() {
-		return categoricalClassDescription;
-	}
-
-	/**
-	 * @return the numericalProperties, see {@link #numericalProperties}
-	 */
-	public NumericalProperties getNumericalProperties() {
-		return numericalProperties;
-	}
-
-	@Override
-	public void handleEvent(Event event) {
-
-	}
-
-}
-=======
 /*******************************************************************************
  * Caleydo - Visualization for Molecular Biology - http://caleydo.org
  * Copyright (c) The Caleydo Team. All rights reserved.
@@ -550,5 +271,4 @@
 
 	}
 
-}
->>>>>>> 069e2b84
+}