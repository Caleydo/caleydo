--- conflicted
+++ resolved
@@ -1,23 +1,8 @@
-<<<<<<< HEAD
 /*******************************************************************************
- * Caleydo - visualization for molecular biology - http://caleydo.org
- *
- * Copyright(C) 2005, 2012 Graz University of Technology, Marc Streit, Alexander
- * Lex, Christian Partl, Johannes Kepler University Linz </p>
- *
- * This program is free software: you can redistribute it and/or modify it under
- * the terms of the GNU General Public License as published by the Free Software
- * Foundation, either version 3 of the License, or (at your option) any later
- * version.
- *
- * This program is distributed in the hope that it will be useful, but WITHOUT
- * ANY WARRANTY; without even the implied warranty of MERCHANTABILITY or FITNESS
- * FOR A PARTICULAR PURPOSE. See the GNU General Public License for more
- * details.
- *
- * You should have received a copy of the GNU General Public License along with
- * this program. If not, see <http://www.gnu.org/licenses/>
- *******************************************************************************/
+ * Caleydo - Visualization for Molecular Biology - http://caleydo.org
+ * Copyright (c) The Caleydo Team. All rights reserved.
+ * Licensed under the new BSD license, available at http://caleydo.org/license
+ ******************************************************************************/
 package org.caleydo.core.gui.perspective;
 
 import org.caleydo.core.data.datadomain.IDataDomain;
@@ -33,8 +18,7 @@
 import org.eclipse.ui.PlatformUI;
 
 /**
- * Listener for events that are related to view changes (detach, visible, hide,
- * activate, etc.)
+ * Listener for events that are related to view changes (detach, visible, hide, activate, etc.)
  *
  * @author Marc Streit
  */
@@ -125,11 +109,10 @@
 	@SuppressWarnings({ "deprecation", "unchecked", "rawtypes" })
 	private void updateSupportViews(CaleydoRCPViewPart viewPart) {
 		if (viewPart.getView() instanceof IDataDomainBasedView) {
-			IDataDomain dataDomain = ((IDataDomainBasedView<?>) viewPart
-					.getView()).getDataDomain();
+			IDataDomain dataDomain = ((IDataDomainBasedView<?>) viewPart.getView()).getDataDomain();
 
-			for (IViewPart rcpViewPart : PlatformUI.getWorkbench()
-					.getActiveWorkbenchWindow().getActivePage().getViews()) {
+			for (IViewPart rcpViewPart : PlatformUI.getWorkbench().getActiveWorkbenchWindow().getActivePage()
+					.getViews()) {
 
 				if (!(rcpViewPart instanceof CaleydoRCPViewPart))
 					continue;
@@ -138,12 +121,10 @@
 
 				if (caleydoRCPViewPart.isSupportView()) {
 					if (caleydoRCPViewPart instanceof IDataDomainBasedView) {
-						((IDataDomainBasedView) caleydoRCPViewPart)
-								.setDataDomain(dataDomain);
+						((IDataDomainBasedView) caleydoRCPViewPart).setDataDomain(dataDomain);
 
 					} else if (caleydoRCPViewPart.getView() instanceof IDataDomainBasedView) {
-						((IDataDomainBasedView) (caleydoRCPViewPart.getView()))
-								.setDataDomain(dataDomain);
+						((IDataDomainBasedView) (caleydoRCPViewPart.getView())).setDataDomain(dataDomain);
 					}
 				}
 			}
@@ -153,305 +134,4 @@
 	@Override
 	public void partBroughtToTop(IWorkbenchPartReference partRef) {
 	}
-}
-// =======
-// /*******************************************************************************
-// * Caleydo - visualization for molecular biology - http://caleydo.org
-// *
-// * Copyright(C) 2005, 2012 Graz University of Technology, Marc Streit, Alexander
-// * Lex, Christian Partl, Johannes Kepler University Linz </p>
-// *
-// * This program is free software: you can redistribute it and/or modify it under
-// * the terms of the GNU General Public License as published by the Free Software
-// * Foundation, either version 3 of the License, or (at your option) any later
-// * version.
-// *
-// * This program is distributed in the hope that it will be useful, but WITHOUT
-// * ANY WARRANTY; without even the implied warranty of MERCHANTABILITY or FITNESS
-// * FOR A PARTICULAR PURPOSE. See the GNU General Public License for more
-// * details.
-// *
-// * You should have received a copy of the GNU General Public License along with
-// * this program. If not, see <http://www.gnu.org/licenses/>
-// *******************************************************************************/
-// package org.caleydo.core.gui.perspective;
-//
-// import org.caleydo.core.data.datadomain.IDataDomain;
-// import org.caleydo.core.view.ARcpGLViewPart;
-// import org.caleydo.core.view.CaleydoRCPViewPart;
-// import org.caleydo.core.view.IDataDomainBasedView;
-// import org.caleydo.core.view.IView;
-// import org.caleydo.core.view.opengl.canvas.IGLView;
-// import org.eclipse.ui.IPartListener2;
-// import org.eclipse.ui.IViewPart;
-// import org.eclipse.ui.IWorkbenchPart;
-// import org.eclipse.ui.IWorkbenchPartReference;
-// import org.eclipse.ui.PlatformUI;
-//
-// /**
-// * Listener for events that are related to view changes (detach, visible, hide,
-// * activate, etc.)
-// *
-// * @author Marc Streit
-// */
-// public class PartListener implements IPartListener2 {
-// @Override
-// public void partOpened(IWorkbenchPartReference partRef) {
-// // IWorkbenchPart activePart = partRef.getPart(false);
-// //
-// // if (!(activePart instanceof ARcpGLViewPart))
-// // return;
-// //
-// // ARcpGLViewPart glView = (ARcpGLViewPart) activePart;
-// //
-// // GeneralManager.get().getViewManager().registerGLCanvasToAnimator(glView.getGLCanvas());
-// }
-//
-// @Override
-// public void partClosed(IWorkbenchPartReference partRef) {
-//
-// }
-//
-// @Override
-// public void partVisible(IWorkbenchPartReference partRef) {
-//
-// IWorkbenchPart activePart = partRef.getPart(false);
-//
-// if (!(activePart instanceof CaleydoRCPViewPart)) {
-// return;
-// }
-// CaleydoRCPViewPart viewPart = (CaleydoRCPViewPart) activePart;
-//
-// IView view = viewPart.getView();
-// if (view instanceof IGLView) {
-// ((IGLView) view).setVisible(true);
-// }
-// }
-//
-// @Override
-// public void partDeactivated(IWorkbenchPartReference partRef) {
-// }
-//
-// @Override
-// public void partHidden(IWorkbenchPartReference partRef) {
-//
-// IWorkbenchPart activePart = partRef.getPart(false);
-//
-// if (!(activePart instanceof CaleydoRCPViewPart)) {
-// return;
-// }
-//
-// if (!(activePart instanceof ARcpGLViewPart)) {
-// return;
-// }
-//
-// ARcpGLViewPart glViewPart = (ARcpGLViewPart) activePart;
-//
-// // GeneralManager.get().getViewGLCanvasManager()
-// // .unregisterGLCanvasFromAnimator(glViewPart.getGLCanvas());
-//
-// IView view = glViewPart.getView();
-// if (view instanceof IGLView) {
-// ((IGLView) view).setVisible(false);
-// }
-// }
-//
-// @Override
-// public void partInputChanged(IWorkbenchPartReference partRef) {
-// }
-//
-// @Override
-// public void partActivated(IWorkbenchPartReference partRef) {
-//
-// IWorkbenchPart activePart = partRef.getPart(false);
-// if (!(activePart instanceof CaleydoRCPViewPart)) {
-// return;
-// }
-//
-// CaleydoRCPViewPart viewPart = (CaleydoRCPViewPart) activePart;
-// updateSupportViews(viewPart);
-//
-// // Make sure that keyboard listener gets the events
-// if (viewPart.getSWTComposite() != null) {
-// viewPart.getSWTComposite().forceFocus();
-// }
-//
-// }
-//
-// @SuppressWarnings({ "deprecation", "unchecked", "rawtypes" })
-// private void updateSupportViews(CaleydoRCPViewPart viewPart) {
-// if (viewPart.getView() instanceof IDataDomainBasedView) {
-// IDataDomain dataDomain = ((IDataDomainBasedView<?>) viewPart
-// .getView()).getDataDomain();
-//
-// for (IViewPart rcpViewPart : PlatformUI.getWorkbench()
-// .getActiveWorkbenchWindow().getActivePage().getViews()) {
-//
-// if (!(rcpViewPart instanceof CaleydoRCPViewPart))
-// continue;
-//
-// CaleydoRCPViewPart caleydoRCPViewPart = (CaleydoRCPViewPart) rcpViewPart;
-//
-// if (caleydoRCPViewPart.isSupportView()) {
-// if (caleydoRCPViewPart instanceof IDataDomainBasedView) {
-// ((IDataDomainBasedView) caleydoRCPViewPart)
-// .setDataDomain(dataDomain);
-//
-// } else if (caleydoRCPViewPart.getView() instanceof IDataDomainBasedView) {
-// ((IDataDomainBasedView) (caleydoRCPViewPart.getView()))
-// .setDataDomain(dataDomain);
-// }
-// }
-// }
-// }
-// }
-//
-// @Override
-// public void partBroughtToTop(IWorkbenchPartReference partRef) {
-// }
-// }
-// >>>>>>> 67c21486e36d765ef68f2a00a48d7af00038b002
-=======
-/*******************************************************************************
- * Caleydo - Visualization for Molecular Biology - http://caleydo.org
- * Copyright (c) The Caleydo Team. All rights reserved.
- * Licensed under the new BSD license, available at http://caleydo.org/license
- ******************************************************************************/
-package org.caleydo.core.gui.perspective;
-
-import org.caleydo.core.data.datadomain.IDataDomain;
-import org.caleydo.core.view.ARcpGLViewPart;
-import org.caleydo.core.view.CaleydoRCPViewPart;
-import org.caleydo.core.view.IDataDomainBasedView;
-import org.caleydo.core.view.IView;
-import org.caleydo.core.view.opengl.canvas.AGLView;
-import org.caleydo.core.view.opengl.canvas.IGLView;
-import org.eclipse.ui.IPartListener2;
-import org.eclipse.ui.IViewPart;
-import org.eclipse.ui.IWorkbenchPart;
-import org.eclipse.ui.IWorkbenchPartReference;
-import org.eclipse.ui.PlatformUI;
-
-/**
- * Listener for events that are related to view changes (detach, visible, hide,
- * activate, etc.)
- *
- * @author Marc Streit
- */
-public class PartListener implements IPartListener2 {
-	@Override
-	public void partOpened(IWorkbenchPartReference partRef) {
-		// IWorkbenchPart activePart = partRef.getPart(false);
-		//
-		// if (!(activePart instanceof ARcpGLViewPart))
-		// return;
-		//
-		// ARcpGLViewPart glView = (ARcpGLViewPart) activePart;
-		//
-		// GeneralManager.get().getViewManager().registerGLCanvasToAnimator(glView.getGLCanvas());
-	}
-
-	@Override
-	public void partClosed(IWorkbenchPartReference partRef) {
-
-	}
-
-	@Override
-	public void partVisible(IWorkbenchPartReference partRef) {
-
-		IWorkbenchPart activePart = partRef.getPart(false);
-
-		if (!(activePart instanceof CaleydoRCPViewPart)) {
-			return;
-		}
-		CaleydoRCPViewPart viewPart = (CaleydoRCPViewPart) activePart;
-
-		IView view = viewPart.getView();
-		if (view instanceof IGLView) {
-			((IGLView) view).setVisible(true);
-		}
-	}
-
-	@Override
-	public void partDeactivated(IWorkbenchPartReference partRef) {
-	}
-
-	@Override
-	public void partHidden(IWorkbenchPartReference partRef) {
-
-		IWorkbenchPart activePart = partRef.getPart(false);
-
-		if (!(activePart instanceof CaleydoRCPViewPart)) {
-			return;
-		}
-
-		if (!(activePart instanceof ARcpGLViewPart)) {
-			return;
-		}
-
-		ARcpGLViewPart glViewPart = (ARcpGLViewPart) activePart;
-
-		// GeneralManager.get().getViewGLCanvasManager()
-		// .unregisterGLCanvasFromAnimator(glViewPart.getGLCanvas());
-
-		IView view = glViewPart.getView();
-		if (view instanceof IGLView) {
-			((IGLView) view).setVisible(false);
-		}
-	}
-
-	@Override
-	public void partInputChanged(IWorkbenchPartReference partRef) {
-	}
-
-	@Override
-	public void partActivated(IWorkbenchPartReference partRef) {
-
-		IWorkbenchPart activePart = partRef.getPart(false);
-		if (!(activePart instanceof CaleydoRCPViewPart)) {
-			return;
-		}
-
-		CaleydoRCPViewPart viewPart = (CaleydoRCPViewPart) activePart;
-		updateSupportViews(viewPart);
-
-		// Make sure that keyboard listener gets the events
-		if (viewPart.getSWTComposite() != null) {
-			viewPart.getSWTComposite().forceFocus();
-		}
-
-	}
-
-	@SuppressWarnings({ "deprecation", "unchecked", "rawtypes" })
-	private void updateSupportViews(CaleydoRCPViewPart viewPart) {
-		if (viewPart.getView() instanceof IDataDomainBasedView) {
-			IDataDomain dataDomain = ((IDataDomainBasedView<?>) viewPart
-					.getView()).getDataDomain();
-
-			for (IViewPart rcpViewPart : PlatformUI.getWorkbench()
-					.getActiveWorkbenchWindow().getActivePage().getViews()) {
-
-				if (!(rcpViewPart instanceof CaleydoRCPViewPart))
-					continue;
-
-				CaleydoRCPViewPart caleydoRCPViewPart = (CaleydoRCPViewPart) rcpViewPart;
-
-				if (caleydoRCPViewPart.isSupportView()) {
-					if (caleydoRCPViewPart instanceof IDataDomainBasedView) {
-						((IDataDomainBasedView) caleydoRCPViewPart)
-								.setDataDomain(dataDomain);
-
-					} else if (caleydoRCPViewPart.getView() instanceof IDataDomainBasedView) {
-						((IDataDomainBasedView) (caleydoRCPViewPart.getView()))
-								.setDataDomain(dataDomain);
-					}
-				}
-			}
-		}
-	}
-
-	@Override
-	public void partBroughtToTop(IWorkbenchPartReference partRef) {
-	}
-}
->>>>>>> e079e06b
+}