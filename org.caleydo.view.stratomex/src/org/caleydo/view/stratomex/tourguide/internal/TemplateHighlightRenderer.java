--- conflicted
+++ resolved
@@ -17,12 +17,6 @@
  */
 public class TemplateHighlightRenderer extends ALayoutRenderer {
 	public TemplateHighlightRenderer() {
-<<<<<<< HEAD
-		super(new float[] { 0.95f, .95f, .95f, 1.f });
-		setBorderColor(Color.DARK_GRAY.getRGBA());
-		setBorderWidth(2);
-		setDrawBorder(true);
-=======
 	}
 
 	@Override
@@ -42,7 +36,6 @@
 		gl.glVertex3f(x - offset, y - offset, 0.02f);
 		gl.glVertex3f(offset, y - offset, 0.02f);
 		gl.glEnd();
->>>>>>> 7ca015c8
 	}
 
 	@Override
