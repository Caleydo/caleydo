--- conflicted
+++ resolved
@@ -1,29 +1,8 @@
 /*******************************************************************************
-<<<<<<< HEAD
- * Caleydo - visualization for molecular biology - http://caleydo.org
- *
- * Copyright(C) 2005, 2012 Graz University of Technology, Marc Streit, Alexander
- * Lex, Christian Partl, Johannes Kepler University Linz </p>
- *
- * This program is free software: you can redistribute it and/or modify it under
- * the terms of the GNU General Public License as published by the Free Software
- * Foundation, either version 3 of the License, or (at your option) any later
- * version.
- *
- * This program is distributed in the hope that it will be useful, but WITHOUT
- * ANY WARRANTY; without even the implied warranty of MERCHANTABILITY or FITNESS
- * FOR A PARTICULAR PURPOSE. See the GNU General Public License for more
- * details.
- *
- * You should have received a copy of the GNU General Public License along with
- * this program. If not, see <http://www.gnu.org/licenses/>
- *******************************************************************************/
-=======
  * Caleydo - Visualization for Molecular Biology - http://caleydo.org
  * Copyright (c) The Caleydo Team. All rights reserved.
  * Licensed under the new BSD license, available at http://caleydo.org/license
  ******************************************************************************/
->>>>>>> 616fcd70
 package org.caleydo.view.stratomex.brick.layout;
 
 import java.util.ArrayList;
@@ -60,12 +39,7 @@
 
 	protected int guiElementsHeight = 0;
 
-<<<<<<< HEAD
-	public CompactHeaderBrickLayoutTemplate(GLBrick brick, BrickColumn brickColumn,
- GLStratomex stratomex) {
-=======
 	public CompactHeaderBrickLayoutTemplate(GLBrick brick, BrickColumn brickColumn, GLStratomex stratomex) {
->>>>>>> 616fcd70
 		super(brick, brickColumn, stratomex);
 		headerBarElements = new ArrayList<ElementLayout>();
 		footerBarElements = new ArrayList<ElementLayout>();
@@ -96,12 +70,7 @@
 		if (viewLayout == null) {
 			viewLayout = new ElementLayout("compactViewLayout");
 			viewLayout.setFrameColor(1, 0, 0, 1);
-<<<<<<< HEAD
-			viewLayout
-					.addBackgroundRenderer(new ColorRenderer(new float[] { 1, 1, 1, 1 }));
-=======
 			viewLayout.addBackgroundRenderer(new ColorRenderer(new float[] { 1, 1, 1, 1 }));
->>>>>>> 616fcd70
 		}
 		viewLayout.setRenderer(viewRenderer);
 
@@ -169,10 +138,6 @@
 		return stratomex.getSideArchWidthPixels();
 	}
 
-<<<<<<< HEAD
-
-=======
->>>>>>> 616fcd70
 	@Override
 	public void setLockResizing(boolean lockResizing) {
 
@@ -205,13 +170,8 @@
 	}
 
 	/**
-<<<<<<< HEAD
-	 * Sets the elements that should appear in the header bar. The elements will
-	 * placed from left to right using the order of the specified list.
-=======
 	 * Sets the elements that should appear in the header bar. The elements will placed from left to right using the
 	 * order of the specified list.
->>>>>>> 616fcd70
 	 *
 	 * @param headerBarElements
 	 */
@@ -220,13 +180,8 @@
 	}
 
 	/**
-<<<<<<< HEAD
-	 * Sets the elements that should appear in the footer bar. The elements will
-	 * placed from left to right using the order of the specified list.
-=======
 	 * Sets the elements that should appear in the footer bar. The elements will placed from left to right using the
 	 * order of the specified list.
->>>>>>> 616fcd70
 	 *
 	 * @param footerBarElements
 	 */
