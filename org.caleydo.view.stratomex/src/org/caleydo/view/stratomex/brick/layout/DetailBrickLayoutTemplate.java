<<<<<<< HEAD
/*******************************************************************************
 * Caleydo - visualization for molecular biology - http://caleydo.org
 *
 * Copyright(C) 2005, 2012 Graz University of Technology, Marc Streit, Alexander
 * Lex, Christian Partl, Johannes Kepler University Linz </p>
 *
 * This program is free software: you can redistribute it and/or modify it under
 * the terms of the GNU General Public License as published by the Free Software
 * Foundation, either version 3 of the License, or (at your option) any later
 * version.
 *
 * This program is distributed in the hope that it will be useful, but WITHOUT
 * ANY WARRANTY; without even the implied warranty of MERCHANTABILITY or FITNESS
 * FOR A PARTICULAR PURPOSE. See the GNU General Public License for more
 * details.
 *
 * You should have received a copy of the GNU General Public License along with
 * this program. If not, see <http://www.gnu.org/licenses/>
 *******************************************************************************/
package org.caleydo.view.stratomex.brick.layout;

import java.util.ArrayList;
import java.util.List;

import org.caleydo.core.view.opengl.layout.Column;
import org.caleydo.core.view.opengl.layout.ElementLayout;
import org.caleydo.core.view.opengl.layout.Row;
import org.caleydo.core.view.opengl.layout.util.ColorRenderer;
import org.caleydo.core.view.opengl.layout.util.Zoomer;
import org.caleydo.core.view.opengl.picking.APickingListener;
import org.caleydo.core.view.opengl.picking.Pick;
import org.caleydo.core.view.opengl.util.button.Button;
import org.caleydo.core.view.opengl.util.button.ButtonRenderer;
import org.caleydo.core.view.opengl.util.texture.EIconTextures;
import org.caleydo.view.stratomex.EPickingType;
import org.caleydo.view.stratomex.GLStratomex;
import org.caleydo.view.stratomex.brick.GLBrick;
import org.caleydo.view.stratomex.brick.configurer.IBrickConfigurer;
import org.caleydo.view.stratomex.brick.ui.HandleRenderer;
import org.caleydo.view.stratomex.brick.ui.RelationIndicatorRenderer;
import org.caleydo.view.stratomex.column.BrickColumn;

/**
 * Layout for the detailed inspection of a brick. Contains a tool bar, a view and a footer bar.
 *
 * @author Partl
 *
 */
public class DetailBrickLayoutTemplate extends ABrickLayoutConfiguration {

	protected static final int FOOTER_BAR_HEIGHT_PIXELS = 4;
	protected static final int TOOLBAR_HEIGHT_PIXELS = 16;
	protected static final int BUTTON_HEIGHT_PIXELS = 16;
	protected static final int BUTTON_WIDTH_PIXELS = 16;
	protected static final int RELATION_INDICATOR_WIDTH_PIXELS = 3;
	protected static final int HANDLE_SIZE_PIXELS = 8;

	protected static final int CLOSE_BUTTON_ID = 0;
	protected static final int LOCK_RESIZING_BUTTON_ID = 1;
	protected static final int VIEW_SWITCHING_MODE_BUTTON_ID = 5;

	@SuppressWarnings("hiding")
	protected static final int SPACING_PIXELS = 4;

	// protected ArrayList<BrickViewSwitchingButton> viewSwitchingButtons;
	protected List<ElementLayout> toolBarElements;
	protected List<ElementLayout> footerBarElements;
	protected Row toolBar;
	protected Row footerBar;

	// protected Button heatMapButton;
	// protected Button parCoordsButton;
	// protected Button histogramButton;
	// protected Button overviewHeatMapButton;
	protected Button viewSwitchingModeButton;
	protected Button lockResizingButton;

	protected boolean showFooterBar;

	protected RelationIndicatorRenderer leftRelationIndicatorRenderer;
	protected RelationIndicatorRenderer rightRelationIndicatorRenderer;

	public DetailBrickLayoutTemplate(GLBrick brick, BrickColumn brickColumn, GLStratomex stratomex) {
		super(brick, brickColumn, stratomex);
		toolBarElements = new ArrayList<ElementLayout>();
		footerBarElements = new ArrayList<ElementLayout>();
		// check if this is the header brick
		// if (!brick.isHeaderBrick()) {
		// leftRelationIndicatorRenderer = new RelationIndicatorRenderer(brick, stratomex, true);
		// rightRelationIndicatorRenderer = new RelationIndicatorRenderer(brick, stratomex, false);
		// }
		toolBar = new Row();
		footerBar = new Row();
		lockResizingButton = new Button(EPickingType.BRICK_LOCK_RESIZING_BUTTON.name(), LOCK_RESIZING_BUTTON_ID,
				EIconTextures.PIN);
		viewSwitchingModeButton = new Button(EPickingType.BRICK_VIEW_SWITCHING_MODE_BUTTON.name(),
				VIEW_SWITCHING_MODE_BUTTON_ID, EIconTextures.LOCK);
		viewSwitchingModeButton.setSelected(brickColumn.isGlobalViewSwitching());

		registerPickingListeners();
		// viewTypeChanged(getDefaultViewType());

	}

	@Override
	public void setLockResizing(boolean lockResizing) {
		lockResizingButton.setSelected(lockResizing);
	}

	// public void setLeftRelationIndicatorRenderer(RelationIndicatorRenderer leftRelationIndicatorRenderer) {
	// this.leftRelationIndicatorRenderer = leftRelationIndicatorRenderer;
	// }
	//
	// public void setRightRelationIndicatorRenderer(RelationIndicatorRenderer rightRelationIndicatorRenderer) {
	// this.rightRelationIndicatorRenderer = rightRelationIndicatorRenderer;
	// }

	@Override
	public void setStaticLayouts() {
		Row baseRow = new Row("baseRow");

		baseRow.setFrameColor(0, 0, 1, 0);
		baseElementLayout = baseRow;
		// if (!brick.isHeaderBrick()) {
		// leftRelationIndicatorRenderer.updateRelations();
		//
		// rightRelationIndicatorRenderer.updateRelations();
		//
		// ElementLayout leftRelationIndicatorLayout = new ElementLayout("RightRelationIndicatorLayout");
		// leftRelationIndicatorLayout.setPixelSizeX(RELATION_INDICATOR_WIDTH_PIXELS);
		// leftRelationIndicatorLayout.setRenderer(leftRelationIndicatorRenderer);
		// baseRow.append(leftRelationIndicatorLayout);
		// }
		Column baseColumn = new Column("baseColumn");
		baseColumn.setFrameColor(0, 1, 0, 0);

		baseRow.setRenderer(borderedAreaRenderer);

		baseRow.addForeGroundRenderer(new HandleRenderer(brick, HANDLE_SIZE_PIXELS, brick.getTextureManager(),
				HandleRenderer.ALL_RESIZE_HANDLES));

		ElementLayout spacingLayoutX = new ElementLayout("spacingLayoutX");
		spacingLayoutX.setPixelSizeX(SPACING_PIXELS);
		spacingLayoutX.setRatioSizeY(0);

		baseRow.append(spacingLayoutX);
		baseRow.append(baseColumn);
		baseRow.append(spacingLayoutX);

		if (viewLayout == null) {
			viewLayout = new ElementLayout("viewLayout");
			viewLayout.setFrameColor(1, 0, 0, 1);
			viewLayout.addBackgroundRenderer(new ColorRenderer(new float[] { 1, 1, 1, 1 }));
			Zoomer zoomer = new Zoomer(stratomex, viewLayout);
			viewLayout.setZoomer(zoomer);
		}
		viewLayout.setRenderer(viewRenderer);
		viewLayout.addForeGroundRenderer(innerBorderedAreaRenderer);
		innerBorderedAreaRenderer.setRenderSides(true);

		toolBar = createToolBar();
		footerBar = createFooterBar();

		ElementLayout spacingLayoutY = new ElementLayout("spacingLayoutY");
		spacingLayoutY.setPixelSizeY(SPACING_PIXELS);
		spacingLayoutY.setPixelSizeX(0);

		// baseColumn.appendElement(dimensionBarLayout);
		baseColumn.append(spacingLayoutY);
		if (showFooterBar) {
			baseColumn.append(footerBar);
			baseColumn.append(spacingLayoutY);
		}
		baseColumn.append(viewLayout);
		baseColumn.append(spacingLayoutY);
		baseColumn.append(toolBar);
		baseColumn.append(spacingLayoutY);
		if (!brick.isHeaderBrick()) {

			ElementLayout rightRelationIndicatorLayout = new ElementLayout("RightRelationIndicatorLayout");
			rightRelationIndicatorLayout.setPixelSizeX(RELATION_INDICATOR_WIDTH_PIXELS);
			rightRelationIndicatorLayout.setRenderer(rightRelationIndicatorRenderer);
			baseRow.append(rightRelationIndicatorLayout);
		}
	}

	/**
	 * Creates the toolbar containing buttons for view switching.
	 *
	 * @param pixelHeight
	 * @return
	 */
	protected Row createToolBar() {
		Row toolBar = new Row("ToolBarRow");
		toolBar.setPixelSizeY(TOOLBAR_HEIGHT_PIXELS);

		for (ElementLayout element : toolBarElements) {
			toolBar.append(element);
		}

		ElementLayout spacingLayoutX = new ElementLayout("spacingLayoutX");
		spacingLayoutX.setPixelSizeX(SPACING_PIXELS * 3);
		spacingLayoutX.setPixelSizeY(0);

		// for (int i = 0; i < viewSwitchingButtons.size(); i++) {
		// BrickViewSwitchingButton button = viewSwitchingButtons.get(i);
		// ElementLayout buttonLayout = new ElementLayout();
		// buttonLayout.setPixelGLConverter(pixelGLConverter);
		// buttonLayout.setPixelSizeX(pixelHeight);
		// buttonLayout.setPixelSizeY(pixelHeight);
		// buttonLayout.setRenderer(new ButtonRenderer(button, brick, brick
		// .getTextureManager()));
		// toolBar.append(buttonLayout);
		// if (i != viewSwitchingButtons.size() - 1) {
		// toolBar.append(spacingLayoutX);
		// }
		// }

		// ElementLayout ratioSpacingLayoutX = new ElementLayout(
		// "ratioSpacingLayoutX");
		// ratioSpacingLayoutX.setRatioSizeX(1);
		// ratioSpacingLayoutX.setRatioSizeY(0);

		ElementLayout lockResizingButtonLayout = new ElementLayout("lockResizingButton");
		lockResizingButtonLayout.setPixelSizeX(BUTTON_WIDTH_PIXELS);
		lockResizingButtonLayout.setPixelSizeY(BUTTON_HEIGHT_PIXELS);
		lockResizingButtonLayout.setRenderer(new ButtonRenderer.Builder(brick, lockResizingButton).build());

		ElementLayout toggleViewSwitchingButtonLayout = new ElementLayout("viewSwitchtingButtonLayout");
		toggleViewSwitchingButtonLayout.setPixelSizeX(BUTTON_WIDTH_PIXELS);
		toggleViewSwitchingButtonLayout.setPixelSizeY(BUTTON_HEIGHT_PIXELS);
		toggleViewSwitchingButtonLayout.setRenderer(new ButtonRenderer.Builder(brick, viewSwitchingModeButton).build());

		ElementLayout closeButtonLayout = new ElementLayout("closeButtonLayout");
		closeButtonLayout.setFrameColor(1, 0, 0, 1);
		closeButtonLayout.setPixelSizeX(BUTTON_WIDTH_PIXELS);
		closeButtonLayout.setPixelSizeY(BUTTON_HEIGHT_PIXELS);
		closeButtonLayout.setRenderer(new ButtonRenderer.Builder(brick, new Button(EPickingType.BRICK_CLOSE_BUTTON
				.name(), CLOSE_BUTTON_ID, EIconTextures.REMOVE)).build());

		// toolBar.append(ratioSpacingLayoutX);
		toolBar.append(lockResizingButtonLayout);
		toolBar.append(spacingLayoutX);
		toolBar.append(toggleViewSwitchingButtonLayout);
		toolBar.append(spacingLayoutX);
		toolBar.append(closeButtonLayout);

		return toolBar;
	}

	protected Row createFooterBar() {
		Row footerBar = new Row("footerBar");
		footerBar.setPixelSizeY(FOOTER_BAR_HEIGHT_PIXELS);

		for (ElementLayout element : footerBarElements) {
			footerBar.append(element);
		}

		return footerBar;
	}

	@Override
	protected void registerPickingListeners() {

		brick.addIDPickingListener(new APickingListener() {

			@Override
			public void clicked(Pick pick) {
				// boolean isResizingLocked = !lockResizingButton.isSelected();
				// brick.setSizeFixed(isResizingLocked);
				// lockResizingButton.setSelected(isResizingLocked);
			}
		}, EPickingType.BRICK_LOCK_RESIZING_BUTTON.name(), LOCK_RESIZING_BUTTON_ID);

		brick.addIDPickingListener(new APickingListener() {

			@Override
			public void clicked(Pick pick) {
				boolean isGlobalViewSwitching = !viewSwitchingModeButton.isSelected();
				brickColumn.setGlobalViewSwitching(isGlobalViewSwitching);
				viewSwitchingModeButton.setSelected(isGlobalViewSwitching);
			}
		}, EPickingType.BRICK_VIEW_SWITCHING_MODE_BUTTON.name(), VIEW_SWITCHING_MODE_BUTTON_ID);

		brick.addIDPickingListener(new APickingListener() {

			@Override
			public void clicked(Pick pick) {
				brickColumn.hideDetailedBrick();
			}
		}, EPickingType.BRICK_CLOSE_BUTTON.name(), CLOSE_BUTTON_ID);
	}

	@Override
	public int getMinHeightPixels() {
		return 4 * SPACING_PIXELS + FOOTER_BAR_HEIGHT_PIXELS + TOOLBAR_HEIGHT_PIXELS
				+ viewRenderer.getMinHeightPixels();
		// return dimensionGroup.getDetailBrickHeightPixels();
	}

	@Override
	public int getMinWidthPixels() {
		int toolBarWidth = calcSumPixelWidth(toolBar);
		int footerBarWidth = showFooterBar ? calcSumPixelWidth(footerBar) : 0;

		int guiElementsWidth = Math.max(toolBarWidth, footerBarWidth) + 2 * SPACING_PIXELS;
		if (viewRenderer == null)
			return guiElementsWidth;
		return Math.max(guiElementsWidth, (2 * SPACING_PIXELS) + viewRenderer.getMinWidthPixels());
	}

	// @Override
	// public void viewTypeChanged(EContainedViewType viewType) {
	//
	// for (BrickViewSwitchingButton button : viewSwitchingButtons) {
	// if (viewType == button.getViewType()) {
	// button.setSelected(true);
	// } else {
	// button.setSelected(false);
	// }
	// }
	//
	// }

	@Override
	public void setGlobalViewSwitching(boolean isGlobalViewSwitching) {
		viewSwitchingModeButton.setSelected(isGlobalViewSwitching);
	}

	// public void setViewSwitchingButtons(
	// ArrayList<BrickViewSwitchingButton> buttons) {
	// viewSwitchingButtons = buttons;
	// }

	@Override
	public ABrickLayoutConfiguration getCollapsedLayoutTemplate() {
		return this;
	}

	@Override
	public ABrickLayoutConfiguration getExpandedLayoutTemplate() {
		return this;
	}

	@Override
	public int getDefaultHeightPixels() {
		return brickColumn.getDetailBrickHeightPixels();
	}

	@Override
	public int getDefaultWidthPixels() {
		return brickColumn.getDetailBrickWidthPixels(brickColumn.isLeftmost());
	}

	/**
	 * Sets the elements that should appear in the tool bar. The elements will placed from left to right using the order
	 * of the specified list.
	 *
	 * @param toolBarElements
	 */
	public void setToolBarElements(List<ElementLayout> toolBarElements) {
		this.toolBarElements = toolBarElements;
	}

	/**
	 * Sets the elements that should appear in the footer bar. The elements will placed from left to right using the
	 * order of the specified list.
	 *
	 * @param footerBarElements
	 */
	public void setFooterBarElements(List<ElementLayout> footerBarElements) {
		this.footerBarElements = footerBarElements;
	}

	/**
	 * Sets whether the footer bar shall be displayed.
	 *
	 * @param showFooterBar
	 */
	public void showFooterBar(boolean showFooterBar) {
		this.showFooterBar = showFooterBar;
	}

	@Override
	public void destroy() {
		super.destroy();
		brick.removeAllIDPickingListeners(EPickingType.BRICK_LOCK_RESIZING_BUTTON.name(), LOCK_RESIZING_BUTTON_ID);

		brick.removeAllIDPickingListeners(EPickingType.BRICK_VIEW_SWITCHING_MODE_BUTTON.name(),
				VIEW_SWITCHING_MODE_BUTTON_ID);

		brick.removeAllIDPickingListeners(EPickingType.BRICK_CLOSE_BUTTON.name(), CLOSE_BUTTON_ID);
	}

	@Override
	public void configure(IBrickConfigurer configurer) {
		configurer.configure(this);
	}

}
=======
/*******************************************************************************
 * Caleydo - Visualization for Molecular Biology - http://caleydo.org
 * Copyright (c) The Caleydo Team. All rights reserved.
 * Licensed under the new BSD license, available at http://caleydo.org/license
 ******************************************************************************/
package org.caleydo.view.stratomex.brick.layout;

import java.util.ArrayList;
import java.util.List;

import org.caleydo.core.view.opengl.layout.Column;
import org.caleydo.core.view.opengl.layout.ElementLayout;
import org.caleydo.core.view.opengl.layout.Row;
import org.caleydo.core.view.opengl.layout.util.ColorRenderer;
import org.caleydo.core.view.opengl.layout.util.Zoomer;
import org.caleydo.core.view.opengl.picking.APickingListener;
import org.caleydo.core.view.opengl.picking.Pick;
import org.caleydo.core.view.opengl.util.button.Button;
import org.caleydo.core.view.opengl.util.button.ButtonRenderer;
import org.caleydo.core.view.opengl.util.texture.EIconTextures;
import org.caleydo.view.stratomex.EPickingType;
import org.caleydo.view.stratomex.GLStratomex;
import org.caleydo.view.stratomex.brick.GLBrick;
import org.caleydo.view.stratomex.brick.configurer.IBrickConfigurer;
import org.caleydo.view.stratomex.brick.ui.HandleRenderer;
import org.caleydo.view.stratomex.brick.ui.RelationIndicatorRenderer;
import org.caleydo.view.stratomex.column.BrickColumn;

/**
 * Layout for the detailed inspection of a brick. Contains a tool bar, a view and a footer bar.
 *
 * @author Partl
 *
 */
public class DetailBrickLayoutTemplate extends ABrickLayoutConfiguration {

	protected static final int FOOTER_BAR_HEIGHT_PIXELS = 4;
	protected static final int TOOLBAR_HEIGHT_PIXELS = 16;
	protected static final int BUTTON_HEIGHT_PIXELS = 16;
	protected static final int BUTTON_WIDTH_PIXELS = 16;
	protected static final int RELATION_INDICATOR_WIDTH_PIXELS = 3;
	protected static final int HANDLE_SIZE_PIXELS = 8;

	protected static final int CLOSE_BUTTON_ID = 0;
	protected static final int LOCK_RESIZING_BUTTON_ID = 1;
	protected static final int VIEW_SWITCHING_MODE_BUTTON_ID = 5;

	@SuppressWarnings("hiding")
	protected static final int SPACING_PIXELS = 4;

	// protected ArrayList<BrickViewSwitchingButton> viewSwitchingButtons;
	protected List<ElementLayout> toolBarElements;
	protected List<ElementLayout> footerBarElements;
	protected Row toolBar;
	protected Row footerBar;

	// protected Button heatMapButton;
	// protected Button parCoordsButton;
	// protected Button histogramButton;
	// protected Button overviewHeatMapButton;
	protected Button viewSwitchingModeButton;
	protected Button lockResizingButton;

	protected boolean showFooterBar;

	protected RelationIndicatorRenderer leftRelationIndicatorRenderer;
	protected RelationIndicatorRenderer rightRelationIndicatorRenderer;

	public DetailBrickLayoutTemplate(GLBrick brick, BrickColumn brickColumn, GLStratomex stratomex) {
		super(brick, brickColumn, stratomex);
		toolBarElements = new ArrayList<ElementLayout>();
		footerBarElements = new ArrayList<ElementLayout>();
		// check if this is the header brick
		if (!brick.isHeaderBrick()) {
			leftRelationIndicatorRenderer = new RelationIndicatorRenderer(brick, stratomex, true);
			rightRelationIndicatorRenderer = new RelationIndicatorRenderer(brick, stratomex, false);
		}
		toolBar = new Row();
		footerBar = new Row();
		lockResizingButton = new Button(EPickingType.BRICK_LOCK_RESIZING_BUTTON.name(), LOCK_RESIZING_BUTTON_ID,
				EIconTextures.PIN);
		viewSwitchingModeButton = new Button(EPickingType.BRICK_VIEW_SWITCHING_MODE_BUTTON.name(),
				VIEW_SWITCHING_MODE_BUTTON_ID, EIconTextures.LOCK);
		viewSwitchingModeButton.setSelected(brickColumn.isGlobalViewSwitching());

		registerPickingListeners();
		// viewTypeChanged(getDefaultViewType());

	}

	@Override
	public void setLockResizing(boolean lockResizing) {
		lockResizingButton.setSelected(lockResizing);
	}

	public void setLeftRelationIndicatorRenderer(RelationIndicatorRenderer leftRelationIndicatorRenderer) {
		this.leftRelationIndicatorRenderer = leftRelationIndicatorRenderer;
	}

	public void setRightRelationIndicatorRenderer(RelationIndicatorRenderer rightRelationIndicatorRenderer) {
		this.rightRelationIndicatorRenderer = rightRelationIndicatorRenderer;
	}

	@Override
	public void setStaticLayouts() {
		Row baseRow = new Row("baseRow");

		baseRow.setFrameColor(0, 0, 1, 0);
		baseElementLayout = baseRow;
		if (!brick.isHeaderBrick()) {
			leftRelationIndicatorRenderer.updateRelations();

			rightRelationIndicatorRenderer.updateRelations();

			ElementLayout leftRelationIndicatorLayout = new ElementLayout("RightRelationIndicatorLayout");
			leftRelationIndicatorLayout.setPixelSizeX(RELATION_INDICATOR_WIDTH_PIXELS);
			leftRelationIndicatorLayout.setRenderer(leftRelationIndicatorRenderer);
			baseRow.append(leftRelationIndicatorLayout);
		}
		Column baseColumn = new Column("baseColumn");
		baseColumn.setFrameColor(0, 1, 0, 0);

		baseRow.setRenderer(borderedAreaRenderer);

		baseRow.addForeGroundRenderer(new HandleRenderer(brick, HANDLE_SIZE_PIXELS, brick.getTextureManager(),
				HandleRenderer.ALL_RESIZE_HANDLES));

		ElementLayout spacingLayoutX = new ElementLayout("spacingLayoutX");
		spacingLayoutX.setPixelSizeX(SPACING_PIXELS);
		spacingLayoutX.setRatioSizeY(0);

		baseRow.append(spacingLayoutX);
		baseRow.append(baseColumn);
		baseRow.append(spacingLayoutX);

		if (viewLayout == null) {
			viewLayout = new ElementLayout("viewLayout");
			viewLayout.setFrameColor(1, 0, 0, 1);
			viewLayout.addBackgroundRenderer(new ColorRenderer(new float[] { 1, 1, 1, 1 }));
			Zoomer zoomer = new Zoomer(stratomex, viewLayout);
			viewLayout.setZoomer(zoomer);
		}
		viewLayout.setRenderer(viewRenderer);
		viewLayout.addForeGroundRenderer(innerBorderedAreaRenderer);
		innerBorderedAreaRenderer.setRenderSides(true);

		toolBar = createToolBar();
		footerBar = createFooterBar();

		ElementLayout spacingLayoutY = new ElementLayout("spacingLayoutY");
		spacingLayoutY.setPixelSizeY(SPACING_PIXELS);
		spacingLayoutY.setPixelSizeX(0);

		// baseColumn.appendElement(dimensionBarLayout);
		baseColumn.append(spacingLayoutY);
		if (showFooterBar) {
			baseColumn.append(footerBar);
			baseColumn.append(spacingLayoutY);
		}
		baseColumn.append(viewLayout);
		baseColumn.append(spacingLayoutY);
		baseColumn.append(toolBar);
		baseColumn.append(spacingLayoutY);
		if (!brick.isHeaderBrick()) {

			ElementLayout rightRelationIndicatorLayout = new ElementLayout("RightRelationIndicatorLayout");
			rightRelationIndicatorLayout.setPixelSizeX(RELATION_INDICATOR_WIDTH_PIXELS);
			rightRelationIndicatorLayout.setRenderer(rightRelationIndicatorRenderer);
			baseRow.append(rightRelationIndicatorLayout);
		}
	}

	/**
	 * Creates the toolbar containing buttons for view switching.
	 *
	 * @param pixelHeight
	 * @return
	 */
	protected Row createToolBar() {
		Row toolBar = new Row("ToolBarRow");
		toolBar.setPixelSizeY(TOOLBAR_HEIGHT_PIXELS);

		for (ElementLayout element : toolBarElements) {
			toolBar.append(element);
		}

		ElementLayout spacingLayoutX = new ElementLayout("spacingLayoutX");
		spacingLayoutX.setPixelSizeX(SPACING_PIXELS * 3);
		spacingLayoutX.setPixelSizeY(0);

		// for (int i = 0; i < viewSwitchingButtons.size(); i++) {
		// BrickViewSwitchingButton button = viewSwitchingButtons.get(i);
		// ElementLayout buttonLayout = new ElementLayout();
		// buttonLayout.setPixelGLConverter(pixelGLConverter);
		// buttonLayout.setPixelSizeX(pixelHeight);
		// buttonLayout.setPixelSizeY(pixelHeight);
		// buttonLayout.setRenderer(new ButtonRenderer(button, brick, brick
		// .getTextureManager()));
		// toolBar.append(buttonLayout);
		// if (i != viewSwitchingButtons.size() - 1) {
		// toolBar.append(spacingLayoutX);
		// }
		// }

		// ElementLayout ratioSpacingLayoutX = new ElementLayout(
		// "ratioSpacingLayoutX");
		// ratioSpacingLayoutX.setRatioSizeX(1);
		// ratioSpacingLayoutX.setRatioSizeY(0);

		ElementLayout lockResizingButtonLayout = new ElementLayout("lockResizingButton");
		lockResizingButtonLayout.setPixelSizeX(BUTTON_WIDTH_PIXELS);
		lockResizingButtonLayout.setPixelSizeY(BUTTON_HEIGHT_PIXELS);
		lockResizingButtonLayout.setRenderer(new ButtonRenderer.Builder(brick, lockResizingButton).build());

		ElementLayout toggleViewSwitchingButtonLayout = new ElementLayout("viewSwitchtingButtonLayout");
		toggleViewSwitchingButtonLayout.setPixelSizeX(BUTTON_WIDTH_PIXELS);
		toggleViewSwitchingButtonLayout.setPixelSizeY(BUTTON_HEIGHT_PIXELS);
		toggleViewSwitchingButtonLayout.setRenderer(new ButtonRenderer.Builder(brick, viewSwitchingModeButton).build());

		ElementLayout closeButtonLayout = new ElementLayout("closeButtonLayout");
		closeButtonLayout.setFrameColor(1, 0, 0, 1);
		closeButtonLayout.setPixelSizeX(BUTTON_WIDTH_PIXELS);
		closeButtonLayout.setPixelSizeY(BUTTON_HEIGHT_PIXELS);
		closeButtonLayout.setRenderer(new ButtonRenderer.Builder(brick, new Button(EPickingType.BRICK_CLOSE_BUTTON
				.name(), CLOSE_BUTTON_ID, EIconTextures.REMOVE)).build());

		// toolBar.append(ratioSpacingLayoutX);
		toolBar.append(lockResizingButtonLayout);
		toolBar.append(spacingLayoutX);
		toolBar.append(toggleViewSwitchingButtonLayout);
		toolBar.append(spacingLayoutX);
		toolBar.append(closeButtonLayout);

		return toolBar;
	}

	protected Row createFooterBar() {
		Row footerBar = new Row("footerBar");
		footerBar.setPixelSizeY(FOOTER_BAR_HEIGHT_PIXELS);

		for (ElementLayout element : footerBarElements) {
			footerBar.append(element);
		}

		return footerBar;
	}

	@Override
	protected void registerPickingListeners() {

		brick.addIDPickingListener(new APickingListener() {

			@Override
			public void clicked(Pick pick) {
				// boolean isResizingLocked = !lockResizingButton.isSelected();
				// brick.setSizeFixed(isResizingLocked);
				// lockResizingButton.setSelected(isResizingLocked);
			}
		}, EPickingType.BRICK_LOCK_RESIZING_BUTTON.name(), LOCK_RESIZING_BUTTON_ID);

		brick.addIDPickingListener(new APickingListener() {

			@Override
			public void clicked(Pick pick) {
				boolean isGlobalViewSwitching = !viewSwitchingModeButton.isSelected();
				brickColumn.setGlobalViewSwitching(isGlobalViewSwitching);
				viewSwitchingModeButton.setSelected(isGlobalViewSwitching);
			}
		}, EPickingType.BRICK_VIEW_SWITCHING_MODE_BUTTON.name(), VIEW_SWITCHING_MODE_BUTTON_ID);

		brick.addIDPickingListener(new APickingListener() {

			@Override
			public void clicked(Pick pick) {
				brickColumn.hideDetailedBrick();
			}
		}, EPickingType.BRICK_CLOSE_BUTTON.name(), CLOSE_BUTTON_ID);
	}

	@Override
	public int getMinHeightPixels() {
		return 4 * SPACING_PIXELS + FOOTER_BAR_HEIGHT_PIXELS + TOOLBAR_HEIGHT_PIXELS
				+ viewRenderer.getMinHeightPixels();
		// return dimensionGroup.getDetailBrickHeightPixels();
	}

	@Override
	public int getMinWidthPixels() {
		int toolBarWidth = calcSumPixelWidth(toolBar);
		int footerBarWidth = showFooterBar ? calcSumPixelWidth(footerBar) : 0;

		int guiElementsWidth = Math.max(toolBarWidth, footerBarWidth) + 2 * SPACING_PIXELS;
		if (viewRenderer == null)
			return guiElementsWidth;
		return Math.max(guiElementsWidth, (2 * SPACING_PIXELS) + viewRenderer.getMinWidthPixels());
	}

	// @Override
	// public void viewTypeChanged(EContainedViewType viewType) {
	//
	// for (BrickViewSwitchingButton button : viewSwitchingButtons) {
	// if (viewType == button.getViewType()) {
	// button.setSelected(true);
	// } else {
	// button.setSelected(false);
	// }
	// }
	//
	// }

	@Override
	public void setGlobalViewSwitching(boolean isGlobalViewSwitching) {
		viewSwitchingModeButton.setSelected(isGlobalViewSwitching);
	}

	// public void setViewSwitchingButtons(
	// ArrayList<BrickViewSwitchingButton> buttons) {
	// viewSwitchingButtons = buttons;
	// }

	@Override
	public ABrickLayoutConfiguration getCollapsedLayoutTemplate() {
		return this;
	}

	@Override
	public ABrickLayoutConfiguration getExpandedLayoutTemplate() {
		return this;
	}

	@Override
	public int getDefaultHeightPixels() {
		return brickColumn.getDetailBrickHeightPixels();
	}

	@Override
	public int getDefaultWidthPixels() {
		return brickColumn.getDetailBrickWidthPixels(brickColumn.isLeftmost());
	}

	/**
	 * Sets the elements that should appear in the tool bar. The elements will placed from left to right using the order
	 * of the specified list.
	 *
	 * @param toolBarElements
	 */
	public void setToolBarElements(List<ElementLayout> toolBarElements) {
		this.toolBarElements = toolBarElements;
	}

	/**
	 * Sets the elements that should appear in the footer bar. The elements will placed from left to right using the
	 * order of the specified list.
	 *
	 * @param footerBarElements
	 */
	public void setFooterBarElements(List<ElementLayout> footerBarElements) {
		this.footerBarElements = footerBarElements;
	}

	/**
	 * Sets whether the footer bar shall be displayed.
	 *
	 * @param showFooterBar
	 */
	public void showFooterBar(boolean showFooterBar) {
		this.showFooterBar = showFooterBar;
	}

	@Override
	public void destroy() {
		super.destroy();
		brick.removeAllIDPickingListeners(EPickingType.BRICK_LOCK_RESIZING_BUTTON.name(), LOCK_RESIZING_BUTTON_ID);

		brick.removeAllIDPickingListeners(EPickingType.BRICK_VIEW_SWITCHING_MODE_BUTTON.name(),
				VIEW_SWITCHING_MODE_BUTTON_ID);

		brick.removeAllIDPickingListeners(EPickingType.BRICK_CLOSE_BUTTON.name(), CLOSE_BUTTON_ID);
	}

	@Override
	public void configure(IBrickConfigurer configurer) {
		configurer.configure(this);
	}

}
>>>>>>> d04dd41e
<|MERGE_RESOLUTION|>--- conflicted
+++ resolved
@@ -1,789 +1,385 @@
-<<<<<<< HEAD
-/*******************************************************************************
- * Caleydo - visualization for molecular biology - http://caleydo.org
- *
- * Copyright(C) 2005, 2012 Graz University of Technology, Marc Streit, Alexander
- * Lex, Christian Partl, Johannes Kepler University Linz </p>
- *
- * This program is free software: you can redistribute it and/or modify it under
- * the terms of the GNU General Public License as published by the Free Software
- * Foundation, either version 3 of the License, or (at your option) any later
- * version.
- *
- * This program is distributed in the hope that it will be useful, but WITHOUT
- * ANY WARRANTY; without even the implied warranty of MERCHANTABILITY or FITNESS
- * FOR A PARTICULAR PURPOSE. See the GNU General Public License for more
- * details.
- *
- * You should have received a copy of the GNU General Public License along with
- * this program. If not, see <http://www.gnu.org/licenses/>
- *******************************************************************************/
-package org.caleydo.view.stratomex.brick.layout;
-
-import java.util.ArrayList;
-import java.util.List;
-
-import org.caleydo.core.view.opengl.layout.Column;
-import org.caleydo.core.view.opengl.layout.ElementLayout;
-import org.caleydo.core.view.opengl.layout.Row;
-import org.caleydo.core.view.opengl.layout.util.ColorRenderer;
-import org.caleydo.core.view.opengl.layout.util.Zoomer;
-import org.caleydo.core.view.opengl.picking.APickingListener;
-import org.caleydo.core.view.opengl.picking.Pick;
-import org.caleydo.core.view.opengl.util.button.Button;
-import org.caleydo.core.view.opengl.util.button.ButtonRenderer;
-import org.caleydo.core.view.opengl.util.texture.EIconTextures;
-import org.caleydo.view.stratomex.EPickingType;
-import org.caleydo.view.stratomex.GLStratomex;
-import org.caleydo.view.stratomex.brick.GLBrick;
-import org.caleydo.view.stratomex.brick.configurer.IBrickConfigurer;
-import org.caleydo.view.stratomex.brick.ui.HandleRenderer;
-import org.caleydo.view.stratomex.brick.ui.RelationIndicatorRenderer;
-import org.caleydo.view.stratomex.column.BrickColumn;
-
-/**
- * Layout for the detailed inspection of a brick. Contains a tool bar, a view and a footer bar.
- *
- * @author Partl
- *
- */
-public class DetailBrickLayoutTemplate extends ABrickLayoutConfiguration {
-
-	protected static final int FOOTER_BAR_HEIGHT_PIXELS = 4;
-	protected static final int TOOLBAR_HEIGHT_PIXELS = 16;
-	protected static final int BUTTON_HEIGHT_PIXELS = 16;
-	protected static final int BUTTON_WIDTH_PIXELS = 16;
-	protected static final int RELATION_INDICATOR_WIDTH_PIXELS = 3;
-	protected static final int HANDLE_SIZE_PIXELS = 8;
-
-	protected static final int CLOSE_BUTTON_ID = 0;
-	protected static final int LOCK_RESIZING_BUTTON_ID = 1;
-	protected static final int VIEW_SWITCHING_MODE_BUTTON_ID = 5;
-
-	@SuppressWarnings("hiding")
-	protected static final int SPACING_PIXELS = 4;
-
-	// protected ArrayList<BrickViewSwitchingButton> viewSwitchingButtons;
-	protected List<ElementLayout> toolBarElements;
-	protected List<ElementLayout> footerBarElements;
-	protected Row toolBar;
-	protected Row footerBar;
-
-	// protected Button heatMapButton;
-	// protected Button parCoordsButton;
-	// protected Button histogramButton;
-	// protected Button overviewHeatMapButton;
-	protected Button viewSwitchingModeButton;
-	protected Button lockResizingButton;
-
-	protected boolean showFooterBar;
-
-	protected RelationIndicatorRenderer leftRelationIndicatorRenderer;
-	protected RelationIndicatorRenderer rightRelationIndicatorRenderer;
-
-	public DetailBrickLayoutTemplate(GLBrick brick, BrickColumn brickColumn, GLStratomex stratomex) {
-		super(brick, brickColumn, stratomex);
-		toolBarElements = new ArrayList<ElementLayout>();
-		footerBarElements = new ArrayList<ElementLayout>();
-		// check if this is the header brick
-		// if (!brick.isHeaderBrick()) {
-		// leftRelationIndicatorRenderer = new RelationIndicatorRenderer(brick, stratomex, true);
-		// rightRelationIndicatorRenderer = new RelationIndicatorRenderer(brick, stratomex, false);
-		// }
-		toolBar = new Row();
-		footerBar = new Row();
-		lockResizingButton = new Button(EPickingType.BRICK_LOCK_RESIZING_BUTTON.name(), LOCK_RESIZING_BUTTON_ID,
-				EIconTextures.PIN);
-		viewSwitchingModeButton = new Button(EPickingType.BRICK_VIEW_SWITCHING_MODE_BUTTON.name(),
-				VIEW_SWITCHING_MODE_BUTTON_ID, EIconTextures.LOCK);
-		viewSwitchingModeButton.setSelected(brickColumn.isGlobalViewSwitching());
-
-		registerPickingListeners();
-		// viewTypeChanged(getDefaultViewType());
-
-	}
-
-	@Override
-	public void setLockResizing(boolean lockResizing) {
-		lockResizingButton.setSelected(lockResizing);
-	}
-
-	// public void setLeftRelationIndicatorRenderer(RelationIndicatorRenderer leftRelationIndicatorRenderer) {
-	// this.leftRelationIndicatorRenderer = leftRelationIndicatorRenderer;
-	// }
-	//
-	// public void setRightRelationIndicatorRenderer(RelationIndicatorRenderer rightRelationIndicatorRenderer) {
-	// this.rightRelationIndicatorRenderer = rightRelationIndicatorRenderer;
-	// }
-
-	@Override
-	public void setStaticLayouts() {
-		Row baseRow = new Row("baseRow");
-
-		baseRow.setFrameColor(0, 0, 1, 0);
-		baseElementLayout = baseRow;
-		// if (!brick.isHeaderBrick()) {
-		// leftRelationIndicatorRenderer.updateRelations();
-		//
-		// rightRelationIndicatorRenderer.updateRelations();
-		//
-		// ElementLayout leftRelationIndicatorLayout = new ElementLayout("RightRelationIndicatorLayout");
-		// leftRelationIndicatorLayout.setPixelSizeX(RELATION_INDICATOR_WIDTH_PIXELS);
-		// leftRelationIndicatorLayout.setRenderer(leftRelationIndicatorRenderer);
-		// baseRow.append(leftRelationIndicatorLayout);
-		// }
-		Column baseColumn = new Column("baseColumn");
-		baseColumn.setFrameColor(0, 1, 0, 0);
-
-		baseRow.setRenderer(borderedAreaRenderer);
-
-		baseRow.addForeGroundRenderer(new HandleRenderer(brick, HANDLE_SIZE_PIXELS, brick.getTextureManager(),
-				HandleRenderer.ALL_RESIZE_HANDLES));
-
-		ElementLayout spacingLayoutX = new ElementLayout("spacingLayoutX");
-		spacingLayoutX.setPixelSizeX(SPACING_PIXELS);
-		spacingLayoutX.setRatioSizeY(0);
-
-		baseRow.append(spacingLayoutX);
-		baseRow.append(baseColumn);
-		baseRow.append(spacingLayoutX);
-
-		if (viewLayout == null) {
-			viewLayout = new ElementLayout("viewLayout");
-			viewLayout.setFrameColor(1, 0, 0, 1);
-			viewLayout.addBackgroundRenderer(new ColorRenderer(new float[] { 1, 1, 1, 1 }));
-			Zoomer zoomer = new Zoomer(stratomex, viewLayout);
-			viewLayout.setZoomer(zoomer);
-		}
-		viewLayout.setRenderer(viewRenderer);
-		viewLayout.addForeGroundRenderer(innerBorderedAreaRenderer);
-		innerBorderedAreaRenderer.setRenderSides(true);
-
-		toolBar = createToolBar();
-		footerBar = createFooterBar();
-
-		ElementLayout spacingLayoutY = new ElementLayout("spacingLayoutY");
-		spacingLayoutY.setPixelSizeY(SPACING_PIXELS);
-		spacingLayoutY.setPixelSizeX(0);
-
-		// baseColumn.appendElement(dimensionBarLayout);
-		baseColumn.append(spacingLayoutY);
-		if (showFooterBar) {
-			baseColumn.append(footerBar);
-			baseColumn.append(spacingLayoutY);
-		}
-		baseColumn.append(viewLayout);
-		baseColumn.append(spacingLayoutY);
-		baseColumn.append(toolBar);
-		baseColumn.append(spacingLayoutY);
-		if (!brick.isHeaderBrick()) {
-
-			ElementLayout rightRelationIndicatorLayout = new ElementLayout("RightRelationIndicatorLayout");
-			rightRelationIndicatorLayout.setPixelSizeX(RELATION_INDICATOR_WIDTH_PIXELS);
-			rightRelationIndicatorLayout.setRenderer(rightRelationIndicatorRenderer);
-			baseRow.append(rightRelationIndicatorLayout);
-		}
-	}
-
-	/**
-	 * Creates the toolbar containing buttons for view switching.
-	 *
-	 * @param pixelHeight
-	 * @return
-	 */
-	protected Row createToolBar() {
-		Row toolBar = new Row("ToolBarRow");
-		toolBar.setPixelSizeY(TOOLBAR_HEIGHT_PIXELS);
-
-		for (ElementLayout element : toolBarElements) {
-			toolBar.append(element);
-		}
-
-		ElementLayout spacingLayoutX = new ElementLayout("spacingLayoutX");
-		spacingLayoutX.setPixelSizeX(SPACING_PIXELS * 3);
-		spacingLayoutX.setPixelSizeY(0);
-
-		// for (int i = 0; i < viewSwitchingButtons.size(); i++) {
-		// BrickViewSwitchingButton button = viewSwitchingButtons.get(i);
-		// ElementLayout buttonLayout = new ElementLayout();
-		// buttonLayout.setPixelGLConverter(pixelGLConverter);
-		// buttonLayout.setPixelSizeX(pixelHeight);
-		// buttonLayout.setPixelSizeY(pixelHeight);
-		// buttonLayout.setRenderer(new ButtonRenderer(button, brick, brick
-		// .getTextureManager()));
-		// toolBar.append(buttonLayout);
-		// if (i != viewSwitchingButtons.size() - 1) {
-		// toolBar.append(spacingLayoutX);
-		// }
-		// }
-
-		// ElementLayout ratioSpacingLayoutX = new ElementLayout(
-		// "ratioSpacingLayoutX");
-		// ratioSpacingLayoutX.setRatioSizeX(1);
-		// ratioSpacingLayoutX.setRatioSizeY(0);
-
-		ElementLayout lockResizingButtonLayout = new ElementLayout("lockResizingButton");
-		lockResizingButtonLayout.setPixelSizeX(BUTTON_WIDTH_PIXELS);
-		lockResizingButtonLayout.setPixelSizeY(BUTTON_HEIGHT_PIXELS);
-		lockResizingButtonLayout.setRenderer(new ButtonRenderer.Builder(brick, lockResizingButton).build());
-
-		ElementLayout toggleViewSwitchingButtonLayout = new ElementLayout("viewSwitchtingButtonLayout");
-		toggleViewSwitchingButtonLayout.setPixelSizeX(BUTTON_WIDTH_PIXELS);
-		toggleViewSwitchingButtonLayout.setPixelSizeY(BUTTON_HEIGHT_PIXELS);
-		toggleViewSwitchingButtonLayout.setRenderer(new ButtonRenderer.Builder(brick, viewSwitchingModeButton).build());
-
-		ElementLayout closeButtonLayout = new ElementLayout("closeButtonLayout");
-		closeButtonLayout.setFrameColor(1, 0, 0, 1);
-		closeButtonLayout.setPixelSizeX(BUTTON_WIDTH_PIXELS);
-		closeButtonLayout.setPixelSizeY(BUTTON_HEIGHT_PIXELS);
-		closeButtonLayout.setRenderer(new ButtonRenderer.Builder(brick, new Button(EPickingType.BRICK_CLOSE_BUTTON
-				.name(), CLOSE_BUTTON_ID, EIconTextures.REMOVE)).build());
-
-		// toolBar.append(ratioSpacingLayoutX);
-		toolBar.append(lockResizingButtonLayout);
-		toolBar.append(spacingLayoutX);
-		toolBar.append(toggleViewSwitchingButtonLayout);
-		toolBar.append(spacingLayoutX);
-		toolBar.append(closeButtonLayout);
-
-		return toolBar;
-	}
-
-	protected Row createFooterBar() {
-		Row footerBar = new Row("footerBar");
-		footerBar.setPixelSizeY(FOOTER_BAR_HEIGHT_PIXELS);
-
-		for (ElementLayout element : footerBarElements) {
-			footerBar.append(element);
-		}
-
-		return footerBar;
-	}
-
-	@Override
-	protected void registerPickingListeners() {
-
-		brick.addIDPickingListener(new APickingListener() {
-
-			@Override
-			public void clicked(Pick pick) {
-				// boolean isResizingLocked = !lockResizingButton.isSelected();
-				// brick.setSizeFixed(isResizingLocked);
-				// lockResizingButton.setSelected(isResizingLocked);
-			}
-		}, EPickingType.BRICK_LOCK_RESIZING_BUTTON.name(), LOCK_RESIZING_BUTTON_ID);
-
-		brick.addIDPickingListener(new APickingListener() {
-
-			@Override
-			public void clicked(Pick pick) {
-				boolean isGlobalViewSwitching = !viewSwitchingModeButton.isSelected();
-				brickColumn.setGlobalViewSwitching(isGlobalViewSwitching);
-				viewSwitchingModeButton.setSelected(isGlobalViewSwitching);
-			}
-		}, EPickingType.BRICK_VIEW_SWITCHING_MODE_BUTTON.name(), VIEW_SWITCHING_MODE_BUTTON_ID);
-
-		brick.addIDPickingListener(new APickingListener() {
-
-			@Override
-			public void clicked(Pick pick) {
-				brickColumn.hideDetailedBrick();
-			}
-		}, EPickingType.BRICK_CLOSE_BUTTON.name(), CLOSE_BUTTON_ID);
-	}
-
-	@Override
-	public int getMinHeightPixels() {
-		return 4 * SPACING_PIXELS + FOOTER_BAR_HEIGHT_PIXELS + TOOLBAR_HEIGHT_PIXELS
-				+ viewRenderer.getMinHeightPixels();
-		// return dimensionGroup.getDetailBrickHeightPixels();
-	}
-
-	@Override
-	public int getMinWidthPixels() {
-		int toolBarWidth = calcSumPixelWidth(toolBar);
-		int footerBarWidth = showFooterBar ? calcSumPixelWidth(footerBar) : 0;
-
-		int guiElementsWidth = Math.max(toolBarWidth, footerBarWidth) + 2 * SPACING_PIXELS;
-		if (viewRenderer == null)
-			return guiElementsWidth;
-		return Math.max(guiElementsWidth, (2 * SPACING_PIXELS) + viewRenderer.getMinWidthPixels());
-	}
-
-	// @Override
-	// public void viewTypeChanged(EContainedViewType viewType) {
-	//
-	// for (BrickViewSwitchingButton button : viewSwitchingButtons) {
-	// if (viewType == button.getViewType()) {
-	// button.setSelected(true);
-	// } else {
-	// button.setSelected(false);
-	// }
-	// }
-	//
-	// }
-
-	@Override
-	public void setGlobalViewSwitching(boolean isGlobalViewSwitching) {
-		viewSwitchingModeButton.setSelected(isGlobalViewSwitching);
-	}
-
-	// public void setViewSwitchingButtons(
-	// ArrayList<BrickViewSwitchingButton> buttons) {
-	// viewSwitchingButtons = buttons;
-	// }
-
-	@Override
-	public ABrickLayoutConfiguration getCollapsedLayoutTemplate() {
-		return this;
-	}
-
-	@Override
-	public ABrickLayoutConfiguration getExpandedLayoutTemplate() {
-		return this;
-	}
-
-	@Override
-	public int getDefaultHeightPixels() {
-		return brickColumn.getDetailBrickHeightPixels();
-	}
-
-	@Override
-	public int getDefaultWidthPixels() {
-		return brickColumn.getDetailBrickWidthPixels(brickColumn.isLeftmost());
-	}
-
-	/**
-	 * Sets the elements that should appear in the tool bar. The elements will placed from left to right using the order
-	 * of the specified list.
-	 *
-	 * @param toolBarElements
-	 */
-	public void setToolBarElements(List<ElementLayout> toolBarElements) {
-		this.toolBarElements = toolBarElements;
-	}
-
-	/**
-	 * Sets the elements that should appear in the footer bar. The elements will placed from left to right using the
-	 * order of the specified list.
-	 *
-	 * @param footerBarElements
-	 */
-	public void setFooterBarElements(List<ElementLayout> footerBarElements) {
-		this.footerBarElements = footerBarElements;
-	}
-
-	/**
-	 * Sets whether the footer bar shall be displayed.
-	 *
-	 * @param showFooterBar
-	 */
-	public void showFooterBar(boolean showFooterBar) {
-		this.showFooterBar = showFooterBar;
-	}
-
-	@Override
-	public void destroy() {
-		super.destroy();
-		brick.removeAllIDPickingListeners(EPickingType.BRICK_LOCK_RESIZING_BUTTON.name(), LOCK_RESIZING_BUTTON_ID);
-
-		brick.removeAllIDPickingListeners(EPickingType.BRICK_VIEW_SWITCHING_MODE_BUTTON.name(),
-				VIEW_SWITCHING_MODE_BUTTON_ID);
-
-		brick.removeAllIDPickingListeners(EPickingType.BRICK_CLOSE_BUTTON.name(), CLOSE_BUTTON_ID);
-	}
-
-	@Override
-	public void configure(IBrickConfigurer configurer) {
-		configurer.configure(this);
-	}
-
-}
-=======
-/*******************************************************************************
- * Caleydo - Visualization for Molecular Biology - http://caleydo.org
- * Copyright (c) The Caleydo Team. All rights reserved.
- * Licensed under the new BSD license, available at http://caleydo.org/license
- ******************************************************************************/
-package org.caleydo.view.stratomex.brick.layout;
-
-import java.util.ArrayList;
-import java.util.List;
-
-import org.caleydo.core.view.opengl.layout.Column;
-import org.caleydo.core.view.opengl.layout.ElementLayout;
-import org.caleydo.core.view.opengl.layout.Row;
-import org.caleydo.core.view.opengl.layout.util.ColorRenderer;
-import org.caleydo.core.view.opengl.layout.util.Zoomer;
-import org.caleydo.core.view.opengl.picking.APickingListener;
-import org.caleydo.core.view.opengl.picking.Pick;
-import org.caleydo.core.view.opengl.util.button.Button;
-import org.caleydo.core.view.opengl.util.button.ButtonRenderer;
-import org.caleydo.core.view.opengl.util.texture.EIconTextures;
-import org.caleydo.view.stratomex.EPickingType;
-import org.caleydo.view.stratomex.GLStratomex;
-import org.caleydo.view.stratomex.brick.GLBrick;
-import org.caleydo.view.stratomex.brick.configurer.IBrickConfigurer;
-import org.caleydo.view.stratomex.brick.ui.HandleRenderer;
-import org.caleydo.view.stratomex.brick.ui.RelationIndicatorRenderer;
-import org.caleydo.view.stratomex.column.BrickColumn;
-
-/**
- * Layout for the detailed inspection of a brick. Contains a tool bar, a view and a footer bar.
- *
- * @author Partl
- *
- */
-public class DetailBrickLayoutTemplate extends ABrickLayoutConfiguration {
-
-	protected static final int FOOTER_BAR_HEIGHT_PIXELS = 4;
-	protected static final int TOOLBAR_HEIGHT_PIXELS = 16;
-	protected static final int BUTTON_HEIGHT_PIXELS = 16;
-	protected static final int BUTTON_WIDTH_PIXELS = 16;
-	protected static final int RELATION_INDICATOR_WIDTH_PIXELS = 3;
-	protected static final int HANDLE_SIZE_PIXELS = 8;
-
-	protected static final int CLOSE_BUTTON_ID = 0;
-	protected static final int LOCK_RESIZING_BUTTON_ID = 1;
-	protected static final int VIEW_SWITCHING_MODE_BUTTON_ID = 5;
-
-	@SuppressWarnings("hiding")
-	protected static final int SPACING_PIXELS = 4;
-
-	// protected ArrayList<BrickViewSwitchingButton> viewSwitchingButtons;
-	protected List<ElementLayout> toolBarElements;
-	protected List<ElementLayout> footerBarElements;
-	protected Row toolBar;
-	protected Row footerBar;
-
-	// protected Button heatMapButton;
-	// protected Button parCoordsButton;
-	// protected Button histogramButton;
-	// protected Button overviewHeatMapButton;
-	protected Button viewSwitchingModeButton;
-	protected Button lockResizingButton;
-
-	protected boolean showFooterBar;
-
-	protected RelationIndicatorRenderer leftRelationIndicatorRenderer;
-	protected RelationIndicatorRenderer rightRelationIndicatorRenderer;
-
-	public DetailBrickLayoutTemplate(GLBrick brick, BrickColumn brickColumn, GLStratomex stratomex) {
-		super(brick, brickColumn, stratomex);
-		toolBarElements = new ArrayList<ElementLayout>();
-		footerBarElements = new ArrayList<ElementLayout>();
-		// check if this is the header brick
-		if (!brick.isHeaderBrick()) {
-			leftRelationIndicatorRenderer = new RelationIndicatorRenderer(brick, stratomex, true);
-			rightRelationIndicatorRenderer = new RelationIndicatorRenderer(brick, stratomex, false);
-		}
-		toolBar = new Row();
-		footerBar = new Row();
-		lockResizingButton = new Button(EPickingType.BRICK_LOCK_RESIZING_BUTTON.name(), LOCK_RESIZING_BUTTON_ID,
-				EIconTextures.PIN);
-		viewSwitchingModeButton = new Button(EPickingType.BRICK_VIEW_SWITCHING_MODE_BUTTON.name(),
-				VIEW_SWITCHING_MODE_BUTTON_ID, EIconTextures.LOCK);
-		viewSwitchingModeButton.setSelected(brickColumn.isGlobalViewSwitching());
-
-		registerPickingListeners();
-		// viewTypeChanged(getDefaultViewType());
-
-	}
-
-	@Override
-	public void setLockResizing(boolean lockResizing) {
-		lockResizingButton.setSelected(lockResizing);
-	}
-
-	public void setLeftRelationIndicatorRenderer(RelationIndicatorRenderer leftRelationIndicatorRenderer) {
-		this.leftRelationIndicatorRenderer = leftRelationIndicatorRenderer;
-	}
-
-	public void setRightRelationIndicatorRenderer(RelationIndicatorRenderer rightRelationIndicatorRenderer) {
-		this.rightRelationIndicatorRenderer = rightRelationIndicatorRenderer;
-	}
-
-	@Override
-	public void setStaticLayouts() {
-		Row baseRow = new Row("baseRow");
-
-		baseRow.setFrameColor(0, 0, 1, 0);
-		baseElementLayout = baseRow;
-		if (!brick.isHeaderBrick()) {
-			leftRelationIndicatorRenderer.updateRelations();
-
-			rightRelationIndicatorRenderer.updateRelations();
-
-			ElementLayout leftRelationIndicatorLayout = new ElementLayout("RightRelationIndicatorLayout");
-			leftRelationIndicatorLayout.setPixelSizeX(RELATION_INDICATOR_WIDTH_PIXELS);
-			leftRelationIndicatorLayout.setRenderer(leftRelationIndicatorRenderer);
-			baseRow.append(leftRelationIndicatorLayout);
-		}
-		Column baseColumn = new Column("baseColumn");
-		baseColumn.setFrameColor(0, 1, 0, 0);
-
-		baseRow.setRenderer(borderedAreaRenderer);
-
-		baseRow.addForeGroundRenderer(new HandleRenderer(brick, HANDLE_SIZE_PIXELS, brick.getTextureManager(),
-				HandleRenderer.ALL_RESIZE_HANDLES));
-
-		ElementLayout spacingLayoutX = new ElementLayout("spacingLayoutX");
-		spacingLayoutX.setPixelSizeX(SPACING_PIXELS);
-		spacingLayoutX.setRatioSizeY(0);
-
-		baseRow.append(spacingLayoutX);
-		baseRow.append(baseColumn);
-		baseRow.append(spacingLayoutX);
-
-		if (viewLayout == null) {
-			viewLayout = new ElementLayout("viewLayout");
-			viewLayout.setFrameColor(1, 0, 0, 1);
-			viewLayout.addBackgroundRenderer(new ColorRenderer(new float[] { 1, 1, 1, 1 }));
-			Zoomer zoomer = new Zoomer(stratomex, viewLayout);
-			viewLayout.setZoomer(zoomer);
-		}
-		viewLayout.setRenderer(viewRenderer);
-		viewLayout.addForeGroundRenderer(innerBorderedAreaRenderer);
-		innerBorderedAreaRenderer.setRenderSides(true);
-
-		toolBar = createToolBar();
-		footerBar = createFooterBar();
-
-		ElementLayout spacingLayoutY = new ElementLayout("spacingLayoutY");
-		spacingLayoutY.setPixelSizeY(SPACING_PIXELS);
-		spacingLayoutY.setPixelSizeX(0);
-
-		// baseColumn.appendElement(dimensionBarLayout);
-		baseColumn.append(spacingLayoutY);
-		if (showFooterBar) {
-			baseColumn.append(footerBar);
-			baseColumn.append(spacingLayoutY);
-		}
-		baseColumn.append(viewLayout);
-		baseColumn.append(spacingLayoutY);
-		baseColumn.append(toolBar);
-		baseColumn.append(spacingLayoutY);
-		if (!brick.isHeaderBrick()) {
-
-			ElementLayout rightRelationIndicatorLayout = new ElementLayout("RightRelationIndicatorLayout");
-			rightRelationIndicatorLayout.setPixelSizeX(RELATION_INDICATOR_WIDTH_PIXELS);
-			rightRelationIndicatorLayout.setRenderer(rightRelationIndicatorRenderer);
-			baseRow.append(rightRelationIndicatorLayout);
-		}
-	}
-
-	/**
-	 * Creates the toolbar containing buttons for view switching.
-	 *
-	 * @param pixelHeight
-	 * @return
-	 */
-	protected Row createToolBar() {
-		Row toolBar = new Row("ToolBarRow");
-		toolBar.setPixelSizeY(TOOLBAR_HEIGHT_PIXELS);
-
-		for (ElementLayout element : toolBarElements) {
-			toolBar.append(element);
-		}
-
-		ElementLayout spacingLayoutX = new ElementLayout("spacingLayoutX");
-		spacingLayoutX.setPixelSizeX(SPACING_PIXELS * 3);
-		spacingLayoutX.setPixelSizeY(0);
-
-		// for (int i = 0; i < viewSwitchingButtons.size(); i++) {
-		// BrickViewSwitchingButton button = viewSwitchingButtons.get(i);
-		// ElementLayout buttonLayout = new ElementLayout();
-		// buttonLayout.setPixelGLConverter(pixelGLConverter);
-		// buttonLayout.setPixelSizeX(pixelHeight);
-		// buttonLayout.setPixelSizeY(pixelHeight);
-		// buttonLayout.setRenderer(new ButtonRenderer(button, brick, brick
-		// .getTextureManager()));
-		// toolBar.append(buttonLayout);
-		// if (i != viewSwitchingButtons.size() - 1) {
-		// toolBar.append(spacingLayoutX);
-		// }
-		// }
-
-		// ElementLayout ratioSpacingLayoutX = new ElementLayout(
-		// "ratioSpacingLayoutX");
-		// ratioSpacingLayoutX.setRatioSizeX(1);
-		// ratioSpacingLayoutX.setRatioSizeY(0);
-
-		ElementLayout lockResizingButtonLayout = new ElementLayout("lockResizingButton");
-		lockResizingButtonLayout.setPixelSizeX(BUTTON_WIDTH_PIXELS);
-		lockResizingButtonLayout.setPixelSizeY(BUTTON_HEIGHT_PIXELS);
-		lockResizingButtonLayout.setRenderer(new ButtonRenderer.Builder(brick, lockResizingButton).build());
-
-		ElementLayout toggleViewSwitchingButtonLayout = new ElementLayout("viewSwitchtingButtonLayout");
-		toggleViewSwitchingButtonLayout.setPixelSizeX(BUTTON_WIDTH_PIXELS);
-		toggleViewSwitchingButtonLayout.setPixelSizeY(BUTTON_HEIGHT_PIXELS);
-		toggleViewSwitchingButtonLayout.setRenderer(new ButtonRenderer.Builder(brick, viewSwitchingModeButton).build());
-
-		ElementLayout closeButtonLayout = new ElementLayout("closeButtonLayout");
-		closeButtonLayout.setFrameColor(1, 0, 0, 1);
-		closeButtonLayout.setPixelSizeX(BUTTON_WIDTH_PIXELS);
-		closeButtonLayout.setPixelSizeY(BUTTON_HEIGHT_PIXELS);
-		closeButtonLayout.setRenderer(new ButtonRenderer.Builder(brick, new Button(EPickingType.BRICK_CLOSE_BUTTON
-				.name(), CLOSE_BUTTON_ID, EIconTextures.REMOVE)).build());
-
-		// toolBar.append(ratioSpacingLayoutX);
-		toolBar.append(lockResizingButtonLayout);
-		toolBar.append(spacingLayoutX);
-		toolBar.append(toggleViewSwitchingButtonLayout);
-		toolBar.append(spacingLayoutX);
-		toolBar.append(closeButtonLayout);
-
-		return toolBar;
-	}
-
-	protected Row createFooterBar() {
-		Row footerBar = new Row("footerBar");
-		footerBar.setPixelSizeY(FOOTER_BAR_HEIGHT_PIXELS);
-
-		for (ElementLayout element : footerBarElements) {
-			footerBar.append(element);
-		}
-
-		return footerBar;
-	}
-
-	@Override
-	protected void registerPickingListeners() {
-
-		brick.addIDPickingListener(new APickingListener() {
-
-			@Override
-			public void clicked(Pick pick) {
-				// boolean isResizingLocked = !lockResizingButton.isSelected();
-				// brick.setSizeFixed(isResizingLocked);
-				// lockResizingButton.setSelected(isResizingLocked);
-			}
-		}, EPickingType.BRICK_LOCK_RESIZING_BUTTON.name(), LOCK_RESIZING_BUTTON_ID);
-
-		brick.addIDPickingListener(new APickingListener() {
-
-			@Override
-			public void clicked(Pick pick) {
-				boolean isGlobalViewSwitching = !viewSwitchingModeButton.isSelected();
-				brickColumn.setGlobalViewSwitching(isGlobalViewSwitching);
-				viewSwitchingModeButton.setSelected(isGlobalViewSwitching);
-			}
-		}, EPickingType.BRICK_VIEW_SWITCHING_MODE_BUTTON.name(), VIEW_SWITCHING_MODE_BUTTON_ID);
-
-		brick.addIDPickingListener(new APickingListener() {
-
-			@Override
-			public void clicked(Pick pick) {
-				brickColumn.hideDetailedBrick();
-			}
-		}, EPickingType.BRICK_CLOSE_BUTTON.name(), CLOSE_BUTTON_ID);
-	}
-
-	@Override
-	public int getMinHeightPixels() {
-		return 4 * SPACING_PIXELS + FOOTER_BAR_HEIGHT_PIXELS + TOOLBAR_HEIGHT_PIXELS
-				+ viewRenderer.getMinHeightPixels();
-		// return dimensionGroup.getDetailBrickHeightPixels();
-	}
-
-	@Override
-	public int getMinWidthPixels() {
-		int toolBarWidth = calcSumPixelWidth(toolBar);
-		int footerBarWidth = showFooterBar ? calcSumPixelWidth(footerBar) : 0;
-
-		int guiElementsWidth = Math.max(toolBarWidth, footerBarWidth) + 2 * SPACING_PIXELS;
-		if (viewRenderer == null)
-			return guiElementsWidth;
-		return Math.max(guiElementsWidth, (2 * SPACING_PIXELS) + viewRenderer.getMinWidthPixels());
-	}
-
-	// @Override
-	// public void viewTypeChanged(EContainedViewType viewType) {
-	//
-	// for (BrickViewSwitchingButton button : viewSwitchingButtons) {
-	// if (viewType == button.getViewType()) {
-	// button.setSelected(true);
-	// } else {
-	// button.setSelected(false);
-	// }
-	// }
-	//
-	// }
-
-	@Override
-	public void setGlobalViewSwitching(boolean isGlobalViewSwitching) {
-		viewSwitchingModeButton.setSelected(isGlobalViewSwitching);
-	}
-
-	// public void setViewSwitchingButtons(
-	// ArrayList<BrickViewSwitchingButton> buttons) {
-	// viewSwitchingButtons = buttons;
-	// }
-
-	@Override
-	public ABrickLayoutConfiguration getCollapsedLayoutTemplate() {
-		return this;
-	}
-
-	@Override
-	public ABrickLayoutConfiguration getExpandedLayoutTemplate() {
-		return this;
-	}
-
-	@Override
-	public int getDefaultHeightPixels() {
-		return brickColumn.getDetailBrickHeightPixels();
-	}
-
-	@Override
-	public int getDefaultWidthPixels() {
-		return brickColumn.getDetailBrickWidthPixels(brickColumn.isLeftmost());
-	}
-
-	/**
-	 * Sets the elements that should appear in the tool bar. The elements will placed from left to right using the order
-	 * of the specified list.
-	 *
-	 * @param toolBarElements
-	 */
-	public void setToolBarElements(List<ElementLayout> toolBarElements) {
-		this.toolBarElements = toolBarElements;
-	}
-
-	/**
-	 * Sets the elements that should appear in the footer bar. The elements will placed from left to right using the
-	 * order of the specified list.
-	 *
-	 * @param footerBarElements
-	 */
-	public void setFooterBarElements(List<ElementLayout> footerBarElements) {
-		this.footerBarElements = footerBarElements;
-	}
-
-	/**
-	 * Sets whether the footer bar shall be displayed.
-	 *
-	 * @param showFooterBar
-	 */
-	public void showFooterBar(boolean showFooterBar) {
-		this.showFooterBar = showFooterBar;
-	}
-
-	@Override
-	public void destroy() {
-		super.destroy();
-		brick.removeAllIDPickingListeners(EPickingType.BRICK_LOCK_RESIZING_BUTTON.name(), LOCK_RESIZING_BUTTON_ID);
-
-		brick.removeAllIDPickingListeners(EPickingType.BRICK_VIEW_SWITCHING_MODE_BUTTON.name(),
-				VIEW_SWITCHING_MODE_BUTTON_ID);
-
-		brick.removeAllIDPickingListeners(EPickingType.BRICK_CLOSE_BUTTON.name(), CLOSE_BUTTON_ID);
-	}
-
-	@Override
-	public void configure(IBrickConfigurer configurer) {
-		configurer.configure(this);
-	}
-
-}
->>>>>>> d04dd41e
+/*******************************************************************************
+ * Caleydo - Visualization for Molecular Biology - http://caleydo.org
+ * Copyright (c) The Caleydo Team. All rights reserved.
+ * Licensed under the new BSD license, available at http://caleydo.org/license
+ ******************************************************************************/
+package org.caleydo.view.stratomex.brick.layout;
+
+import java.util.ArrayList;
+import java.util.List;
+
+import org.caleydo.core.view.opengl.layout.Column;
+import org.caleydo.core.view.opengl.layout.ElementLayout;
+import org.caleydo.core.view.opengl.layout.Row;
+import org.caleydo.core.view.opengl.layout.util.ColorRenderer;
+import org.caleydo.core.view.opengl.layout.util.Zoomer;
+import org.caleydo.core.view.opengl.picking.APickingListener;
+import org.caleydo.core.view.opengl.picking.Pick;
+import org.caleydo.core.view.opengl.util.button.Button;
+import org.caleydo.core.view.opengl.util.button.ButtonRenderer;
+import org.caleydo.core.view.opengl.util.texture.EIconTextures;
+import org.caleydo.view.stratomex.EPickingType;
+import org.caleydo.view.stratomex.GLStratomex;
+import org.caleydo.view.stratomex.brick.GLBrick;
+import org.caleydo.view.stratomex.brick.configurer.IBrickConfigurer;
+import org.caleydo.view.stratomex.brick.ui.HandleRenderer;
+import org.caleydo.view.stratomex.brick.ui.RelationIndicatorRenderer;
+import org.caleydo.view.stratomex.column.BrickColumn;
+
+/**
+ * Layout for the detailed inspection of a brick. Contains a tool bar, a view and a footer bar.
+ *
+ * @author Partl
+ *
+ */
+public class DetailBrickLayoutTemplate extends ABrickLayoutConfiguration {
+
+	protected static final int FOOTER_BAR_HEIGHT_PIXELS = 4;
+	protected static final int TOOLBAR_HEIGHT_PIXELS = 16;
+	protected static final int BUTTON_HEIGHT_PIXELS = 16;
+	protected static final int BUTTON_WIDTH_PIXELS = 16;
+	protected static final int RELATION_INDICATOR_WIDTH_PIXELS = 3;
+	protected static final int HANDLE_SIZE_PIXELS = 8;
+
+	protected static final int CLOSE_BUTTON_ID = 0;
+	protected static final int LOCK_RESIZING_BUTTON_ID = 1;
+	protected static final int VIEW_SWITCHING_MODE_BUTTON_ID = 5;
+
+	@SuppressWarnings("hiding")
+	protected static final int SPACING_PIXELS = 4;
+
+	// protected ArrayList<BrickViewSwitchingButton> viewSwitchingButtons;
+	protected List<ElementLayout> toolBarElements;
+	protected List<ElementLayout> footerBarElements;
+	protected Row toolBar;
+	protected Row footerBar;
+
+	// protected Button heatMapButton;
+	// protected Button parCoordsButton;
+	// protected Button histogramButton;
+	// protected Button overviewHeatMapButton;
+	protected Button viewSwitchingModeButton;
+	protected Button lockResizingButton;
+
+	protected boolean showFooterBar;
+
+	protected RelationIndicatorRenderer leftRelationIndicatorRenderer;
+	protected RelationIndicatorRenderer rightRelationIndicatorRenderer;
+
+	public DetailBrickLayoutTemplate(GLBrick brick, BrickColumn brickColumn, GLStratomex stratomex) {
+		super(brick, brickColumn, stratomex);
+		toolBarElements = new ArrayList<ElementLayout>();
+		footerBarElements = new ArrayList<ElementLayout>();
+		// check if this is the header brick
+		// if (!brick.isHeaderBrick()) {
+		// leftRelationIndicatorRenderer = new RelationIndicatorRenderer(brick, stratomex, true);
+		// rightRelationIndicatorRenderer = new RelationIndicatorRenderer(brick, stratomex, false);
+		// }
+		toolBar = new Row();
+		footerBar = new Row();
+		lockResizingButton = new Button(EPickingType.BRICK_LOCK_RESIZING_BUTTON.name(), LOCK_RESIZING_BUTTON_ID,
+				EIconTextures.PIN);
+		viewSwitchingModeButton = new Button(EPickingType.BRICK_VIEW_SWITCHING_MODE_BUTTON.name(),
+				VIEW_SWITCHING_MODE_BUTTON_ID, EIconTextures.LOCK);
+		viewSwitchingModeButton.setSelected(brickColumn.isGlobalViewSwitching());
+
+		registerPickingListeners();
+		// viewTypeChanged(getDefaultViewType());
+
+	}
+
+	@Override
+	public void setLockResizing(boolean lockResizing) {
+		lockResizingButton.setSelected(lockResizing);
+	}
+
+	// public void setLeftRelationIndicatorRenderer(RelationIndicatorRenderer leftRelationIndicatorRenderer) {
+	// this.leftRelationIndicatorRenderer = leftRelationIndicatorRenderer;
+	// }
+	//
+	// public void setRightRelationIndicatorRenderer(RelationIndicatorRenderer rightRelationIndicatorRenderer) {
+	// this.rightRelationIndicatorRenderer = rightRelationIndicatorRenderer;
+	// }
+
+	@Override
+	public void setStaticLayouts() {
+		Row baseRow = new Row("baseRow");
+
+		baseRow.setFrameColor(0, 0, 1, 0);
+		baseElementLayout = baseRow;
+		// if (!brick.isHeaderBrick()) {
+		// leftRelationIndicatorRenderer.updateRelations();
+		//
+		// rightRelationIndicatorRenderer.updateRelations();
+		//
+		// ElementLayout leftRelationIndicatorLayout = new ElementLayout("RightRelationIndicatorLayout");
+		// leftRelationIndicatorLayout.setPixelSizeX(RELATION_INDICATOR_WIDTH_PIXELS);
+		// leftRelationIndicatorLayout.setRenderer(leftRelationIndicatorRenderer);
+		// baseRow.append(leftRelationIndicatorLayout);
+		// }
+		Column baseColumn = new Column("baseColumn");
+		baseColumn.setFrameColor(0, 1, 0, 0);
+
+		baseRow.setRenderer(borderedAreaRenderer);
+
+		baseRow.addForeGroundRenderer(new HandleRenderer(brick, HANDLE_SIZE_PIXELS, brick.getTextureManager(),
+				HandleRenderer.ALL_RESIZE_HANDLES));
+
+		ElementLayout spacingLayoutX = new ElementLayout("spacingLayoutX");
+		spacingLayoutX.setPixelSizeX(SPACING_PIXELS);
+		spacingLayoutX.setRatioSizeY(0);
+
+		baseRow.append(spacingLayoutX);
+		baseRow.append(baseColumn);
+		baseRow.append(spacingLayoutX);
+
+		if (viewLayout == null) {
+			viewLayout = new ElementLayout("viewLayout");
+			viewLayout.setFrameColor(1, 0, 0, 1);
+			viewLayout.addBackgroundRenderer(new ColorRenderer(new float[] { 1, 1, 1, 1 }));
+			Zoomer zoomer = new Zoomer(stratomex, viewLayout);
+			viewLayout.setZoomer(zoomer);
+		}
+		viewLayout.setRenderer(viewRenderer);
+		viewLayout.addForeGroundRenderer(innerBorderedAreaRenderer);
+		innerBorderedAreaRenderer.setRenderSides(true);
+
+		toolBar = createToolBar();
+		footerBar = createFooterBar();
+
+		ElementLayout spacingLayoutY = new ElementLayout("spacingLayoutY");
+		spacingLayoutY.setPixelSizeY(SPACING_PIXELS);
+		spacingLayoutY.setPixelSizeX(0);
+
+		// baseColumn.appendElement(dimensionBarLayout);
+		baseColumn.append(spacingLayoutY);
+		if (showFooterBar) {
+			baseColumn.append(footerBar);
+			baseColumn.append(spacingLayoutY);
+		}
+		baseColumn.append(viewLayout);
+		baseColumn.append(spacingLayoutY);
+		baseColumn.append(toolBar);
+		baseColumn.append(spacingLayoutY);
+		if (!brick.isHeaderBrick()) {
+
+			ElementLayout rightRelationIndicatorLayout = new ElementLayout("RightRelationIndicatorLayout");
+			rightRelationIndicatorLayout.setPixelSizeX(RELATION_INDICATOR_WIDTH_PIXELS);
+			rightRelationIndicatorLayout.setRenderer(rightRelationIndicatorRenderer);
+			baseRow.append(rightRelationIndicatorLayout);
+		}
+	}
+
+	/**
+	 * Creates the toolbar containing buttons for view switching.
+	 *
+	 * @param pixelHeight
+	 * @return
+	 */
+	protected Row createToolBar() {
+		Row toolBar = new Row("ToolBarRow");
+		toolBar.setPixelSizeY(TOOLBAR_HEIGHT_PIXELS);
+
+		for (ElementLayout element : toolBarElements) {
+			toolBar.append(element);
+		}
+
+		ElementLayout spacingLayoutX = new ElementLayout("spacingLayoutX");
+		spacingLayoutX.setPixelSizeX(SPACING_PIXELS * 3);
+		spacingLayoutX.setPixelSizeY(0);
+
+		// for (int i = 0; i < viewSwitchingButtons.size(); i++) {
+		// BrickViewSwitchingButton button = viewSwitchingButtons.get(i);
+		// ElementLayout buttonLayout = new ElementLayout();
+		// buttonLayout.setPixelGLConverter(pixelGLConverter);
+		// buttonLayout.setPixelSizeX(pixelHeight);
+		// buttonLayout.setPixelSizeY(pixelHeight);
+		// buttonLayout.setRenderer(new ButtonRenderer(button, brick, brick
+		// .getTextureManager()));
+		// toolBar.append(buttonLayout);
+		// if (i != viewSwitchingButtons.size() - 1) {
+		// toolBar.append(spacingLayoutX);
+		// }
+		// }
+
+		// ElementLayout ratioSpacingLayoutX = new ElementLayout(
+		// "ratioSpacingLayoutX");
+		// ratioSpacingLayoutX.setRatioSizeX(1);
+		// ratioSpacingLayoutX.setRatioSizeY(0);
+
+		ElementLayout lockResizingButtonLayout = new ElementLayout("lockResizingButton");
+		lockResizingButtonLayout.setPixelSizeX(BUTTON_WIDTH_PIXELS);
+		lockResizingButtonLayout.setPixelSizeY(BUTTON_HEIGHT_PIXELS);
+		lockResizingButtonLayout.setRenderer(new ButtonRenderer.Builder(brick, lockResizingButton).build());
+
+		ElementLayout toggleViewSwitchingButtonLayout = new ElementLayout("viewSwitchtingButtonLayout");
+		toggleViewSwitchingButtonLayout.setPixelSizeX(BUTTON_WIDTH_PIXELS);
+		toggleViewSwitchingButtonLayout.setPixelSizeY(BUTTON_HEIGHT_PIXELS);
+		toggleViewSwitchingButtonLayout.setRenderer(new ButtonRenderer.Builder(brick, viewSwitchingModeButton).build());
+
+		ElementLayout closeButtonLayout = new ElementLayout("closeButtonLayout");
+		closeButtonLayout.setFrameColor(1, 0, 0, 1);
+		closeButtonLayout.setPixelSizeX(BUTTON_WIDTH_PIXELS);
+		closeButtonLayout.setPixelSizeY(BUTTON_HEIGHT_PIXELS);
+		closeButtonLayout.setRenderer(new ButtonRenderer.Builder(brick, new Button(EPickingType.BRICK_CLOSE_BUTTON
+				.name(), CLOSE_BUTTON_ID, EIconTextures.REMOVE)).build());
+
+		// toolBar.append(ratioSpacingLayoutX);
+		toolBar.append(lockResizingButtonLayout);
+		toolBar.append(spacingLayoutX);
+		toolBar.append(toggleViewSwitchingButtonLayout);
+		toolBar.append(spacingLayoutX);
+		toolBar.append(closeButtonLayout);
+
+		return toolBar;
+	}
+
+	protected Row createFooterBar() {
+		Row footerBar = new Row("footerBar");
+		footerBar.setPixelSizeY(FOOTER_BAR_HEIGHT_PIXELS);
+
+		for (ElementLayout element : footerBarElements) {
+			footerBar.append(element);
+		}
+
+		return footerBar;
+	}
+
+	@Override
+	protected void registerPickingListeners() {
+
+		brick.addIDPickingListener(new APickingListener() {
+
+			@Override
+			public void clicked(Pick pick) {
+				// boolean isResizingLocked = !lockResizingButton.isSelected();
+				// brick.setSizeFixed(isResizingLocked);
+				// lockResizingButton.setSelected(isResizingLocked);
+			}
+		}, EPickingType.BRICK_LOCK_RESIZING_BUTTON.name(), LOCK_RESIZING_BUTTON_ID);
+
+		brick.addIDPickingListener(new APickingListener() {
+
+			@Override
+			public void clicked(Pick pick) {
+				boolean isGlobalViewSwitching = !viewSwitchingModeButton.isSelected();
+				brickColumn.setGlobalViewSwitching(isGlobalViewSwitching);
+				viewSwitchingModeButton.setSelected(isGlobalViewSwitching);
+			}
+		}, EPickingType.BRICK_VIEW_SWITCHING_MODE_BUTTON.name(), VIEW_SWITCHING_MODE_BUTTON_ID);
+
+		brick.addIDPickingListener(new APickingListener() {
+
+			@Override
+			public void clicked(Pick pick) {
+				brickColumn.hideDetailedBrick();
+			}
+		}, EPickingType.BRICK_CLOSE_BUTTON.name(), CLOSE_BUTTON_ID);
+	}
+
+	@Override
+	public int getMinHeightPixels() {
+		return 4 * SPACING_PIXELS + FOOTER_BAR_HEIGHT_PIXELS + TOOLBAR_HEIGHT_PIXELS
+				+ viewRenderer.getMinHeightPixels();
+		// return dimensionGroup.getDetailBrickHeightPixels();
+	}
+
+	@Override
+	public int getMinWidthPixels() {
+		int toolBarWidth = calcSumPixelWidth(toolBar);
+		int footerBarWidth = showFooterBar ? calcSumPixelWidth(footerBar) : 0;
+
+		int guiElementsWidth = Math.max(toolBarWidth, footerBarWidth) + 2 * SPACING_PIXELS;
+		if (viewRenderer == null)
+			return guiElementsWidth;
+		return Math.max(guiElementsWidth, (2 * SPACING_PIXELS) + viewRenderer.getMinWidthPixels());
+	}
+
+	// @Override
+	// public void viewTypeChanged(EContainedViewType viewType) {
+	//
+	// for (BrickViewSwitchingButton button : viewSwitchingButtons) {
+	// if (viewType == button.getViewType()) {
+	// button.setSelected(true);
+	// } else {
+	// button.setSelected(false);
+	// }
+	// }
+	//
+	// }
+
+	@Override
+	public void setGlobalViewSwitching(boolean isGlobalViewSwitching) {
+		viewSwitchingModeButton.setSelected(isGlobalViewSwitching);
+	}
+
+	// public void setViewSwitchingButtons(
+	// ArrayList<BrickViewSwitchingButton> buttons) {
+	// viewSwitchingButtons = buttons;
+	// }
+
+	@Override
+	public ABrickLayoutConfiguration getCollapsedLayoutTemplate() {
+		return this;
+	}
+
+	@Override
+	public ABrickLayoutConfiguration getExpandedLayoutTemplate() {
+		return this;
+	}
+
+	@Override
+	public int getDefaultHeightPixels() {
+		return brickColumn.getDetailBrickHeightPixels();
+	}
+
+	@Override
+	public int getDefaultWidthPixels() {
+		return brickColumn.getDetailBrickWidthPixels(brickColumn.isLeftmost());
+	}
+
+	/**
+	 * Sets the elements that should appear in the tool bar. The elements will placed from left to right using the order
+	 * of the specified list.
+	 *
+	 * @param toolBarElements
+	 */
+	public void setToolBarElements(List<ElementLayout> toolBarElements) {
+		this.toolBarElements = toolBarElements;
+	}
+
+	/**
+	 * Sets the elements that should appear in the footer bar. The elements will placed from left to right using the
+	 * order of the specified list.
+	 *
+	 * @param footerBarElements
+	 */
+	public void setFooterBarElements(List<ElementLayout> footerBarElements) {
+		this.footerBarElements = footerBarElements;
+	}
+
+	/**
+	 * Sets whether the footer bar shall be displayed.
+	 *
+	 * @param showFooterBar
+	 */
+	public void showFooterBar(boolean showFooterBar) {
+		this.showFooterBar = showFooterBar;
+	}
+
+	@Override
+	public void destroy() {
+		super.destroy();
+		brick.removeAllIDPickingListeners(EPickingType.BRICK_LOCK_RESIZING_BUTTON.name(), LOCK_RESIZING_BUTTON_ID);
+
+		brick.removeAllIDPickingListeners(EPickingType.BRICK_VIEW_SWITCHING_MODE_BUTTON.name(),
+				VIEW_SWITCHING_MODE_BUTTON_ID);
+
+		brick.removeAllIDPickingListeners(EPickingType.BRICK_CLOSE_BUTTON.name(), CLOSE_BUTTON_ID);
+	}
+
+	@Override
+	public void configure(IBrickConfigurer configurer) {
+		configurer.configure(this);
+	}
+}