/*******************************************************************************
<<<<<<< HEAD
 * Caleydo - visualization for molecular biology - http://caleydo.org
 *  
 * Copyright(C) 2005, 2012 Graz University of Technology, Marc Streit, Alexander
 * Lex, Christian Partl, Johannes Kepler University Linz </p>
 *
 * This program is free software: you can redistribute it and/or modify it under
 * the terms of the GNU General Public License as published by the Free Software
 * Foundation, either version 3 of the License, or (at your option) any later
 * version.
 *  
 * This program is distributed in the hope that it will be useful, but WITHOUT
 * ANY WARRANTY; without even the implied warranty of MERCHANTABILITY or FITNESS
 * FOR A PARTICULAR PURPOSE. See the GNU General Public License for more
 * details.
 *  
 * You should have received a copy of the GNU General Public License along with
 * this program. If not, see <http://www.gnu.org/licenses/>
 *******************************************************************************/
package org.caleydo.view.stratomex.brick.ui;

=======
 * Caleydo - Visualization for Molecular Biology - http://caleydo.org
 * Copyright (c) The Caleydo Team. All rights reserved.
 * Licensed under the new BSD license, available at http://caleydo.org/license
 ******************************************************************************/

package org.caleydo.view.stratomex.brick.ui;


>>>>>>> 616fcd70
import javax.media.opengl.GL2;

import org.caleydo.core.view.opengl.layout.ALayoutRenderer;
import org.caleydo.core.view.opengl.layout.Column;
import org.caleydo.core.view.opengl.layout.ElementLayout;
import org.caleydo.core.view.opengl.util.spline.ConnectionBandRenderer;
import org.caleydo.view.stratomex.brick.GLBrick;
import org.caleydo.view.stratomex.column.BrickColumn;

/**
<<<<<<< HEAD
 * Renderer for the band between a normal brick (overview) and the detailed
 * brick.
 * 
 * @author Partl
 * 
=======
 * Renderer for the band between a normal brick (overview) and the detailed brick.
 *
 * @author Partl
 *
>>>>>>> 616fcd70
 */
public class OverviewDetailBandRenderer extends ALayoutRenderer {

	private GLBrick leftBrick;
	private GLBrick rightBrick;
	private ConnectionBandRenderer bandRenderer;
	private boolean isOverviewLeft;

<<<<<<< HEAD
	public OverviewDetailBandRenderer(GLBrick leftBrick, GLBrick rightBrick,
			boolean isOverviewLeft) {
=======
	public OverviewDetailBandRenderer(GLBrick leftBrick, GLBrick rightBrick, boolean isOverviewLeft) {
>>>>>>> 616fcd70
		this.isOverviewLeft = isOverviewLeft;
		this.leftBrick = leftBrick;
		this.rightBrick = rightBrick;
		bandRenderer = new ConnectionBandRenderer();
	}

	@Override
	public void renderContent(GL2 gl) {

		ElementLayout leftLayout = leftBrick.getLayout();
		ElementLayout rightLayout = rightBrick.getLayout();
		BrickColumn dimensionGroup = leftBrick.getBrickColumn();
		Column groupColumn = dimensionGroup.getGroupColumn();

		float leftX = leftLayout.getTranslateX() + leftLayout.getSizeScaledX();
		float leftTopY = leftLayout.getTranslateY() + leftLayout.getSizeScaledY();
		float leftBottomY = leftLayout.getTranslateY();

		float[] leftTopPos = new float[] { leftX, leftTopY };
		float[] leftBottomPos = new float[] { leftX, leftBottomY };

		float rightX = rightLayout.getTranslateX();
		float rightTopY = rightLayout.getTranslateY() + rightLayout.getSizeScaledY();
		float rightBottomY = rightLayout.getTranslateY();

		float[] rightTopPos = new float[] { rightX, rightTopY };
		float[] rightBottomPos = new float[] { rightX, rightBottomY };

		float offsetX = x * 0.4f;

		float middleAnchorX = 0;
		float[] middleAnchorTopPos = null;
		float[] middleAnchorBottomPos = null;

		gl.glTranslatef(-elementLayout.getTranslateX(), -elementLayout.getTranslateY(), 0);

<<<<<<< HEAD
		float[] bandColor = new float[] { 0.4f, 0.4f, 0.4f, 1 };
=======
		float[] bandColor = new float[] { 0, 0, 0, 0.15f };// Color.GREEN.getRGBA();
>>>>>>> 616fcd70

		bandRenderer.init(gl);

		if (isOverviewLeft) {
			middleAnchorX = groupColumn.getTranslateX() + groupColumn.getSizeScaledX();
			middleAnchorTopPos = new float[] { middleAnchorX, leftTopY };
			middleAnchorBottomPos = new float[] { middleAnchorX, leftBottomY };

<<<<<<< HEAD
			bandRenderer.renderSingleBand(gl, middleAnchorTopPos, middleAnchorBottomPos,
					rightTopPos, rightBottomPos, false, offsetX, 0, bandColor);

			bandRenderer.renderStraightBand(gl, leftTopPos, leftBottomPos,
					middleAnchorTopPos, middleAnchorBottomPos, false, 0, bandColor, 1f);
=======
			bandRenderer.renderSingleBand(gl, middleAnchorTopPos, middleAnchorBottomPos, rightTopPos, rightBottomPos,
					false, offsetX, 0, bandColor);

			bandRenderer.renderStraightBand(gl, leftTopPos, leftBottomPos, middleAnchorTopPos, middleAnchorBottomPos,
					false, 0, bandColor, 1f);
>>>>>>> 616fcd70
		} else {
			middleAnchorX = groupColumn.getTranslateX();
			if (middleAnchorX > rightX - offsetX) {
				middleAnchorX = rightX - offsetX;
			}

			middleAnchorTopPos = new float[] { middleAnchorX, rightTopY };
			middleAnchorBottomPos = new float[] { middleAnchorX, rightBottomY };

<<<<<<< HEAD
			bandRenderer.renderSingleBand(gl, leftTopPos, leftBottomPos,
					middleAnchorTopPos, middleAnchorBottomPos, false, offsetX, 0,
					bandColor);

			bandRenderer.renderStraightBand(gl, middleAnchorTopPos,
					middleAnchorBottomPos, rightTopPos, rightBottomPos, false, 0,
					bandColor, 1f);
=======
			bandRenderer.renderSingleBand(gl, leftTopPos, leftBottomPos, middleAnchorTopPos, middleAnchorBottomPos,
					false, offsetX, 0, bandColor);

			bandRenderer.renderStraightBand(gl, middleAnchorTopPos, middleAnchorBottomPos, rightTopPos, rightBottomPos,
					false, 0, bandColor, bandColor[3]);
>>>>>>> 616fcd70
		}

		// gl.glBegin(GL2.GL_QUADS);
		//
		// gl.glVertex3f(leftX, leftBottomY, 2);
		// gl.glVertex3f(rightX, rightBottomY, 2);
		// gl.glVertex3f(rightX, rightTopY, 2);
		// gl.glVertex3f(leftX, leftTopY, 2);
		//
		// gl.glEnd();
		gl.glTranslatef(elementLayout.getTranslateX(), elementLayout.getTranslateY(), 0);

	}

	@Override
	protected boolean permitsWrappingDisplayLists() {
		return false;
	}
}<|MERGE_RESOLUTION|>--- conflicted
+++ resolved
@@ -1,26 +1,4 @@
 /*******************************************************************************
-<<<<<<< HEAD
- * Caleydo - visualization for molecular biology - http://caleydo.org
- *  
- * Copyright(C) 2005, 2012 Graz University of Technology, Marc Streit, Alexander
- * Lex, Christian Partl, Johannes Kepler University Linz </p>
- *
- * This program is free software: you can redistribute it and/or modify it under
- * the terms of the GNU General Public License as published by the Free Software
- * Foundation, either version 3 of the License, or (at your option) any later
- * version.
- *  
- * This program is distributed in the hope that it will be useful, but WITHOUT
- * ANY WARRANTY; without even the implied warranty of MERCHANTABILITY or FITNESS
- * FOR A PARTICULAR PURPOSE. See the GNU General Public License for more
- * details.
- *  
- * You should have received a copy of the GNU General Public License along with
- * this program. If not, see <http://www.gnu.org/licenses/>
- *******************************************************************************/
-package org.caleydo.view.stratomex.brick.ui;
-
-=======
  * Caleydo - Visualization for Molecular Biology - http://caleydo.org
  * Copyright (c) The Caleydo Team. All rights reserved.
  * Licensed under the new BSD license, available at http://caleydo.org/license
@@ -29,7 +7,6 @@
 package org.caleydo.view.stratomex.brick.ui;
 
 
->>>>>>> 616fcd70
 import javax.media.opengl.GL2;
 
 import org.caleydo.core.view.opengl.layout.ALayoutRenderer;
@@ -40,18 +17,10 @@
 import org.caleydo.view.stratomex.column.BrickColumn;
 
 /**
-<<<<<<< HEAD
- * Renderer for the band between a normal brick (overview) and the detailed
- * brick.
- * 
- * @author Partl
- * 
-=======
  * Renderer for the band between a normal brick (overview) and the detailed brick.
  *
  * @author Partl
  *
->>>>>>> 616fcd70
  */
 public class OverviewDetailBandRenderer extends ALayoutRenderer {
 
@@ -60,12 +29,7 @@
 	private ConnectionBandRenderer bandRenderer;
 	private boolean isOverviewLeft;
 
-<<<<<<< HEAD
-	public OverviewDetailBandRenderer(GLBrick leftBrick, GLBrick rightBrick,
-			boolean isOverviewLeft) {
-=======
 	public OverviewDetailBandRenderer(GLBrick leftBrick, GLBrick rightBrick, boolean isOverviewLeft) {
->>>>>>> 616fcd70
 		this.isOverviewLeft = isOverviewLeft;
 		this.leftBrick = leftBrick;
 		this.rightBrick = rightBrick;
@@ -102,11 +66,7 @@
 
 		gl.glTranslatef(-elementLayout.getTranslateX(), -elementLayout.getTranslateY(), 0);
 
-<<<<<<< HEAD
-		float[] bandColor = new float[] { 0.4f, 0.4f, 0.4f, 1 };
-=======
 		float[] bandColor = new float[] { 0, 0, 0, 0.15f };// Color.GREEN.getRGBA();
->>>>>>> 616fcd70
 
 		bandRenderer.init(gl);
 
@@ -115,19 +75,11 @@
 			middleAnchorTopPos = new float[] { middleAnchorX, leftTopY };
 			middleAnchorBottomPos = new float[] { middleAnchorX, leftBottomY };
 
-<<<<<<< HEAD
-			bandRenderer.renderSingleBand(gl, middleAnchorTopPos, middleAnchorBottomPos,
-					rightTopPos, rightBottomPos, false, offsetX, 0, bandColor);
-
-			bandRenderer.renderStraightBand(gl, leftTopPos, leftBottomPos,
-					middleAnchorTopPos, middleAnchorBottomPos, false, 0, bandColor, 1f);
-=======
 			bandRenderer.renderSingleBand(gl, middleAnchorTopPos, middleAnchorBottomPos, rightTopPos, rightBottomPos,
 					false, offsetX, 0, bandColor);
 
 			bandRenderer.renderStraightBand(gl, leftTopPos, leftBottomPos, middleAnchorTopPos, middleAnchorBottomPos,
 					false, 0, bandColor, 1f);
->>>>>>> 616fcd70
 		} else {
 			middleAnchorX = groupColumn.getTranslateX();
 			if (middleAnchorX > rightX - offsetX) {
@@ -137,21 +89,11 @@
 			middleAnchorTopPos = new float[] { middleAnchorX, rightTopY };
 			middleAnchorBottomPos = new float[] { middleAnchorX, rightBottomY };
 
-<<<<<<< HEAD
-			bandRenderer.renderSingleBand(gl, leftTopPos, leftBottomPos,
-					middleAnchorTopPos, middleAnchorBottomPos, false, offsetX, 0,
-					bandColor);
-
-			bandRenderer.renderStraightBand(gl, middleAnchorTopPos,
-					middleAnchorBottomPos, rightTopPos, rightBottomPos, false, 0,
-					bandColor, 1f);
-=======
 			bandRenderer.renderSingleBand(gl, leftTopPos, leftBottomPos, middleAnchorTopPos, middleAnchorBottomPos,
 					false, offsetX, 0, bandColor);
 
 			bandRenderer.renderStraightBand(gl, middleAnchorTopPos, middleAnchorBottomPos, rightTopPos, rightBottomPos,
 					false, 0, bandColor, bandColor[3]);
->>>>>>> 616fcd70
 		}
 
 		// gl.glBegin(GL2.GL_QUADS);
