/*******************************************************************************
 * Caleydo - Visualization for Molecular Biology - http://caleydo.org
 * Copyright (c) The Caleydo Team. All rights reserved.
 * Licensed under the new BSD license, available at http://caleydo.org/license
 ******************************************************************************/
package org.caleydo.view.stratomex.brick;

import gleem.linalg.Vec2f;

import java.text.SimpleDateFormat;
import java.util.ArrayList;
import java.util.Collection;
import java.util.Date;
import java.util.HashMap;
import java.util.List;
import java.util.Map;
import java.util.Set;

import javax.media.opengl.GL2;
import javax.media.opengl.GLAutoDrawable;
import javax.xml.bind.annotation.XmlTransient;

import org.caleydo.core.data.collection.table.Table;
import org.caleydo.core.data.collection.table.TableUtils;
import org.caleydo.core.data.datadomain.DataSupportDefinitions;
import org.caleydo.core.data.perspective.table.TablePerspective;
import org.caleydo.core.data.perspective.variable.Perspective;
import org.caleydo.core.data.selection.EventBasedSelectionManager;
import org.caleydo.core.data.selection.IEventBasedSelectionManagerUser;
import org.caleydo.core.data.selection.SelectionManager;
import org.caleydo.core.data.selection.SelectionType;
import org.caleydo.core.data.selection.delta.SelectionDelta;
import org.caleydo.core.data.selection.events.SelectionUpdateListener;
import org.caleydo.core.data.virtualarray.VirtualArray;
import org.caleydo.core.data.virtualarray.group.Group;
import org.caleydo.core.event.EventListenerManager;
import org.caleydo.core.event.EventListenerManager.ListenTo;
import org.caleydo.core.event.EventListenerManagers;
import org.caleydo.core.event.data.DataDomainUpdateEvent;
import org.caleydo.core.event.data.RelationsUpdatedEvent;
import org.caleydo.core.event.data.SelectionUpdateEvent;
import org.caleydo.core.gui.util.RenameNameDialog;
import org.caleydo.core.manager.GeneralManager;
import org.caleydo.core.serialize.ASerializedView;
import org.caleydo.core.util.color.mapping.UpdateColorMappingEvent;
import org.caleydo.core.view.contextmenu.AContextMenuItem;
import org.caleydo.core.view.contextmenu.AContextMenuItem.EContextMenuType;
import org.caleydo.core.view.contextmenu.ContextMenuCreator;
import org.caleydo.core.view.contextmenu.GenericContextMenuItem;
import org.caleydo.core.view.contextmenu.GroupContextMenuItem;
import org.caleydo.core.view.opengl.camera.ViewFrustum;
import org.caleydo.core.view.opengl.canvas.AGLView;
import org.caleydo.core.view.opengl.canvas.ATableBasedView;
import org.caleydo.core.view.opengl.canvas.EDetailLevel;
import org.caleydo.core.view.opengl.canvas.IGLCanvas;
import org.caleydo.core.view.opengl.canvas.listener.IMouseWheelHandler;
import org.caleydo.core.view.opengl.canvas.remote.IGLRemoteRenderingView;
import org.caleydo.core.view.opengl.layout.ElementLayout;
import org.caleydo.core.view.opengl.layout.ILayoutedElement;
import org.caleydo.core.view.opengl.layout.LayoutManager;
import org.caleydo.core.view.opengl.layout.util.multiform.IEmbeddedVisualizationInfo.EScalingEntity;
import org.caleydo.core.view.opengl.layout.util.multiform.IMultiFormChangeListener;
import org.caleydo.core.view.opengl.layout.util.multiform.MultiFormRenderer;
import org.caleydo.core.view.opengl.layout.util.multiform.MultiFormViewSwitchingBar;
import org.caleydo.core.view.opengl.mouse.GLMouseListener;
import org.caleydo.core.view.opengl.picking.APickingListener;
import org.caleydo.core.view.opengl.picking.ATimedMouseOutPickingListener;
import org.caleydo.core.view.opengl.picking.Pick;
import org.caleydo.core.view.opengl.util.draganddrop.DragAndDropController;
import org.caleydo.core.view.opengl.util.draganddrop.IDraggable;
import org.caleydo.core.view.opengl.util.text.CaleydoTextRenderer;
import org.caleydo.core.view.opengl.util.texture.TextureManager;
import org.caleydo.view.stratomex.EPickingType;
import org.caleydo.view.stratomex.GLStratomex;
import org.caleydo.view.stratomex.brick.configurer.IBrickConfigurer;
import org.caleydo.view.stratomex.brick.contextmenu.ExportBrickDataItem;
import org.caleydo.view.stratomex.brick.contextmenu.RemoveColumnItem;
import org.caleydo.view.stratomex.brick.contextmenu.RenameBrickItem;
import org.caleydo.view.stratomex.brick.layout.ABrickLayoutConfiguration;
import org.caleydo.view.stratomex.brick.layout.CollapsedBrickLayoutTemplate;
import org.caleydo.view.stratomex.brick.layout.CompactHeaderBrickLayoutTemplate;
import org.caleydo.view.stratomex.brick.layout.DefaultBrickLayoutTemplate;
import org.caleydo.view.stratomex.brick.layout.DetailBrickLayoutTemplate;
import org.caleydo.view.stratomex.brick.layout.ToolBar;
import org.caleydo.view.stratomex.brick.ui.HandleRenderer;
import org.caleydo.view.stratomex.brick.ui.RectangleCoordinates;
import org.caleydo.view.stratomex.brick.ui.RelationIndicatorRenderer;
import org.caleydo.view.stratomex.column.BrickColumn;
import org.caleydo.view.stratomex.event.ExportBrickDataEvent;
import org.caleydo.view.stratomex.event.MergeBricksEvent;
import org.caleydo.view.stratomex.event.RenameEvent;
import org.caleydo.view.stratomex.event.SelectDimensionSelectionEvent;
import org.caleydo.view.stratomex.listener.ExportBrickDataEventListener;
import org.caleydo.view.stratomex.listener.RelationsUpdatedListener;
import org.caleydo.view.stratomex.listener.RenameListener;
import org.eclipse.core.runtime.CoreException;
import org.eclipse.core.runtime.IConfigurationElement;
import org.eclipse.core.runtime.RegistryFactory;
import org.eclipse.swt.SWT;
import org.eclipse.swt.widgets.Display;
import org.eclipse.swt.widgets.FileDialog;
import org.eclipse.swt.widgets.Shell;
import org.eclipse.ui.PlatformUI;

/**
 * Individual Brick for StratomeX
 *
 * @author Alexander Lex
 *
 */
public class GLBrick extends ATableBasedView implements IGLRemoteRenderingView, ILayoutedElement, IDraggable,
		IMultiFormChangeListener, IEventBasedSelectionManagerUser {

	public static String VIEW_TYPE = "org.caleydo.view.brick";
	public static String VIEW_NAME = "Brick";

	private LayoutManager layoutManager;
	private ElementLayout wrappingLayout;

	private int baseDisplayListIndex;
	private boolean isBaseDisplayListDirty = true;

	@XmlTransient
	protected final EventListenerManager listeners = EventListenerManagers.wrap(this);

	/**
	 * Renderer that handles the display of all views and renderers that have been associated with this brick by the
	 * {@link #brickConfigurer}.
	 */
	private MultiFormRenderer multiFormRenderer;

	/**
	 * Bar of buttons that can be used to switch the views of {@link #multiFormRenderer}.
	 */
	private MultiFormViewSwitchingBar viewSwitchingBar;

	/**
	 * The ID used in {@link #multiFormRenderer} for the renderer that represents the most compact visualization.
	 */
	private int compactRendererID = -1;

	/**
	 * Maps global, i.e., brick-column wide IDs to identify similar renderers for bricks of the same type (segment vs.
	 * header), to the local renderer IDs used in {@link #multiFormRenderer}.
	 */
	private Map<Integer, Integer> globalRendererIDToLocalRendererID = new HashMap<>();

	/**
	 * Same as {@link #globalRendererIDToLocalRendererID}, just vice versa.
	 */
	private Map<Integer, Integer> localRendererIDToGlobalRendererID = new HashMap<>();

	/**
	 * <p>
	 * Flag telling whether this brick is a header brick (true), and contains all the records of the dimension group, or
	 * if it is a cluster brick (false) which shows only a part.
	 * </p>
	 * <p>
	 * Defaults to false (not a header-brick).
	 * </p>
	 * <p>
	 * For header bricks {@link TablePerspective#getRecordGroup()} is null, for cluster brick the recordGroup must be
	 * defined.
	 * </p>
	 */
	private boolean isHeaderBrick;

	/** Enum listing the options of how the height of a brick is set */
	public enum EBrickHeightMode {
		/** The height of the brick is set manually */
		STATIC,
		/** The height of the brick is determined by the view rendered */
		VIEW_DEPENDENT,
		/** The height of the brick is determined by how many records it shows */
		PROPORTIONAL;
	}

	/**
	 * State telling how the height of the brick is determined. See {@link EBrickHeightMode} for options.
	 */
	private EBrickHeightMode brickHeigthMode = null;

	/**
	 * The height of the brick used if the {@link #brickHeigthMode} is set to {@link EBrickHeightMode#STATIC}
	 */
	private int staticBrickHeight;

	public enum EBrickWidthMode {

		/** The width of the brick is set manually */
		STATIC,

		/**
		 * The width of the brick is determined by the width of the sides of the arch
		 */
		CONTEXT_MODE,

		/**
		 * The width of the brick should be taken from {@link IBrickConfigurer#getDefaultWidth()}
		 */
		DATA_TYPE_DEFAULT,

		/** The width of the brick is determined by the view rendered */
		VIEW_DEPENDENT;
	}

	/**
	 * State telling how the width of the brick is determined. See {@link EBrickWidthMode} for options.
	 */
	private EBrickWidthMode brickWidthMode = null;

	/**
	 * The width of the brick used if the {@link #brickWidthMode} is set to {@link EBrickWidthMode#STATIC}
	 */
	private int staticBrickWidth;

	/**
	 * Renders indication of group relations to the neighboring dimension group. May be null for certain brick types
	 */
	private RelationIndicatorRenderer leftRelationIndicatorRenderer;
	/** same as {@link #leftRelationIndicatorRenderer} for the right side */
	private RelationIndicatorRenderer rightRelationIndicatorRenderer;

	private RelationsUpdatedListener relationsUpdateListener;
	private RenameListener renameListener;
	private ExportBrickDataEventListener exportBrickDataEventListener;

	private BrickState expandedBrickState;

	private BrickColumn brickColumn;

	private EventBasedSelectionManager tablePerspectiveSelectionManager;
	private EventBasedSelectionManager recordGroupSelectionManager;

	private boolean isInOverviewMode = false;
	private float previousXCoordinate = Float.NaN;
	private float previousYCoordinate = Float.NaN;
	private boolean isBrickResizeActive = false;

	protected float draggingMousePositionDeltaX;
	protected float draggingMousePositionDeltaY;

	private boolean isInitialized = false;

	private GLStratomex stratomex;

	private ABrickLayoutConfiguration brickLayoutConfiguration;
	private IBrickConfigurer brickConfigurer;

	private final Collection<IContextMenuBrickFactory> contextMenuFactories;
	private APickingListener pickingListener;

	private ATimedMouseOutPickingListener brickPickingListener;

	public GLBrick(IGLCanvas glCanvas, ViewFrustum viewFrustum) {
		super(glCanvas, viewFrustum, VIEW_TYPE, VIEW_NAME);

		contextMenuFactories = createContextMenuFactories();
		textRenderer = new CaleydoTextRenderer(24);

	}

	/**
	 * @return
	 */
	private static Collection<IContextMenuBrickFactory> createContextMenuFactories() {
		Collection<IContextMenuBrickFactory> factories = new ArrayList<>();
		try {
			for (IConfigurationElement elem : RegistryFactory.getRegistry().getConfigurationElementsFor(
					IContextMenuBrickFactory.EXTENSION_ID)) {
				final Object o = elem.createExecutableExtension("class");
				if (o instanceof IContextMenuBrickFactory)
					factories.add((IContextMenuBrickFactory) o);
			}
		} catch (CoreException ex) {
			System.err.println(ex.getMessage());
		}
		return factories;
	}

	@Override
	public void initialize() {
		super.initialize();
		tablePerspectiveSelectionManager = new EventBasedSelectionManager(this, TablePerspective.DATA_CONTAINER_IDTYPE);
		recordGroupSelectionManager = new EventBasedSelectionManager(this, dataDomain.getRecordGroupIDType());
		// dataDomain.cloneRecordGroupSelectionManager().clone();

		if (brickLayoutConfiguration == null) {
			brickLayoutConfiguration = new DefaultBrickLayoutTemplate(this, brickColumn, stratomex);
		}

		brickConfigurer.setBrickViews(this, brickLayoutConfiguration);
		brickLayoutConfiguration.configure(brickConfigurer);

		// brickLayoutConfiguration.setViewRenderer(containedViewRenderers.get(currentViewType));
		if (brickLayoutConfiguration.getViewRenderer() instanceof IMouseWheelHandler) {
			stratomex.registerMouseWheelListener((IMouseWheelHandler) brickLayoutConfiguration.getViewRenderer());
		}

		// layoutManager.setStaticLayoutConfiguration(brickLayoutConfiguration);

		registerPickingListeners();
	}

	@Override
	public ASerializedView getSerializableRepresentation() {
		// TODO Auto-generated method stub
		return null;
	}

	@Override
	public void init(GL2 gl) {
		baseDisplayListIndex = gl.glGenLists(1);

		layoutManager = new LayoutManager(viewFrustum, pixelGLConverter);
		layoutManager.setUseDisplayLists(true);

		setBrickLayoutTemplate(brickLayoutConfiguration);

		int rendererID = multiFormRenderer.getActiveRendererID();
		if (rendererID == -1) {
			multiFormRenderer.setActive(multiFormRenderer.getDefaultRendererID());
		}

		updateBrickSizeAccordingToRenderer(multiFormRenderer.getActiveRendererID());

		brickColumn.updateLayout();

		isInitialized = true;
	}

	/**
	 * Triggers a dialog to rename the specified group.
	 *
	 * @param groupID
	 *            ID of the group that shall be renamed.
	 */
	public void rename(int id) {

		if (id != getID())
			return;

		PlatformUI.getWorkbench().getDisplay().asyncExec(new Runnable() {

			@Override
			public void run() {
				String r = RenameNameDialog.show(getParentGLCanvas().asComposite().getShell(), "Rename '" + getLabel()
						+ "' to", getLabel());
				if (r != null) {
					label = r;
					tablePerspective.setLabel(label, false);
					VirtualArray va = getBrickColumn().getTablePerspective().getRecordPerspective().getVirtualArray();
					int groupIndex = tablePerspective.getRecordGroup().getGroupIndex();
					Group group = va.getGroupList().get(groupIndex);
					group.setLabel(label);
					setDisplayListDirty();

					if (brickLayoutConfiguration instanceof DefaultBrickLayoutTemplate)
						((DefaultBrickLayoutTemplate) brickLayoutConfiguration).setHideCaption(false);
				}
			}
		});

	}

	private void selectElementsByGroup(boolean select) {

		// Select all elements in group with special type

		SelectionManager recordSelectionManager = stratomex.getRecordSelectionManager();
		SelectionType selectedByGroupSelectionType = recordSelectionManager.getSelectionType();

		if (!stratomex.getKeyListener().isCtrlDown()) {
			recordSelectionManager.clearSelection(selectedByGroupSelectionType);

		}

		// Prevent selection for center brick as this would select all elements
		if (brickColumn.getHeaderBrick() == this)
			return;

		VirtualArray va = tablePerspective.getRecordPerspective().getVirtualArray();

		for (Integer recordID : va) {
			if (select) {
				recordSelectionManager.addToType(selectedByGroupSelectionType, va.getIdType(), recordID);// va.getIdType(),
			} else {
				recordSelectionManager.removeFromType(selectedByGroupSelectionType, va.getIdType(), recordID);
			} // recordID);
		}

		SelectionUpdateEvent event = new SelectionUpdateEvent();
		event.setEventSpace(getDataDomain().getDataDomainID());
		event.setSender(this);
		SelectionDelta delta = recordSelectionManager.getDelta();
		event.setSelectionDelta(delta);
		GeneralManager.get().getEventPublisher().triggerEvent(event);
	}

	@Override
	protected void initLocal(GL2 gl) {
		init(gl);

	}

	@Override
	public void initRemote(GL2 gl, AGLView glParentView, GLMouseListener glMouseListener) {
		init(gl);
	}

	@Override
	public void display(GL2 gl) {
		checkForHits(gl);
		processEvents();
		handleBrickResize(gl);

		if (isBaseDisplayListDirty)
			buildBaseDisplayList(gl);

		GLStratomex stratomex = getBrickColumn().getStratomexView();
		gl.glPushName(stratomex.getPickingManager().getPickingID(stratomex.getID(), EPickingType.BRICK.name(), getID()));
		gl.glPushName(stratomex.getPickingManager().getPickingID(stratomex.getID(),
				EPickingType.BRICK_PENETRATING.name(), getID()));
		// gl.glPushName(getPickingManager().getPickingID(getID(), EPickingType.BRICK.name(), getID()));
		gl.glColor4f(1.0f, 0.0f, 0.0f, 0.5f);
		gl.glTranslatef(0, 0, 0.1f);

		gl.glBegin(GL2.GL_QUADS);

		float zpos = 0f;

		gl.glVertex3f(0, 0, zpos);
		gl.glVertex3f(wrappingLayout.getSizeScaledX(), 0, zpos);
		gl.glVertex3f(wrappingLayout.getSizeScaledX(), wrappingLayout.getSizeScaledY(), zpos);
		gl.glVertex3f(0, wrappingLayout.getSizeScaledY(), zpos);
		gl.glEnd();

		gl.glPopName();
		gl.glPopName();

		// The full brick content will not be rendered with DetailLevel.LOW
		if (brickColumn.getDetailLevel() != EDetailLevel.LOW || isHeaderBrick)
			layoutManager.render(gl);

		gl.glCallList(baseDisplayListIndex);

		gl.glTranslatef(0, 0, -0.1f);
	}

	@Override
	protected void displayLocal(GL2 gl) {
		pickingManager.handlePicking(this, gl);
		display(gl);
	}

	@Override
	public void displayRemote(GL2 gl) {
		display(gl);

	}

	private void buildBaseDisplayList(GL2 gl) {
		gl.glNewList(baseDisplayListIndex, GL2.GL_COMPILE);
		// templateRenderer.updateLayout();

		gl.glEndList();
		isBaseDisplayListDirty = false;
	}

	@Override
	public void reshape(GLAutoDrawable drawable, int x, int y, int width, int height) {
		super.reshape(drawable, x, y, width, height);

		if (layoutManager != null)
			layoutManager.updateLayout();

		if (brickHeigthMode == EBrickHeightMode.VIEW_DEPENDENT) {
			wrappingLayout.setPixelSizeY(brickLayoutConfiguration.getDefaultHeightPixels());
		}
		if (brickWidthMode == EBrickWidthMode.VIEW_DEPENDENT) {
			wrappingLayout.setPixelSizeX(brickLayoutConfiguration.getDefaultWidthPixels());
		}
	}

	/** resize of a brick */
	private void handleBrickResize(GL2 gl) {

		if (!isBrickResizeActive)
			return;

		brickHeigthMode = EBrickHeightMode.STATIC;
		brickWidthMode = EBrickWidthMode.STATIC;
		brickLayoutConfiguration.setLockResizing(true);

		if (glMouseListener.wasMouseReleased()) {
			isBrickResizeActive = false;
			previousXCoordinate = Float.NaN;
			previousYCoordinate = Float.NaN;
			return;
		}

		Vec2f pointCordinates = pixelGLConverter.convertMouseCoord2GL(glMouseListener.getDIPPickedPoint());

		if (Float.isNaN(previousXCoordinate)) {
			previousXCoordinate = pointCordinates.x();
			previousYCoordinate = pointCordinates.y();
			return;
		}

		float changeX = pointCordinates.x() - previousXCoordinate;
		float changeY = -(pointCordinates.y() - previousYCoordinate);

		float width = wrappingLayout.getSizeScaledX();
		float height = wrappingLayout.getSizeScaledY();
		// float changePercentage = changeX / width;

		float newWidth = width + changeX;
		float newHeight = height + changeY;

		float minWidth = pixelGLConverter.getGLWidthForPixelWidth(brickLayoutConfiguration.getMinWidthPixels());
		float minHeight = pixelGLConverter.getGLHeightForPixelHeight(brickLayoutConfiguration.getMinHeightPixels());
		// float minWidth = pixelGLConverter
		// .getGLWidthForPixelWidth(brickLayout.getMinWidthPixels());
		if (newWidth < minWidth - 0.001f) {
			newWidth = minWidth;
		}

		if (newHeight < minHeight - 0.001f) {
			newHeight = minHeight;
		}

		previousXCoordinate = pointCordinates.x();
		previousYCoordinate = pointCordinates.y();

		wrappingLayout.setAbsoluteSizeX(newWidth);
		wrappingLayout.setAbsoluteSizeY(newHeight);

		// templateRenderer.updateLayout();
		// brickColumn.updateLayout();
		// groupColumn.setAbsoluteSizeX(width + changeX);

		// float height = wrappingLayout.getSizeScaledY();
		// wrappingLayout.setAbsoluteSizeY(height * (1 + changePercentage));

		// centerBrick.getLayout().updateSubLayout();

		stratomex.setLastResizeDirectionWasToLeft(false);
		stratomex.setLayoutDirty();
		stratomex.updateConnectionLinesBetweenColumns();

	}

	/**
	 * Set the {@link GLStratomex} view managing this brick, which is needed for environment information.
	 *
	 * @param stratomex
	 */
	public void setStratomex(GLStratomex stratomex) {
		this.stratomex = stratomex;
	}

	/**
	 * Set the {@link BrickColumn} this brick belongs to.
	 *
	 * @param brickColumn
	 */
	public void setBrickColumn(BrickColumn brickColumn) {
		this.brickColumn = brickColumn;
	}

	/**
	 * Returns the {@link BrickColumn} this brick belongs to.
	 *
	 * @return
	 */
	public BrickColumn getBrickColumn() {
		return brickColumn;
	}

	@Override
	public List<AGLView> getRemoteRenderedViews() {
		// TODO Auto-generated method stub
		return null;
	}

	@Override
	public void setFrustum(ViewFrustum viewFrustum) {
		super.setFrustum(viewFrustum);
		if (layoutManager != null)
			layoutManager.updateLayout();
	}

	/**
	 * Updates the width and height of the brick according to the specified renderer.
	 *
	 * @param gl
	 *
	 * @param viewType
	 *            ID of the renderer in {@link #multiFormRenderer}.
	 */
	private void updateBrickSizeAccordingToRenderer(int rendererID) {
		if (brickLayoutConfiguration instanceof CompactHeaderBrickLayoutTemplate) {
			brickHeigthMode = EBrickHeightMode.VIEW_DEPENDENT;
			brickWidthMode = EBrickWidthMode.CONTEXT_MODE;
			staticBrickWidth = stratomex.getSideArchWidthPixels();
		} else {
			if (brickHeigthMode != null && brickHeigthMode != EBrickHeightMode.STATIC)
				brickHeigthMode = null;
			if (brickWidthMode != null && brickWidthMode != EBrickWidthMode.STATIC)
				brickWidthMode = null;
		}
		// currentViewType = viewType;
		// // ALayoutRenderer viewRenderer = containedViewRenderers.get(viewType);
		//
		// if (viewRenderer == null)
		// return;
		//
		// if (!brickLayoutConfiguration.isViewTypeValid(viewType))
		// return;
		//
		// brickLayoutConfiguration.setViewRenderer(viewRenderer);
		//
		// brickLayoutConfiguration.viewTypeChanged(viewType);

		// if no height mode was set we use proportional if available, else
		// view-dependent
		if (brickHeigthMode == null) {
			if (multiFormRenderer.getPrimaryHeightScalingEntity() == EScalingEntity.RECORD)
				brickHeigthMode = EBrickHeightMode.PROPORTIONAL;
			else
				brickHeigthMode = EBrickHeightMode.VIEW_DEPENDENT;
		}

		switch (brickHeigthMode) {
		case STATIC:
			wrappingLayout.setPixelSizeY(staticBrickHeight);
			break;
		case VIEW_DEPENDENT:
			int defaultHeightPixels = brickLayoutConfiguration.getDefaultHeightPixels();
			wrappingLayout.setPixelSizeY(defaultHeightPixels);
			break;
		case PROPORTIONAL:
			double proportionalHeight = brickColumn.getProportionalHeightPerRecord() * tablePerspective.getNrRecords()
					+ getHeightOverheadOfProportioanlBrick();

			wrappingLayout.setPixelSizeY((int) proportionalHeight);
			break;

		}

		if (brickWidthMode == null) {
			if (brickConfigurer.useDefaultWidth())
				brickWidthMode = EBrickWidthMode.DATA_TYPE_DEFAULT;
			else
				brickWidthMode = EBrickWidthMode.VIEW_DEPENDENT;

		}
		switch (brickWidthMode) {
		case CONTEXT_MODE:
		case STATIC:
			wrappingLayout.setPixelSizeX(staticBrickWidth);
			break;
		case DATA_TYPE_DEFAULT:
			wrappingLayout.setPixelSizeX(brickConfigurer.getDefaultWidth());
			break;
		case VIEW_DEPENDENT:
			int defaultWidthPixels = brickLayoutConfiguration.getDefaultWidthPixels();
			wrappingLayout.setPixelSizeX(defaultWidthPixels);
			break;
		}

		layoutManager.setStaticLayoutConfiguration(brickLayoutConfiguration);
		layoutManager.updateLayout();

		stratomex.setLayoutDirty();
		stratomex.updateConnectionLinesBetweenColumns();

	}

	@Override
	public TextureManager getTextureManager() {
		return textureManager;
	}

	/**
	 * Sets the {@link ABrickLayoutConfiguration} for this brick, specifying its appearance. If the specified view type
	 * is valid, it will be set, otherwise the default view type will be set.
	 *
	 * @param newBrickLayout
	 * @param viewType
	 */
	public void setBrickLayoutTemplate(ABrickLayoutConfiguration newBrickLayout) {
		if (brickLayoutConfiguration != null && brickLayoutConfiguration != newBrickLayout)
			brickLayoutConfiguration.destroy();
		brickLayoutConfiguration = newBrickLayout;
		brickLayoutConfiguration.setViewRenderer(multiFormRenderer);
		if ((brickLayoutConfiguration instanceof CollapsedBrickLayoutTemplate)
				|| (brickLayoutConfiguration instanceof CompactHeaderBrickLayoutTemplate))
			isInOverviewMode = true;
		else
			isInOverviewMode = false;

		if (layoutManager != null) {
			layoutManager.setStaticLayoutConfiguration(brickLayoutConfiguration);
		}
	}

	@Override
	public void registerEventListeners() {
		listeners.register(this);
		relationsUpdateListener = new RelationsUpdatedListener();
		relationsUpdateListener.setHandler(this);
		eventPublisher.addListener(RelationsUpdatedEvent.class, relationsUpdateListener);

		selectionUpdateListener = new SelectionUpdateListener();
		selectionUpdateListener.setHandler(this);
		eventPublisher.addListener(SelectionUpdateEvent.class, selectionUpdateListener);

		renameListener = new RenameListener();
		renameListener.setHandler(this);
		eventPublisher.addListener(RenameEvent.class, renameListener);

		exportBrickDataEventListener = new ExportBrickDataEventListener();
		exportBrickDataEventListener.setHandler(this);
		eventPublisher.addListener(ExportBrickDataEvent.class, exportBrickDataEventListener);

	}

	@Override
	public void unregisterEventListeners() {
		super.unregisterEventListeners();
		if (renameListener != null) {
			eventPublisher.removeListener(renameListener);
			renameListener = null;
		}

		if (relationsUpdateListener != null) {
			eventPublisher.removeListener(relationsUpdateListener);
			relationsUpdateListener = null;
		}

		if (selectionUpdateListener != null) {
			eventPublisher.removeListener(selectionUpdateListener);
			selectionUpdateListener = null;
		}

		if (renameListener != null) {
			eventPublisher.removeListener(renameListener);
			renameListener = null;
		}

		tablePerspectiveSelectionManager.unregisterEventListeners();
		recordGroupSelectionManager.unregisterEventListeners();
		// if (brickLayout.getViewRenderer() instanceof IMouseWheelHandler) {
		// visBricks
		// .unregisterRemoteViewMouseWheelListener((IMouseWheelHandler)
		// brickLayout
		// .getViewRenderer());
		// }

		if (exportBrickDataEventListener != null) {
			eventPublisher.removeListener(exportBrickDataEventListener);
			exportBrickDataEventListener = null;
		}

		listeners.unregisterAll();

		unregisterPickingListeners();
	}

	private void registerPickingListeners() {

		this.pickingListener = new APickingListener() {

			@Override
			public void clicked(Pick pick) {

				SelectionType currentSelectionType = tablePerspectiveSelectionManager.getSelectionType();
				if (!stratomex.getKeyListener().isCtrlDown()) {
					tablePerspectiveSelectionManager.clearSelection(currentSelectionType);
					// System.out.println("clear");
				}
				boolean select = true;
				if (tablePerspectiveSelectionManager.checkStatus(tablePerspectiveSelectionManager.getSelectionType(),
						tablePerspective.getID())) {
					tablePerspectiveSelectionManager.removeFromType(currentSelectionType, tablePerspective.getID());
					brickLayoutConfiguration.setSelected(false);
					select = false;
				} else {
					tablePerspectiveSelectionManager.addToType(currentSelectionType, tablePerspective.getID());
					brickLayoutConfiguration.setSelected(true);
				}

				tablePerspectiveSelectionManager.triggerSelectionUpdateEvent();

				layoutManager.updateLayout();

				// SelectionUpdateEvent event = new SelectionUpdateEvent();
				// event.setEventSpace(getDataDomain().getDataDomainID());
				// event.setSender(this);
				// SelectionDelta delta = tablePerspectiveSelectionManager.getDelta();
				// event.setSelectionDelta(delta);
				// GeneralManager.get().getEventPublisher().triggerEvent(event);

				if (tablePerspective.getRecordGroup() != null) {
					SelectionType currentRecordGroupSelectionType = recordGroupSelectionManager.getSelectionType();
					if (!stratomex.getKeyListener().isCtrlDown())
						recordGroupSelectionManager.clearSelection(currentRecordGroupSelectionType);

					if (recordGroupSelectionManager.checkStatus(recordGroupSelectionManager.getSelectionType(),
							tablePerspective.getRecordGroup().getID())) {
						recordGroupSelectionManager.removeFromType(currentRecordGroupSelectionType, tablePerspective
								.getRecordGroup().getID());
					} else {
						recordGroupSelectionManager.addToType(currentRecordGroupSelectionType, tablePerspective
								.getRecordGroup().getID());
					}
					recordGroupSelectionManager.triggerSelectionUpdateEvent();

					// event = new SelectionUpdateEvent();
					// event.setEventSpace(getDataDomain().getDataDomainID());
					// event.setSender(this);
					// delta = recordGroupSelectionManager.getDelta();
					// event.setSelectionDelta(delta);
					// GeneralManager.get().getEventPublisher().triggerEvent(event);
				}

				selectElementsByGroup(select);

				if (!isHeaderBrick && !(brickLayoutConfiguration instanceof DetailBrickLayoutTemplate)) {
					Vec2f point = pick.getDIPPickedPoint();
					DragAndDropController dragAndDropController = stratomex.getDragAndDropController();

					dragAndDropController.clearDraggables();
					dragAndDropController.setDraggingStartPosition(point.copy());
					dragAndDropController.addDraggable(GLBrick.this);
					dragAndDropController.setDraggingMode("BrickDrag" + brickColumn.getID());
					stratomex.setDisplayListDirty();
				}

				DataDomainUpdateEvent event = new DataDomainUpdateEvent(dataDomain);
				event.setSender(this);
				GeneralManager.get().getEventPublisher().triggerEvent(event);
			}

			@Override
			public void rightClicked(Pick pick) {

				// Differentiate between cases where user selects header brick
				// or a brick
				ContextMenuCreator contextMenuCreator = stratomex.getContextMenuCreator();

				contextMenuCreator.addContextMenuItem(new RenameBrickItem(getID()));
				contextMenuCreator.addContextMenuItem(new RemoveColumnItem(stratomex, getBrickColumn()
						.getTablePerspective()));

				contextMenuCreator.addContextMenuItem(new ExportBrickDataItem(GLBrick.this, false));
				contextMenuCreator.addContextMenuItem(new ExportBrickDataItem(GLBrick.this, true));

				if (brickColumn.getTablePerspective() == tablePerspective) {
					// header brick
					// switchable dim perspective but just for numerical tables
					if (DataSupportDefinitions.numericalTables.apply(getDataDomain()))
						contextMenuCreator.add(createChooseDimensionPerspectiveEntries(getBrickColumn()));

					for (IContextMenuBrickFactory factory : contextMenuFactories)
						for (AContextMenuItem item : factory.createStratification(brickColumn))
							contextMenuCreator.addContextMenuItem(item);
				} else {

					for (IContextMenuBrickFactory factory : contextMenuFactories)
						for (AContextMenuItem item : factory.createGroupEntries(brickColumn, tablePerspective))
							contextMenuCreator.addContextMenuItem(item);

					Set<Integer> tablePerspectiveIDs = tablePerspectiveSelectionManager
							.getElements(tablePerspectiveSelectionManager.getSelectionType());
					// only consider tableperspective of currently selected bricks of the same column
					List<GLBrick> bricks = new ArrayList<>();
					for (GLBrick brick : brickColumn.getSegmentBricks()) {
						for (Integer id : tablePerspectiveIDs) {
							if ((brick.getTablePerspective().getID() == id || brick == GLBrick.this)
									&& !brick.isHeaderBrick() && !(bricks.contains(brick))) {
								bricks.add(brick);
							}
						}
					}
					if (bricks.size() > 1) {
						MergeBricksEvent event = new MergeBricksEvent(bricks);
						event.to(stratomex);
						contextMenuCreator.add(new GenericContextMenuItem("Merge selected bricks", event));
					}

					// FIXME: if added, this line causes the context menu on the bricks to not appear
					// selectElementsByGroup();
				}
			}
		};

		stratomex.addIDPickingListener(pickingListener, EPickingType.BRICK.name(), getID());
		if (isHeaderBrick) {
			stratomex.addIDPickingListener(pickingListener, EPickingType.DIMENSION_GROUP.name(), brickColumn.getID());
		}

		stratomex.addIDPickingTooltipListener(tablePerspective, EPickingType.BRICK_TITLE.name(), getID());

		addIDPickingListener(new APickingListener() {
			@Override
			public void clicked(Pick pick) {
				isBrickResizeActive = true;
			}
		}, EPickingType.RESIZE_HANDLE_LOWER_RIGHT.name(), 1);

		brickPickingListener = new ATimedMouseOutPickingListener() {

			@Override
			public void mouseOver(Pick pick) {
				super.mouseOver(pick);
				if (pick.getObjectID() == getID())
					showWidgets(true);
				else
					showWidgets(false);
			}

			@Override
			protected void timedMouseOut(Pick pick) {
				// TODO Auto-generated method stub
				if (pick.getObjectID() == getID())
					showWidgets(false);
			}
		};

		getStratomex().addTypePickingListener(brickPickingListener, EPickingType.BRICK_PENETRATING.name());
	}

	private void unregisterPickingListeners() {
		stratomex.removeTypePickingListener(brickPickingListener, EPickingType.BRICK_PENETRATING.name());
		stratomex.removeAllIDPickingListeners(EPickingType.BRICK.name(), getID());
		if (isHeaderBrick) {
			stratomex.removeAllIDPickingListeners(EPickingType.DIMENSION_GROUP.name(), brickColumn.getID());
		}
		stratomex.removeAllIDPickingListeners(EPickingType.BRICK_TITLE.name(), getID());
	}

<<<<<<< HEAD
	private void unregisterStratomexPickingListeners() {
		stratomex.removeIDPickingListener(pickingListener, EPickingType.BRICK.name(), getID());
		if (isHeaderBrick) {
			stratomex
					.removeIDPickingListener(pickingListener, EPickingType.DIMENSION_GROUP.name(), brickColumn.getID());
		}
	}

	public void hideToolBar() {
=======
	public void showWidgets(boolean show) {
>>>>>>> 3047cde8
		ToolBar toolbar = brickLayoutConfiguration.getToolBar();
		if (toolbar != null) {
			toolbar.setHide(!show);
		}
		HandleRenderer handleRenderer = brickLayoutConfiguration.getHandleRenderer();
		if (handleRenderer != null) {
			handleRenderer.setHide(!show);
		}
		setDisplayListDirty();
	}

	/**
	 * create the context menu entries to switch the dimension perspectives
	 *
	 * @return
	 */
	protected static AContextMenuItem createChooseDimensionPerspectiveEntries(BrickColumn column) {
		Collection<Perspective> dims = new ArrayList<>();
		Table table = column.getDataDomain().getTable();
		for (String id : table.getDimensionPerspectiveIDs()) {
			dims.add(table.getDimensionPerspective(id));
		}
		Perspective dim = column.getTablePerspective().getDimensionPerspective();
		GroupContextMenuItem item = new GroupContextMenuItem("Used dimension perspective");

		for (Perspective d : dims)
			item.add(new GenericContextMenuItem(d.getLabel(), EContextMenuType.CHECK,
					new SelectDimensionSelectionEvent(d).to(column)).setState(d == dim));
		return item;
	}

	/**
	 * Only to be called via a {@link RelationsUpdatedListener} upon a {@link RelationsUpdatedEvent}.
	 *
	 * TODO: add parameters to check whether this brick needs to be updated
	 */
	public void relationsUpdated() {
		if (rightRelationIndicatorRenderer != null && leftRelationIndicatorRenderer != null) {
			rightRelationIndicatorRenderer.updateRelations();
			leftRelationIndicatorRenderer.updateRelations();
		}
	}

	@Override
	public String toString() {
		return "Brick: " + tablePerspective;// + table.getLabel();
	}

	/**
	 * Set the layout that this view is embedded in
	 *
	 * @param wrappingLayout
	 */
	public void setLayout(ElementLayout wrappingLayout) {
		this.wrappingLayout = wrappingLayout;
	}

	/**
	 * Returns the layout that this view is wrapped in, which is created by the same instance that creates the view.
	 *
	 * @return
	 */
	@Override
	public ElementLayout getLayout() {
		return wrappingLayout;
	}

	public RectangleCoordinates getLayoutForConnections() {
		ElementLayout brickLayout = brickLayoutConfiguration.getViewLayout();
		RectangleCoordinates coordinates = new RectangleCoordinates();
		coordinates.setLeft(wrappingLayout.getTranslateX());
		coordinates.setWidth(wrappingLayout.getSizeScaledX());

		coordinates.setBottom(wrappingLayout.getTranslateY() + brickLayout.getTranslateY());
		coordinates.setHeight(brickLayout.getSizeScaledY());
		return coordinates;

	}

	/**
	 * Returns the selection manager responsible for managing selections of data containers.
	 *
	 * @return
	 */
	public SelectionManager getTablePerspectiveSelectionManager() {
		return tablePerspectiveSelectionManager;
	}

	@Override
	public void handleSelectionUpdate(SelectionDelta selectionDelta) {
		// if (selectionDelta.getIDType() == tablePerspectiveSelectionManager.getIDType()) {
		// tablePerspectiveSelectionManager.setDelta(selectionDelta);
		// // System.out.println(selectionDelta);
		// if (tablePerspectiveSelectionManager.checkStatus(tablePerspectiveSelectionManager.getSelectionType(),
		// tablePerspective.getID())) {
		// // brickLayout.setShowHandles(true);
		// // System.out.println("SELECTED " + getLabel());
		// brickLayoutConfiguration.setSelected(true);
		// stratomex.updateConnectionLinesBetweenColumns();
		// } else {
		// // System.out.println("DESELECTED " + getLabel());
		// brickLayoutConfiguration.setSelected(false);
		// // brickLayout.setShowHandles(false);
		// }
		// // }
		// layoutManager.updateLayout();
		// } else if (selectionDelta.getIDType() == recordGroupSelectionManager.getIDType()) {
		// recordGroupSelectionManager.setDelta(selectionDelta);
		// }
	}

	/**
	 * @return true, if the brick us currently selected, false otherwise
	 */
	public boolean isActive() {
		return tablePerspectiveSelectionManager.checkStatus(SelectionType.SELECTION, tablePerspective.getID());
	}

	/**
	 * Sets this brick collapsed
	 *
	 * @return how much this has affected the height of the brick.
	 */
	public void collapse() {

		if (!isInOverviewMode && isInitialized) {
			expandedBrickState = new BrickState(multiFormRenderer.getActiveRendererID(),
					wrappingLayout.getSizeScaledY(), wrappingLayout.getSizeScaledX());
		}

		ABrickLayoutConfiguration layoutTemplate = brickLayoutConfiguration.getCollapsedLayoutTemplate();
		layoutTemplate.configure(brickConfigurer);

		setBrickLayoutTemplate(layoutTemplate);
		multiFormRenderer.setActive(compactRendererID);

		stratomex.setLayoutDirty();
		stratomex.updateConnectionLinesBetweenColumns();

	}

	public void expand() {
		ABrickLayoutConfiguration layoutTemplate = brickLayoutConfiguration.getExpandedLayoutTemplate();
		layoutTemplate.configure(brickConfigurer);
		if (expandedBrickState != null) {
			setBrickLayoutTemplate(layoutTemplate);
			multiFormRenderer.setActive(expandedBrickState.getRendererID());
		} else {
			setBrickLayoutTemplate(layoutTemplate);
			multiFormRenderer.setActive(multiFormRenderer.getDefaultRendererID());
		}
		isInOverviewMode = false;
		brickLayoutConfiguration.setLockResizing(true);
		brickColumn.updateLayout();
		stratomex.setLayoutDirty();
		stratomex.updateConnectionLinesBetweenColumns();
	}

	public boolean isInOverviewMode() {
		return isInOverviewMode;
	}

	/**
	 * Sets, whether view switching by this brick should affect other bricks in the dimension group.
	 *
	 * @param isGlobalViewSwitching
	 */
	public void setGlobalViewSwitching(boolean isGlobalViewSwitching) {
		brickLayoutConfiguration.setGlobalViewSwitching(isGlobalViewSwitching);
	}

	/**
	 * @param brickHeigthMode
	 *            setter, see {@link #brickHeigthMode}
	 */
	public void setBrickHeigthMode(EBrickHeightMode brickHeigthMode) {
		this.brickHeigthMode = brickHeigthMode;
	}

	/**
	 * @return the brickHeigthMode, see {@link #brickHeigthMode}
	 */
	public EBrickHeightMode getBrickHeigthMode() {
		return brickHeigthMode;
	}

	/**
	 * @param staticBrickHeight
	 *            setter, see {@link #staticBrickHeight}
	 */
	public void setStaticBrickHeight(int staticBrickHeight) {
		this.staticBrickHeight = staticBrickHeight;
	}

	/**
	 * @param brickWidthMode
	 *            setter, see {@link #brickWidthMode}
	 */
	public void setBrickWidthMode(EBrickWidthMode brickWidthMode) {
		this.brickWidthMode = brickWidthMode;
	}

	/**
	 * @return the brickWidthMode, see {@link #brickWidthMode}
	 */
	public EBrickWidthMode getBrickWidthMode() {
		return brickWidthMode;
	}

	/**
	 * @param staticBrickWidth
	 *            setter, see {@link #staticBrickWidth}
	 */
	public void setStaticBrickWidth(int staticBrickWidth) {
		this.staticBrickWidth = staticBrickWidth;
	}

	public ElementLayout getWrappingLayout() {
		return wrappingLayout;
	}

	public IBrickConfigurer getBrickConfigurer() {
		return brickConfigurer;
	}

	public void setBrickConfigurer(IBrickConfigurer brickConfigurer) {
		this.brickConfigurer = brickConfigurer;
	}

	/**
	 * @return
	 */
	@Override
	public boolean isLabelDefault() {
		return tablePerspective.isLabelDefault();
	}

	/**
	 * @param rightRelationIndicatorRenderer
	 *            setter, see {@link #rightRelationIndicatorRenderer}
	 */
	public void setRightRelationIndicatorRenderer(RelationIndicatorRenderer rightRelationIndicatorRenderer) {
		this.rightRelationIndicatorRenderer = rightRelationIndicatorRenderer;
	}

	/**
	 * @param leftRelationIndicatorRenderer
	 *            setter, see {@link #leftRelationIndicatorRenderer}
	 */
	public void setLeftRelationIndicatorRenderer(RelationIndicatorRenderer leftRelationIndicatorRenderer) {
		this.leftRelationIndicatorRenderer = leftRelationIndicatorRenderer;
	}

	/**
	 * @param isHeaderBrick
	 *            setter, see {@link #isHeaderBrick}
	 */
	public void setHeaderBrick(boolean isHeaderBrick) {
		this.isHeaderBrick = isHeaderBrick;
	}

	/**
	 * @return the isHeaderBrick, see {@link #isHeaderBrick}
	 */
	public boolean isHeaderBrick() {
		return isHeaderBrick;
	}

	public int getHeightOverheadOfProportioanlBrick() {
		int proportionalHeight = 0;

		// if (brickHeigthMode != null
		// && brickHeigthMode.equals(EBrickHeightMode.PROPORTIONAL)
		if (brickLayoutConfiguration instanceof DefaultBrickLayoutTemplate) {
			DefaultBrickLayoutTemplate layoutConfig = (DefaultBrickLayoutTemplate) brickLayoutConfiguration;
			proportionalHeight = layoutConfig.getOverheadHeight();
		}
		return proportionalHeight;
	}

	@Override
	public void setDraggingStartPoint(float mouseCoordinateX, float mouseCoordinateY) {

		draggingMousePositionDeltaX = wrappingLayout.getSizeScaledX() / 2.0f;
		draggingMousePositionDeltaY = wrappingLayout.getSizeScaledY() / 2.0f;

	}

	@Override
	public void handleDragging(GL2 gl, float mouseCoordinateX, float mouseCoordinateY) {
		gl.glColor4f(0.5f, 0.5f, 0.5f, 0.5f);
		gl.glBegin(GL2.GL_QUADS);
		gl.glVertex3f(mouseCoordinateX - draggingMousePositionDeltaX, mouseCoordinateY - draggingMousePositionDeltaY, 2);
		gl.glVertex3f(mouseCoordinateX - draggingMousePositionDeltaX + wrappingLayout.getSizeScaledX(),
				mouseCoordinateY - draggingMousePositionDeltaY, 2);
		gl.glVertex3f(mouseCoordinateX - draggingMousePositionDeltaX + wrappingLayout.getSizeScaledX(),
				mouseCoordinateY - draggingMousePositionDeltaY + wrappingLayout.getSizeScaledY(), 2);
		gl.glVertex3f(mouseCoordinateX - draggingMousePositionDeltaX, mouseCoordinateY - draggingMousePositionDeltaY
				+ wrappingLayout.getSizeScaledY(), 2);
		gl.glEnd();

		stratomex.setDisplayListDirty();

	}

	@Override
	public void handleDrop(GL2 gl, float mouseCoordinateX, float mouseCoordinateY) {
		// TODO Auto-generated method stub

	}

	public void updateLayout() {
		if (brickHeigthMode == EBrickHeightMode.PROPORTIONAL) {

			double proportionalHeight = brickColumn.getProportionalHeightPerRecord() * tablePerspective.getNrRecords()
					+ getHeightOverheadOfProportioanlBrick();

			wrappingLayout.setPixelSizeY((int) proportionalHeight);
		}

		wrappingLayout.updateSubLayout();
	}

	@Override
	public String getLabel() {
		return tablePerspective.getLabel();
	}

	@Override
	protected void destroyViewSpecificContent(GL2 gl) {
		if (layoutManager != null)
			layoutManager.destroy(gl);
		unregisterStratomexPickingListeners();
	}

	/**
	 * @return the stratomex, see {@link #stratomex}
	 */
	public GLStratomex getStratomex() {
		return stratomex;
	}

	@Override
	public void setTablePerspective(TablePerspective tablePerspective) {
		super.setTablePerspective(tablePerspective);
		label = tablePerspective.getLabel();
	}

	public void exportData(final boolean exportIdentifiersOnly) {
		Display.getDefault().asyncExec(new Runnable() {

			@Override
			public void run() {
				FileDialog fileDialog = new FileDialog(new Shell(), SWT.SAVE);
				fileDialog.setText("Save");
				String[] filterExt = { "*.csv", "*.txt", "*.*" };
				fileDialog.setFilterExtensions(filterExt);

				fileDialog.setFileName("caleydo_export_" + new SimpleDateFormat("yyyyMMdd_HHmm").format(new Date())
						+ ".csv");
				String fileName = fileDialog.open();

				if (fileName != null) {
					if (exportIdentifiersOnly) {
						Perspective dimensionPerspective = new Perspective();
						dimensionPerspective.setVirtualArray(new VirtualArray(dataDomain.getDimensionIDType()));
						// Perspective recordPerspective = new Perspective(dataDomain, dataDomain.getRecordIDType());
						// PerspectiveInitializationData recordPerspectiveInitData = new
						// PerspectiveInitializationData();
						// List<Integer> allIDs = new ArrayList<>(tablePerspective.getRecordPerspective()
						// .getVirtualArray().getIDs());
						// recordPerspectiveInitData.setData(allIDs);
						// recordPerspective.init(recordPerspectiveInitData);
						// TableUtils.export(dataDomain, fileName, recordPerspective, dimensionPerspective, null, null,
						// false);
						TableUtils.export(dataDomain, fileName, tablePerspective.getRecordPerspective(),
								dimensionPerspective, null, null, false);
					} else {
						TableUtils.export(dataDomain, fileName, tablePerspective.getRecordPerspective(),
								tablePerspective.getDimensionPerspective(), null, null, false);
					}
				}
			}
		});

	}

	/**
	 * @param multiFormRenderer
	 *            setter, see {@link multiFormRenderer}
	 */
	public void setMultiFormRenderer(MultiFormRenderer multiFormRenderer) {
		this.multiFormRenderer = multiFormRenderer;
	}

	/**
	 * @param viewSwitchingBar
	 *            setter, see {@link viewSwitchingBar}
	 */
	public void setViewSwitchingBar(MultiFormViewSwitchingBar viewSwitchingBar) {
		this.viewSwitchingBar = viewSwitchingBar;
	}

	/**
	 * @return the multiFormRenderer, see {@link #multiFormRenderer}
	 */
	public MultiFormRenderer getMultiFormRenderer() {
		return multiFormRenderer;
	}

	/**
	 * @return the viewSwitchingBar, see {@link #viewSwitchingBar}
	 */
	public MultiFormViewSwitchingBar getViewSwitchingBar() {
		return viewSwitchingBar;
	}

	/**
	 * @param compactRendererID
	 *            setter, see {@link compactRendererID}
	 */
	public void setCompactRendererID(int compactRendererID) {
		this.compactRendererID = compactRendererID;
	}

	/**
	 * Sets the specified renderer to be displayed.
	 *
	 * @param rendererID
	 *            ID of the renderer in {@link #multiFormRenderer}, i.e., the local renderer ID.
	 */
	public void setRenderer(int rendererID) {
		multiFormRenderer.setActive(rendererID);
	}

	@Override
	public void activeRendererChanged(MultiFormRenderer multiFormRenderer, int rendererID, int previousRendererID,
			boolean wasTriggeredByUser) {
		if (isInitialized)
			updateBrickSizeAccordingToRenderer(rendererID);
		// if (brickColumn.isGlobalViewSwitching()) {
		// brickColumn.switchBrickViews(getGlobalRendererID(rendererID));
		// }
	}

	@Override
	public void rendererAdded(MultiFormRenderer multiFormRenderer, int rendererID) {
		// Nothing to do
	}

	@Override
	public void rendererRemoved(MultiFormRenderer multiFormRenderer, int rendererID) {
		// Invalidate id of compact renderer
		if (rendererID == compactRendererID)
			compactRendererID = -1;
	}

	@Override
	public void destroyed(MultiFormRenderer multiFormRenderer) {
		this.multiFormRenderer = null;
	}

	/**
	 * Associates global, i.e., brick-column wide IDs to identify similar renderers for bricks of the same type (segment
	 * vs. header), to the local renderer IDs used in {@link #multiFormRenderer}.
	 *
	 * @param globalRendererID
	 *            Global renderer ID.
	 * @param localRendererID
	 *            Local renderer ID.
	 */
	public void associateIDs(int globalRendererID, int localRendererID) {
		localRendererIDToGlobalRendererID.put(localRendererID, globalRendererID);
		globalRendererIDToLocalRendererID.put(globalRendererID, localRendererID);
	}

	/**
	 * Gets the local renderer ID used by {@link #multiFormRenderer} for a global ID.
	 *
	 * @param globalRendererID
	 *            Global renderer ID.
	 * @return The local renderer ID, -1 if no local ID could be found for the specified global ID.
	 */
	public int getLocalRendererID(int globalRendererID) {
		if (!globalRendererIDToLocalRendererID.containsKey(globalRendererID))
			return -1;
		return globalRendererIDToLocalRendererID.get(globalRendererID);
	}

	/**
	 * Gets the global renderer ID for a local ID.
	 *
	 * @param localRendererID
	 *            Local renderer ID.
	 * @return The global renderer ID, -1 if no global ID could be found for the specified local ID.
	 */
	public int getGlobalRendererID(int localRendererID) {
		if (!localRendererIDToGlobalRendererID.containsKey(localRendererID))
			return -1;
		return localRendererIDToGlobalRendererID.get(localRendererID);
	}

	/**
	 * @return The local renderer ID of the renderer that is currently displayed.
	 */
	public int getActiveRendererID() {
		return multiFormRenderer.getActiveRendererID();
	}

	@Override
	public void notifyOfSelectionChange(EventBasedSelectionManager selectionManager) {
		if (selectionManager == tablePerspectiveSelectionManager) {
			// tablePerspectiveSelectionManager.setDelta(selectionDelta);
			// System.out.println(selectionDelta);

			// if (tablePerspectiveSelectionManager.checkStatus(tablePerspectiveSelectionManager.getSelectionType(),
			// tablePerspective.getID())) {
			if (tablePerspectiveSelectionManager.getElements(tablePerspectiveSelectionManager.getSelectionType())
					.contains(tablePerspective.getID())) {
				// brickLayout.setShowHandles(true);
				// System.out.println("SELECTED " + getLabel());
				brickLayoutConfiguration.setSelected(true);

				stratomex.updateConnectionLinesBetweenColumns();
			} else {
				// if (this.isHeaderBrick() && brickLayoutConfiguration.gets
				// System.out.println("DESELECTED " + getLabel());
				brickLayoutConfiguration.setSelected(false);
				// brickLayout.setShowHandles(false);
			}
			// }
			if (layoutManager != null)
				layoutManager.updateLayout();
		}
	}

	@ListenTo
	public void updateColorMapping(UpdateColorMappingEvent event) {
		layoutManager.setRenderingDirty();
	}
}<|MERGE_RESOLUTION|>--- conflicted
+++ resolved
@@ -770,7 +770,7 @@
 
 	private void registerPickingListeners() {
 
-		this.pickingListener = new APickingListener() {
+		APickingListener pickingListener = new APickingListener() {
 
 			@Override
 			public void clicked(Pick pick) {
@@ -941,19 +941,7 @@
 		stratomex.removeAllIDPickingListeners(EPickingType.BRICK_TITLE.name(), getID());
 	}
 
-<<<<<<< HEAD
-	private void unregisterStratomexPickingListeners() {
-		stratomex.removeIDPickingListener(pickingListener, EPickingType.BRICK.name(), getID());
-		if (isHeaderBrick) {
-			stratomex
-					.removeIDPickingListener(pickingListener, EPickingType.DIMENSION_GROUP.name(), brickColumn.getID());
-		}
-	}
-
-	public void hideToolBar() {
-=======
 	public void showWidgets(boolean show) {
->>>>>>> 3047cde8
 		ToolBar toolbar = brickLayoutConfiguration.getToolBar();
 		if (toolbar != null) {
 			toolbar.setHide(!show);
@@ -1286,7 +1274,6 @@
 	protected void destroyViewSpecificContent(GL2 gl) {
 		if (layoutManager != null)
 			layoutManager.destroy(gl);
-		unregisterStratomexPickingListeners();
 	}
 
 	/**
