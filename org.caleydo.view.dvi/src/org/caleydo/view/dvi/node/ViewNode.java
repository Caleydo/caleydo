--- conflicted
+++ resolved
@@ -1,347 +1,3 @@
-<<<<<<< HEAD
-/*******************************************************************************
- * Caleydo - visualization for molecular biology - http://caleydo.org
- *
- * Copyright(C) 2005, 2012 Graz University of Technology, Marc Streit, Alexander
- * Lex, Christian Partl, Johannes Kepler University Linz </p>
- *
- * This program is free software: you can redistribute it and/or modify it under
- * the terms of the GNU General Public License as published by the Free Software
- * Foundation, either version 3 of the License, or (at your option) any later
- * version.
- *
- * This program is distributed in the hope that it will be useful, but WITHOUT
- * ANY WARRANTY; without even the implied warranty of MERCHANTABILITY or FITNESS
- * FOR A PARTICULAR PURPOSE. See the GNU General Public License for more
- * details.
- *
- * You should have received a copy of the GNU General Public License along with
- * this program. If not, see <http://www.gnu.org/licenses/>
- *******************************************************************************/
-package org.caleydo.view.dvi.node;
-
-import java.net.URL;
-import java.util.ArrayList;
-import java.util.HashSet;
-import java.util.List;
-import java.util.Set;
-
-import javax.media.opengl.GL2;
-
-import org.caleydo.core.data.datadomain.IDataDomain;
-import org.caleydo.core.data.perspective.table.TablePerspective;
-import org.caleydo.core.manager.GeneralManager;
-import org.caleydo.core.util.logging.Logger;
-import org.caleydo.core.view.ITablePerspectiveBasedView;
-import org.caleydo.core.view.IView;
-import org.caleydo.core.view.listener.AddTablePerspectivesEvent;
-import org.caleydo.core.view.opengl.layout.Column;
-import org.caleydo.core.view.opengl.layout.ElementLayout;
-import org.caleydo.core.view.opengl.layout.Row;
-import org.caleydo.core.view.opengl.layout.util.BorderedAreaRenderer;
-import org.caleydo.core.view.opengl.layout.util.TextureRenderer;
-import org.caleydo.core.view.opengl.picking.APickingListener;
-import org.caleydo.core.view.opengl.picking.Pick;
-import org.caleydo.core.view.opengl.util.draganddrop.DragAndDropController;
-import org.caleydo.core.view.opengl.util.draganddrop.IDraggable;
-import org.caleydo.core.view.opengl.util.draganddrop.IDropArea;
-import org.caleydo.datadomain.pathway.data.PathwayTablePerspective;
-import org.caleydo.view.dvi.GLDataViewIntegrator;
-import org.caleydo.view.dvi.ViewNodeBackGroundRenderer;
-import org.caleydo.view.dvi.contextmenu.OpenViewItem;
-import org.caleydo.view.dvi.contextmenu.RenameLabelHolderItem;
-import org.caleydo.view.dvi.layout.AGraphLayout;
-import org.caleydo.view.dvi.tableperspective.AMultiTablePerspectiveRenderer;
-import org.caleydo.view.dvi.tableperspective.TablePerspectiveRenderer;
-import org.eclipse.core.runtime.FileLocator;
-import org.eclipse.core.runtime.IConfigurationElement;
-import org.eclipse.core.runtime.IExtension;
-import org.eclipse.core.runtime.IExtensionPoint;
-import org.eclipse.core.runtime.IExtensionRegistry;
-import org.eclipse.core.runtime.IStatus;
-import org.eclipse.core.runtime.Platform;
-import org.eclipse.core.runtime.Status;
-import org.osgi.framework.Bundle;
-import org.osgi.framework.FrameworkUtil;
-
-public class ViewNode extends ADefaultTemplateNode implements IDropArea {
-
-	// private TablePerspectiveListRenderer overviewTablePerspectiveRenderer;
-	protected IView representedView;
-	protected Set<IDataDomain> dataDomains = new HashSet<IDataDomain>();
-	protected String iconPath;
-
-	public ViewNode(AGraphLayout graphLayout, GLDataViewIntegrator view, DragAndDropController dragAndDropController,
-			Integer id, IView representedView) {
-		super(graphLayout, view, dragAndDropController, id);
-
-		this.representedView = representedView;
-		dataDomains = new HashSet<>(representedView.getDataDomains()); // local copy
-
-		setRepresentedViewInfo();
-		// setupLayout();
-	}
-
-	@Override
-	protected void registerPickingListeners() {
-
-		super.registerPickingListeners();
-
-		view.addIDPickingListener(new APickingListener() {
-
-			@Override
-			public void rightClicked(Pick pick) {
-				view.getContextMenuCreator().addContextMenuItem(new OpenViewItem(representedView));
-
-				view.getContextMenuCreator().addContextMenuItem(new RenameLabelHolderItem(representedView));
-			}
-
-			@Override
-			public void doubleClicked(Pick pick) {
-				view.openView(representedView);
-			}
-
-		}, DATA_GRAPH_NODE_PICKING_TYPE, id);
-
-		view.addIDPickingListener(new APickingListener() {
-
-			@Override
-			public void dragged(Pick pick) {
-
-				DragAndDropController dragAndDropController = ViewNode.this.dragAndDropController;
-				if (dragAndDropController.isDragging()
-						&& dragAndDropController.getDraggingMode().equals("DimensionGroupDrag")) {
-					dragAndDropController.setDropArea(ViewNode.this);
-				}
-
-			}
-		}, DATA_GRAPH_NODE_PENETRATING_PICKING_TYPE, id);
-
-	}
-
-	private void setRepresentedViewInfo() {
-		IExtensionRegistry registry = Platform.getExtensionRegistry();
-		IExtensionPoint point = registry.getExtensionPoint("org.eclipse.ui.views");
-		IExtension[] extensions = point.getExtensions();
-		String viewID = representedView.getViewType();
-		iconPath = null;
-		boolean viewNameObtained = false;
-
-		for (IExtension extension : extensions) {
-			IConfigurationElement[] elements = extension.getConfigurationElements();
-			for (IConfigurationElement element : elements) {
-				if (element.getAttribute("id").equals(viewID)) {
-					// element.getAttribute("name");
-					iconPath = element.getAttribute("icon");
-					viewNameObtained = true;
-					break;
-
-				}
-			}
-			if (viewNameObtained) {
-				break;
-			}
-		}
-
-		if (iconPath != null && iconPath.equals("")) {
-			iconPath = null;
-		}
-		if (iconPath != null) {
-			try {
-				Bundle viewPlugin = FrameworkUtil.getBundle(representedView.getClass());
-
-				URL iconURL = viewPlugin.getEntry(iconPath);
-
-				iconPath = FileLocator.toFileURL(iconURL).getPath();
-			} catch (Exception e) {
-				Logger.log(new Status(IStatus.ERROR, this.toString(), "Cannot load view icon texture" + e.getMessage()));
-				throw new IllegalStateException("Cannot load view icon texture" + e.getMessage());
-
-			}
-		}
-	}
-
-	@Override
-	protected ElementLayout setupLayout() {
-		Row baseRow = createDefaultBaseRow(BorderedAreaRenderer.DEFAULT_COLOR, id);
-
-		ElementLayout spacingLayoutX = createDefaultSpacingX();
-
-		baseColumn = new Column();
-
-		baseRow.append(spacingLayoutX);
-		baseRow.append(baseColumn);
-		baseRow.append(spacingLayoutX);
-
-		Row titleRow = new Row("titleRow");
-		titleRow.setYDynamic(true);
-
-		if (iconPath != null) {
-			ElementLayout iconLayout = new ElementLayout("icon");
-			iconLayout.setPixelSizeX(CAPTION_HEIGHT_PIXELS);
-			iconLayout.setPixelSizeY(CAPTION_HEIGHT_PIXELS);
-			iconLayout.setRenderer(new TextureRenderer(iconPath, view.getTextureManager()));
-			titleRow.append(iconLayout);
-			titleRow.append(spacingLayoutX);
-		}
-
-		ElementLayout captionLayout = createDefaultCaptionLayout(id);
-
-		titleRow.append(captionLayout);
-
-		ElementLayout lineSeparatorLayout = createDefaultLineSeparatorLayout();
-
-		Row bodyRow = new Row("bodyRow");
-		bodyRow.addBackgroundRenderer(new ViewNodeBackGroundRenderer(new float[] { 1, 1, 1, 1 }, iconPath, view
-				.getTextureManager()));
-
-		bodyColumn = new Column("bodyColumn");
-
-		ElementLayout bodySpacingLayoutY = new ElementLayout("compGroupOverview");
-
-		bodySpacingLayoutY.setRatioSizeY(1);
-
-		ElementLayout spacingLayoutY = createDefaultSpacingY();
-
-		bodyColumn.append(bodySpacingLayoutY);
-		// bodyColumn.append(spacingLayoutY);
-
-		bodyRow.append(bodyColumn);
-
-		baseColumn.append(spacingLayoutY);
-		baseColumn.append(bodyRow);
-		baseColumn.append(spacingLayoutY);
-		baseColumn.append(lineSeparatorLayout);
-		baseColumn.append(titleRow);
-		baseColumn.append(spacingLayoutY);
-
-		setUpsideDown(isUpsideDown);
-
-		return baseRow;
-	}
-
-	@Override
-	public List<TablePerspective> getTablePerspectives() {
-
-		if (representedView instanceof ITablePerspectiveBasedView) {
-			return new ArrayList<TablePerspective>(
-					((ITablePerspectiveBasedView) representedView).getTablePerspectives());
-
-		}
-
-		return new ArrayList<TablePerspective>();
-	}
-
-	public Set<IDataDomain> getDataDomains() {
-		return dataDomains;
-	}
-
-	public IView getRepresentedView() {
-		return representedView;
-	}
-
-	@Override
-	public void update() {
-
-		dataDomains = representedView.getDataDomains();
-		recalculateNodeSize();
-	}
-
-	@Override
-	protected AMultiTablePerspectiveRenderer getTablePerspectiveRenderer() {
-		return null;
-	}
-
-	@Override
-	public void destroy() {
-		super.destroy();
-		view.removeAllIDPickingListeners(DATA_GRAPH_NODE_PICKING_TYPE, id);
-		view.removeAllIDPickingListeners(DATA_GRAPH_NODE_PENETRATING_PICKING_TYPE, id);
-	}
-
-	@Override
-	public boolean showsTablePerspectives() {
-		return false;
-	}
-
-	@Override
-	protected int getMinTitleBarWidthPixels() {
-		float textWidth = view.getTextRenderer().getRequiredTextWidthWithMax(representedView.getLabel(),
-				pixelGLConverter.getGLHeightForPixelHeight(CAPTION_HEIGHT_PIXELS), MIN_TITLE_BAR_WIDTH_PIXELS);
-
-		return pixelGLConverter.getPixelWidthForGLWidth(textWidth) + CAPTION_HEIGHT_PIXELS + SPACING_PIXELS;
-	}
-
-	@Override
-	public String getLabel() {
-		return representedView.getLabel();
-	}
-
-	@Override
-	public String getProviderName() {
-		return "View Node";
-	}
-
-	@Override
-	public void handleDrop(GL2 gl, Set<IDraggable> draggables, float mouseCoordinateX, float mouseCoordinateY,
-			DragAndDropController dragAndDropController) {
-		ArrayList<TablePerspective> tablePerspectives = new ArrayList<TablePerspective>();
-		for (IDraggable draggable : draggables) {
-			if (draggable instanceof TablePerspectiveRenderer) {
-				TablePerspectiveRenderer tablePerspectiveRenderer = (TablePerspectiveRenderer) draggable;
-				tablePerspectives.add(tablePerspectiveRenderer.getTablePerspective());
-			}
-		}
-
-		if (!tablePerspectives.isEmpty()) {
-			// FIXME: this needs to be looked at again
-			// System.out.println("Drop");
-			TablePerspective tablePerspective = tablePerspectives.get(0);
-			AddTablePerspectivesEvent event = new AddTablePerspectivesEvent(tablePerspective);
-			event.setReceiver((ITablePerspectiveBasedView) representedView);
-			event.setSender(this);
-			GeneralManager.get().getEventPublisher().triggerEvent(event);
-
-			if (tablePerspective instanceof PathwayTablePerspective) {
-				dataDomains.add(((PathwayTablePerspective) tablePerspective).getPathwayDataDomain());
-			}
-			else {
-				dataDomains.add(tablePerspective.getDataDomain());
-			}
-			view.updateGraphEdgesOfViewNode(this);
-			graphLayout.fitNodesToDrawingArea(view.calculateGraphDrawingArea());
-			view.setDisplayListDirty();
-		}
-
-		// dragAndDropController.clearDraggables();
-
-	}
-
-	/*
-	 * (non-Javadoc)
-	 * @see
-	 * org.caleydo.core.view.opengl.util.draganddrop.IDropArea#handleDragOver
-	 * (javax.media.opengl.GL2, java.util.Set, float, float)
-	 */
-	@Override
-	public void handleDragOver(GL2 gl, Set<IDraggable> draggables, float mouseCoordinateX, float mouseCoordinateY) {
-		// TODO Auto-generated method stub
-
-	}
-
-	/*
-	 * (non-Javadoc)
-	 * @see org.caleydo.core.view.opengl.util.draganddrop.IDropArea#
-	 * handleDropAreaReplaced()
-	 */
-	@Override
-	public void handleDropAreaReplaced() {
-		// TODO Auto-generated method stub
-
-	}
-
-}
-=======
 /*******************************************************************************
  * Caleydo - Visualization for Molecular Biology - http://caleydo.org
  * Copyright (c) The Caleydo Team. All rights reserved.
@@ -667,5 +323,4 @@
 
 	}
 
-}
->>>>>>> e079e06b
+}