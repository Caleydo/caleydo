--- conflicted
+++ resolved
@@ -1,26 +1,4 @@
 /*******************************************************************************
-<<<<<<< HEAD
- * Caleydo - visualization for molecular biology - http://caleydo.org
- *  
- * Copyright(C) 2005, 2012 Graz University of Technology, Marc Streit, Alexander
- * Lex, Christian Partl, Johannes Kepler University Linz </p>
- *
- * This program is free software: you can redistribute it and/or modify it under
- * the terms of the GNU General Public License as published by the Free Software
- * Foundation, either version 3 of the License, or (at your option) any later
- * version.
- *  
- * This program is distributed in the hope that it will be useful, but WITHOUT
- * ANY WARRANTY; without even the implied warranty of MERCHANTABILITY or FITNESS
- * FOR A PARTICULAR PURPOSE. See the GNU General Public License for more
- * details.
- *  
- * You should have received a copy of the GNU General Public License along with
- * this program. If not, see <http://www.gnu.org/licenses/>
- *******************************************************************************/
-package org.caleydo.view.dvi;
-
-=======
  * Caleydo - Visualization for Molecular Biology - http://caleydo.org
  * Copyright (c) The Caleydo Team. All rights reserved.
  * Licensed under the new BSD license, available at http://caleydo.org/license
@@ -28,7 +6,6 @@
 package org.caleydo.view.dvi;
 
 import org.eclipse.jface.preference.IPreferenceStore;
->>>>>>> 616fcd70
 import org.eclipse.ui.plugin.AbstractUIPlugin;
 import org.osgi.framework.BundleContext;
 
@@ -49,13 +26,7 @@
 	/*
 	 * (non-Javadoc)
 	 * 
-<<<<<<< HEAD
-	 * @see
-	 * org.eclipse.ui.plugin.AbstractUIPlugin#start(org.osgi.framework.BundleContext
-	 * )
-=======
 	 * @see org.eclipse.ui.plugin.AbstractUIPlugin#start(org.osgi.framework.BundleContext )
->>>>>>> 616fcd70
 	 */
 	@Override
 	public void start(BundleContext context) throws Exception {
@@ -66,13 +37,7 @@
 	/*
 	 * (non-Javadoc)
 	 * 
-<<<<<<< HEAD
-	 * @see
-	 * org.eclipse.ui.plugin.AbstractUIPlugin#stop(org.osgi.framework.BundleContext
-	 * )
-=======
 	 * @see org.eclipse.ui.plugin.AbstractUIPlugin#stop(org.osgi.framework.BundleContext )
->>>>>>> 616fcd70
 	 */
 	@Override
 	public void stop(BundleContext context) throws Exception {
@@ -88,11 +53,8 @@
 	public static Activator getDefault() {
 		return plugin;
 	}
-<<<<<<< HEAD
-=======
 
 	public static IPreferenceStore getMyPreferences() {
 		return plugin.getPreferenceStore();
 	}
->>>>>>> 616fcd70
 }