/*******************************************************************************
 * Caleydo - Visualization for Molecular Biology - http://caleydo.org
 * Copyright (c) The Caleydo Team. All rights reserved.
 * Licensed under the new BSD license, available at http://caleydo.org/license
 *******************************************************************************/
package org.caleydo.view.tourguide.entourage;

import java.util.ArrayList;
import java.util.Collection;
import java.util.List;

import org.caleydo.core.data.datadomain.ATableBasedDataDomain;
import org.caleydo.core.data.datadomain.DataDomainManager;
import org.caleydo.core.data.perspective.table.TablePerspective;
import org.caleydo.core.data.perspective.variable.Perspective;
import org.caleydo.core.data.perspective.variable.PerspectiveInitializationData;
import org.caleydo.core.data.virtualarray.VirtualArray;
import org.caleydo.core.data.virtualarray.group.Group;
import org.caleydo.core.data.virtualarray.group.GroupList;
import org.caleydo.core.id.IDCategory;
import org.caleydo.core.view.opengl.layout.Column.VAlign;
import org.caleydo.core.view.opengl.layout2.GLElement;
import org.caleydo.core.view.opengl.layout2.GLElementContainer;
import org.caleydo.core.view.opengl.layout2.PickableGLElement;
import org.caleydo.core.view.opengl.layout2.basic.GLButton;
import org.caleydo.core.view.opengl.layout2.basic.GLButton.ISelectionCallback;
import org.caleydo.core.view.opengl.layout2.basic.ScrollingDecorator;
import org.caleydo.core.view.opengl.layout2.layout.GLLayouts;
import org.caleydo.core.view.opengl.layout2.layout.GLPadding;
import org.caleydo.core.view.opengl.layout2.renderer.GLRenderers;
import org.caleydo.core.view.opengl.util.text.ETextStyle;
import org.caleydo.datadomain.genetic.GeneticDataDomain;
import org.caleydo.view.entourage.GLEntourage;
import org.caleydo.view.entourage.RcpGLSubGraphView;
import org.caleydo.view.entourage.datamapping.DataMappingState;
import org.caleydo.view.tourguide.api.model.AScoreRow;
import org.caleydo.view.tourguide.api.model.ITablePerspectiveScoreRow;
import org.caleydo.view.tourguide.api.query.EDataDomainQueryMode;
import org.caleydo.view.tourguide.api.vis.ITourGuideView;
import org.caleydo.view.tourguide.entourage.ui.DataDomainElements;
import org.caleydo.view.tourguide.entourage.ui.DataDomainHeader;
import org.caleydo.view.tourguide.entourage.ui.GroupElements;
import org.caleydo.view.tourguide.entourage.ui.SelectAllNoneElement;
import org.caleydo.view.tourguide.spi.adapter.IViewAdapter;
import org.caleydo.view.tourguide.spi.score.IScore;
import org.eclipse.ui.IWorkbenchPart;

import com.google.common.collect.Iterables;

/**
 * @author Samuel Gratzl
 *
 */
public class EntourageAdapter implements IViewAdapter, ISelectionCallback {

	private final GLEntourage entourage;
	private final ITourGuideView vis;

	private final DataDomainElements dataDomains = new DataDomainElements();
	private final GroupElements groups = new GroupElements();
	private final ISelectionCallback onNodeCallback;

	/**
	 * @param entourage
	 * @param vis
	 */
	public EntourageAdapter(GLEntourage entourage, ITourGuideView vis) {
		this.entourage = entourage;
		this.vis = vis;
		this.dataDomains.setCallback(this);
		this.groups.setCallback(this);

		for (GeneticDataDomain d : DataDomainManager.get().getDataDomainsByType(GeneticDataDomain.class)) {
			this.dataDomains.addDataDomain(d);
		}
		this.onNodeCallback = new ISelectionCallback() {
			@Override
			public void onSelectionChanged(GLButton button, boolean selected) {
				setOnNodeElement(button == null ? null : button.getLayoutDataAs(ATableBasedDataDomain.class, null));
			}
		};
		this.dataDomains.setOnNodeCallback(onNodeCallback);
	}

	@Override
	public void attach() {
		// TODO Auto-generated method stub

	}

	@Override
	public void detach() {
		// TODO Auto-generated method stub

	}

	@Override
	public void setup(GLElementContainer lineUp) {
		lineUp.add(
				0,
<<<<<<< HEAD
				wrap("Mapping Datasets", "Select which datasets to visualize", this.dataDomains, 200,
						new DataDomainHeader().setSize(-1, 38),
						dataDomains.getOnNodeNode()));
=======
				wrap("Choose Datasets to Map", this.dataDomains, 200, new DataDomainHeader().setSize(-1, 38),
						dataDomains.getOnNoneNode()));
>>>>>>> 758f2b6c
		GLElementContainer body = new GLElementContainer(GLLayouts.flowVertical(2));
		body.add(drawText("Stratification", "Select the stratification (grouping) of the data"));
		lineUp.add(1, body); // add already here such existing elements will be moved instead of takeDown/setup stuff
		// tree
		// body V
		// -text
		// -c H
		// --filterStratifications V
		// ---text
		// ---chooser
		// --table
		GLElementContainer c = new GLElementContainer(GLLayouts.flowHorizontal(10));
		body.add(c);
		GLElementContainer filterStratifications = new GLElementContainer(GLLayouts.flowVertical(2));
		filterStratifications.add(drawText("Filter Stratifications",
				"Select the datasets that are associated with statifications", 16));
		filterStratifications.setSize(130, -1);
		c.add(filterStratifications);
		filterStratifications.add(lineUp.get(2)); // move data domain selector
		c.add(lineUp.get(2)); // move table
		lineUp.add(
				lineUp.size() - 1,
				wrap("Groups", "Select the groups to show", this.groups, 160,
						new SelectAllNoneElement(Iterables.filter(this.groups, GLButton.class))));

		loadState();
	}

	/**
	 *
	 */
	private void loadState() {
		dataDomains.setCallback(null);
		dataDomains.setOnNodeCallback(null);
		for (GLButton b : dataDomains.getSelectionButtons()) {
			final ATableBasedDataDomain d = b.getLayoutDataAs(ATableBasedDataDomain.class, null);
			assert d != null;
			b.setSelected(isDataDomainVisible(d));
		}
		dataDomains.setActiveOnNodeDataDomain(getPathwayMappingDataDomain());
		dataDomains.setOnNodeCallback(onNodeCallback);
		dataDomains.setCallback(this);
	}

	@Override
	public void cleanup(GLElementContainer lineUp) {
		// undo everything
		lineUp.remove(0); // remove choose datasets
		lineUp.remove(lineUp.size() - 2); // remove choose groupings

		final GLElementContainer body = (GLElementContainer) lineUp.get(0);
		GLElementContainer c = (GLElementContainer) body.get(1);
		lineUp.add(0, ((GLElementContainer) c.get(0)).get(1)); // move dataset again
		lineUp.add(1, c.get(1)); // move table
		lineUp.remove(2); // remove wrapper
	}

	private GLElementContainer wrap(String label, String toolTip, GLElement content, int width, GLElement... postLabel) {
		GLElementContainer c = new GLElementContainer(GLLayouts.flowVertical(2));
		c.add(drawText(label, toolTip));
		for (GLElement p : postLabel)
			c.add(p);
		c.add(ScrollingDecorator.wrap(content, 8));
		c.setSize(width, -1);
		return c;
	}

	private GLElement drawText(String label, String toolTip) {
		return drawText(label, toolTip, 20);
	}

	private GLElement drawText(String label, String toolTip, int size) {
		PickableGLElement element = new PickableGLElement();
		element.setRenderer(GLRenderers.drawText(label, VAlign.LEFT, new GLPadding(4, 2), ETextStyle.BOLD));
		element.setSize(-1, size);
		element.setTooltip(toolTip);
		return element;
	}

	@Override
	public boolean isPreviewing(AScoreRow row) {
		assert row instanceof ITablePerspectiveScoreRow;
		// TODO Auto-generated method stub
		return false;
	}

	@Override
	public boolean isVisible(AScoreRow row) {
		assert row instanceof ITablePerspectiveScoreRow;
		Perspective perspective = toPerspective((ITablePerspectiveScoreRow) row);
		return perspective.equals(entourage.getDataMappingState().getSourcePerspective());
	}

	public boolean isDataDomainVisible(ATableBasedDataDomain dataDomain) {
		DataMappingState dmState = entourage.getDataMappingState();
		return dmState.getDataDomains().contains(dataDomain);
	}

	public boolean isGroupVisible(Group group) {
		DataMappingState dmState = entourage.getDataMappingState();
		GroupList groupList = dmState.getSelectedPerspective().getVirtualArray().getGroupList();
		for (Group g : groupList) {
			if (g.equals(group))
				return true;
		}
		return false;
	}

	public GroupList getSourceGroupList() {
		return entourage.getDataMappingState().getSourcePerspective().getVirtualArray().getGroupList();
	}

	public ATableBasedDataDomain getPathwayMappingDataDomain() {
		TablePerspective tablePerspective = entourage.getDataMappingState().getPathwayMappedTablePerspective();
		if (tablePerspective == null)
			return null;
		return tablePerspective.getDataDomain();
	}

	@Override
	public void update(AScoreRow old, AScoreRow new_, Collection<IScore> visibleScores, EDataDomainQueryMode mode,
			IScore sortedByScore) {
		if (mode != EDataDomainQueryMode.STRATIFICATIONS)
			return;
		assert old == null || old instanceof ITablePerspectiveScoreRow;
		assert new_ == null || new_ instanceof ITablePerspectiveScoreRow;
		// TODO Auto-generated method stub

		Perspective perspective = toPerspective((ITablePerspectiveScoreRow) new_);
		DataMappingState dmState = entourage.getDataMappingState();
		dmState.setSourcePerspective(perspective);
		dmState.setSelectedPerspective(perspective);
		groups.set(perspective);

		loadGroupState();
	}

	/**
	 *
	 */
	private void loadGroupState() {
		groups.setCallback(null);
		for (GLButton b : Iterables.filter(groups, GLButton.class)) {
			final Group g = b.getLayoutDataAs(Group.class, null);
			assert g != null;
			b.setSelected(isGroupVisible(g));
		}
		groups.setCallback(this);
	}

	/**
	 * @param new_
	 * @return
	 */
	private Perspective toPerspective(ITablePerspectiveScoreRow new_) {
		if (new_ == null)
			return null;
		TablePerspective t = new_.asTablePerspective();
		if (areRecordsGenes(t.getDataDomain()))
			return t.getDimensionPerspective();

		// Take the record perspective if the datadomain has no genes.
		return t.getRecordPerspective();
	}

	private boolean areRecordsGenes(ATableBasedDataDomain dataDomain) {
		if (dataDomain instanceof GeneticDataDomain) {
			GeneticDataDomain dd = (GeneticDataDomain) dataDomain;
			IDCategory geneIDCategory = dd.getGeneIDType().getIDCategory();
			return dd.getRecordIDCategory().equals(geneIDCategory);
		}
		return false;
	}

	/**
	 * @param aTableBasedDataDomain
	 */
	protected void setOnNodeElement(ATableBasedDataDomain dataDomain) {
		entourage.getDataMappingState().setPathwayMappedDataDomain(dataDomain);
	}

	@Override
	public void onSelectionChanged(GLButton button, boolean selected) {
		final ATableBasedDataDomain dataDomain = button.getLayoutDataAs(ATableBasedDataDomain.class, null);
		DataMappingState dmState = entourage.getDataMappingState();
		if (dataDomain != null) {
			if (selected)
				dmState.addDataDomain(dataDomain);
			else
				dmState.removeDataDomain(dataDomain);
			return;
		}

		final Group group = button.getLayoutDataAs(Group.class, null);
		if (group != null) {
			Perspective sourcePerspective = dmState.getSourcePerspective();
			Perspective currentPerspective = dmState.getSelectedPerspective();

			if (sourcePerspective != null && currentPerspective != null) {
				VirtualArray va = sourcePerspective.getVirtualArray();
				GroupList sourceGroupList = va.getGroupList();
				GroupList currentGroupList = currentPerspective.getVirtualArray().getGroupList();

				ATableBasedDataDomain dd = (ATableBasedDataDomain) sourcePerspective.getDataDomain();
				List<Integer> indices = new ArrayList<>(va.size());
				List<Integer> groupSizes = new ArrayList<>(currentGroupList.size() + 1);
				List<Integer> sampleElements = new ArrayList<>(currentGroupList.size() + 1);
				List<String> groupNames = new ArrayList<>(currentGroupList.size() + 1);

				int currentGroupIndex = 0;
				for (int i = 0; i < sourceGroupList.size(); i++) {
					Group sourceGroup = sourceGroupList.get(i);
					Group currentGroup = null;
					if (currentGroupIndex < currentGroupList.size())
						currentGroup = currentGroupList.get(currentGroupIndex);
					if (sourceGroup.equals(currentGroup)) {
						currentGroupIndex++;
						if (!(!selected && group.equals(sourceGroup))) {
							addGroupToLists(indices, groupSizes, sampleElements, groupNames, sourceGroup, va);
						}
					}
					if (selected && group.equals(sourceGroup)) {
						addGroupToLists(indices, groupSizes, sampleElements, groupNames, sourceGroup, va);
					}
				}
				Perspective perspective = new Perspective(dd, sourcePerspective.getIdType());
				PerspectiveInitializationData data = new PerspectiveInitializationData();
				data.setData(indices, groupSizes, sampleElements, groupNames);
				perspective.init(data);
				perspective.setLabel(sourcePerspective.getLabel(), true);
				perspective.setPrivate(true);

				dmState.setSelectedPerspective(perspective);
			}

			return;
		}
	}

	private void addGroupToLists(List<Integer> indices, List<Integer> groupSizes, List<Integer> sampleElements,
			List<String> groupNames, Group group, VirtualArray va) {
		indices.addAll(va.getIDsOfGroup(group.getGroupIndex()));
		groupSizes.add(group.getSize());
		sampleElements.add(group.getRepresentativeElementIndex());
		groupNames.add(group.getLabel());
	}

	@Override
	public void preDisplay() {
		// TODO Auto-generated method stub

	}

	@Override
	public boolean canShowPreviews() {
		return true;
	}

	@Override
	public boolean isRepresenting(IWorkbenchPart part) {
		if (part instanceof RcpGLSubGraphView)
			return ((RcpGLSubGraphView) part).getView() == entourage;
		return false;
	}
}<|MERGE_RESOLUTION|>--- conflicted
+++ resolved
@@ -98,14 +98,9 @@
 	public void setup(GLElementContainer lineUp) {
 		lineUp.add(
 				0,
-<<<<<<< HEAD
 				wrap("Mapping Datasets", "Select which datasets to visualize", this.dataDomains, 200,
-						new DataDomainHeader().setSize(-1, 38),
-						dataDomains.getOnNodeNode()));
-=======
-				wrap("Choose Datasets to Map", this.dataDomains, 200, new DataDomainHeader().setSize(-1, 38),
-						dataDomains.getOnNoneNode()));
->>>>>>> 758f2b6c
+						new DataDomainHeader().setSize(-1, 38), dataDomains.getOnNoneNode()));
+
 		GLElementContainer body = new GLElementContainer(GLLayouts.flowVertical(2));
 		body.add(drawText("Stratification", "Select the stratification (grouping) of the data"));
 		lineUp.add(1, body); // add already here such existing elements will be moved instead of takeDown/setup stuff
