--- conflicted
+++ resolved
@@ -1,138 +1,3 @@
-<<<<<<< HEAD
-/*******************************************************************************
- * Caleydo - visualization for molecular biology - http://caleydo.org
- *
- * Copyright(C) 2005, 2012 Graz University of Technology, Marc Streit, Alexander Lex, Christian Partl, Johannes Kepler
- * University Linz </p>
- *
- * This program is free software: you can redistribute it and/or modify it under the terms of the GNU General Public
- * License as published by the Free Software Foundation, either version 3 of the License, or (at your option) any later
- * version.
- *
- * This program is distributed in the hope that it will be useful, but WITHOUT ANY WARRANTY; without even the implied
- * warranty of MERCHANTABILITY or FITNESS FOR A PARTICULAR PURPOSE. See the GNU General Public License for more details.
- *
- * You should have received a copy of the GNU General Public License along with this program. If not, see
- * <http://www.gnu.org/licenses/>
- *******************************************************************************/
-package org.caleydo.view.pathway.toolbar;
-
-import java.util.List;
-
-import org.caleydo.core.data.datadomain.DataDomainManager;
-import org.caleydo.core.data.datadomain.IDataDomain;
-import org.caleydo.core.data.perspective.table.TablePerspective;
-import org.caleydo.core.manager.GeneralManager;
-import org.caleydo.core.view.listener.AddTablePerspectivesEvent;
-import org.caleydo.datadomain.genetic.GeneticDataDomain;
-import org.caleydo.datadomain.pathway.listener.PathwayMappingEvent;
-import org.caleydo.view.pathway.GLPathway;
-import org.eclipse.jface.action.ControlContribution;
-import org.eclipse.swt.SWT;
-import org.eclipse.swt.events.SelectionAdapter;
-import org.eclipse.swt.events.SelectionEvent;
-import org.eclipse.swt.layout.GridData;
-import org.eclipse.swt.widgets.Combo;
-import org.eclipse.swt.widgets.Composite;
-import org.eclipse.swt.widgets.Control;
-
-/**
- * Drop down to select the dataset to be mapped in the pathway. Uses the default perspective.
- *
- * @author Alexander Lex
- */
-public class DatasetSelectionBox extends ControlContribution {
-
-	public static final int TOOLBAR_WIDTH = 300;
-
-	private Combo dataSetChooser;
-
-	private IDataDomain mappingDataDomain;
-
-	private final GLPathway pathwayView;
-
-	/**
-	 * constructor as requested by ControlContribution
-	 *
-	 */
-	public DatasetSelectionBox(IDataDomain mappingDataDomain, GLPathway pathwayView) {
-		super("Select Data");
-		this.mappingDataDomain = mappingDataDomain;
-		this.pathwayView = pathwayView;
-	}
-
-	@Override
-	protected Control createControl(Composite parent) {
-
-		dataSetChooser = new Combo(parent, SWT.BORDER);
-		dataSetChooser.setText("Choose data set");
-		dataSetChooser
-				.setToolTipText("Select which dataset should be used for mapping experimental data onto the nodes of the pathway.");
-		GridData gd = new GridData(SWT.RIGHT, SWT.TOP, false, false);
-		gd.widthHint = 100;
-		dataSetChooser.setLayoutData(gd);
-
-		final List<GeneticDataDomain> candidateDataDomains = DataDomainManager.get().getDataDomainsByType(
-				GeneticDataDomain.class);
-		String[] datasetNames = new String[candidateDataDomains.size() + 1];
-		datasetNames[0] = "No mapping Dataset";
-		int selectionIndex = 0;
-		for (int datasetCount = 1; datasetCount <= candidateDataDomains.size(); datasetCount++) {
-			datasetNames[datasetCount] = candidateDataDomains.get(datasetCount - 1).getDataSetDescription()
-					.getDataSetName();
-			if (candidateDataDomains.get(datasetCount - 1) == mappingDataDomain) {
-				selectionIndex = datasetCount;
-			}
-		}
-
-		dataSetChooser.setItems(datasetNames);
-		dataSetChooser.select(selectionIndex);
-
-		dataSetChooser.addSelectionListener(new SelectionAdapter() {
-			@Override
-			public void widgetSelected(SelectionEvent e) {
-
-				// for (AGLView view : ViewManager.get().getAllGLViews()) {
-				// if (view instanceof GLPathway) {
-				// GLPathway pwView = (GLPathway) view;
-				AddTablePerspectivesEvent addTablePerspectivesEvent = new AddTablePerspectivesEvent();
-				addTablePerspectivesEvent.setReceiver(pathwayView);
-				TablePerspective tablePerspective = null;
-				if (dataSetChooser.getSelectionIndex() != 0) {
-					GeneticDataDomain dataDomain = candidateDataDomains.get(dataSetChooser.getSelectionIndex() - 1);
-					addTablePerspectivesEvent.setEventSpace(dataDomain.getDataDomainID());
-					tablePerspective = dataDomain.getDefaultTablePerspective();
-					tablePerspective.setPrivate(false);
-
-					addTablePerspectivesEvent.addTablePerspective(tablePerspective);
-					GeneralManager.get().getEventPublisher().triggerEvent(addTablePerspectivesEvent);
-					PathwayMappingEvent event = new PathwayMappingEvent(tablePerspective);
-					event.setSender(this);
-					event.to(pathwayView);
-					GeneralManager.get().getEventPublisher().triggerEvent(event);
-
-				} else {
-					PathwayMappingEvent event = new PathwayMappingEvent();
-					event.setSender(this);
-					event.to(pathwayView);
-					GeneralManager.get().getEventPublisher().triggerEvent(event);
-				}
-
-			}
-			// }
-			// }
-		});
-
-		return dataSetChooser;
-
-	}
-
-	@Override
-	protected int computeWidth(Control control) {
-		return TOOLBAR_WIDTH;
-	}
-}
-=======
 /*******************************************************************************
  * Caleydo - Visualization for Molecular Biology - http://caleydo.org
  * Copyright (c) The Caleydo Team. All rights reserved.
@@ -254,5 +119,4 @@
 	protected int computeWidth(Control control) {
 		return TOOLBAR_WIDTH;
 	}
-}
->>>>>>> e079e06b
+}