--- conflicted
+++ resolved
@@ -53,17 +53,12 @@
 		return clamp01((in - min) / (max - min));
 	}
 
-<<<<<<< HEAD
-	public static double log(double in) {
-		return Math.log(in);
-=======
 	public static float abs(float in) {
 		return Math.abs(in);
 	}
 
-	public static float log(float in) {
-		return (float) Math.log(in);
->>>>>>> 7ca015c8
+	public static double log(double in) {
+		return Math.log(in);
 	}
 
 	public static double log10(double in) {
