--- conflicted
+++ resolved
@@ -1,30 +1,4 @@
 /*******************************************************************************
-<<<<<<< HEAD
- * Caleydo - visualization for molecular biology - http://caleydo.org
- *
- * Copyright(C) 2005, 2012 Graz University of Technology, Marc Streit, Alexander
- * Lex, Christian Partl, Johannes Kepler University Linz </p>
- *
- * This program is free software: you can redistribute it and/or modify it under
- * the terms of the GNU General Public License as published by the Free Software
- * Foundation, either version 3 of the License, or (at your option) any later
- * version.
- *
- * This program is distributed in the hope that it will be useful, but WITHOUT
- * ANY WARRANTY; without even the implied warranty of MERCHANTABILITY or FITNESS
- * FOR A PARTICULAR PURPOSE. See the GNU General Public License for more
- * details.
- *
- * You should have received a copy of the GNU General Public License along with
- * this program. If not, see <http://www.gnu.org/licenses/>
- *******************************************************************************/
-package org.caleydo.vis.rank.model;
-
-import org.caleydo.core.util.color.Color;
-import java.beans.PropertyChangeEvent;
-import java.beans.PropertyChangeListener;
-
-=======
  * Caleydo - Visualization for Molecular Biology - http://caleydo.org
  * Copyright (c) The Caleydo Team. All rights reserved.
  * Licensed under the new BSD license, available at http://caleydo.org/license
@@ -35,19 +9,14 @@
 import java.beans.PropertyChangeListener;
 
 import org.caleydo.core.util.color.Color;
->>>>>>> e079e06b
 import org.caleydo.core.view.opengl.layout.Column.VAlign;
 import org.caleydo.core.view.opengl.layout2.GLElement;
 import org.caleydo.core.view.opengl.layout2.GLGraphics;
 import org.caleydo.core.view.opengl.layout2.renderer.IGLRenderer;
 import org.caleydo.vis.rank.model.mixin.IExplodeableColumnMixin;
-<<<<<<< HEAD
-import org.caleydo.vis.rank.model.mixin.IHideableColumnMixin;
-=======
 import org.caleydo.vis.rank.model.mixin.IFilterColumnMixin;
 import org.caleydo.vis.rank.model.mixin.IHideableColumnMixin;
 import org.caleydo.vis.rank.model.mixin.IMappedColumnMixin;
->>>>>>> e079e06b
 import org.caleydo.vis.rank.model.mixin.IRankColumnModel;
 import org.caleydo.vis.rank.model.mixin.IRankableColumnMixin;
 import org.caleydo.vis.rank.ui.RenderStyle;
@@ -70,13 +39,10 @@
 				onWeightChanged((ARankColumnModel) evt.getSource(), (float) evt.getOldValue(),
 						(float) evt.getNewValue());
 				break;
-<<<<<<< HEAD
-=======
 			case IFilterColumnMixin.PROP_FILTER:
 			case IMappedColumnMixin.PROP_MAPPING:
 				propertySupport.firePropertyChange(evt);
 				break;
->>>>>>> e079e06b
 			}
 		}
 	};
@@ -113,11 +79,8 @@
 	protected void init(ARankColumnModel model) {
 		super.init(model);
 		model.addPropertyChangeListener(PROP_WIDTH, listener);
-<<<<<<< HEAD
-=======
 		model.addPropertyChangeListener(IFilterColumnMixin.PROP_FILTER, listener);
 		model.addPropertyChangeListener(IMappedColumnMixin.PROP_MAPPING, listener);
->>>>>>> e079e06b
 		float oldWidth = size() == 1 ? (getSpaces() - RenderStyle.COLUMN_SPACE) : width;
 		super.setWidth(oldWidth + model.getWidth() + RenderStyle.COLUMN_SPACE);
 	}
@@ -126,11 +89,8 @@
 	protected void takeDown(ARankColumnModel model) {
 		super.takeDown(model);
 		model.removePropertyChangeListener(PROP_WIDTH, listener);
-<<<<<<< HEAD
-=======
 		model.removePropertyChangeListener(IFilterColumnMixin.PROP_FILTER, listener);
 		model.removePropertyChangeListener(IMappedColumnMixin.PROP_MAPPING, listener);
->>>>>>> e079e06b
 		super.setWidth(width - model.getWidth() - RenderStyle.COLUMN_SPACE);
 	}
 
