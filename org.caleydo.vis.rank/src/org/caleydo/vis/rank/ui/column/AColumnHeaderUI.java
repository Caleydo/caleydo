--- conflicted
+++ resolved
@@ -1,29 +1,8 @@
 /*******************************************************************************
-<<<<<<< HEAD
- * Caleydo - visualization for molecular biology - http://caleydo.org
- *
- * Copyright(C) 2005, 2012 Graz University of Technology, Marc Streit, Alexander
- * Lex, Christian Partl, Johannes Kepler University Linz </p>
- *
- * This program is free software: you can redistribute it and/or modify it under
- * the terms of the GNU General Public License as published by the Free Software
- * Foundation, either version 3 of the License, or (at your option) any later
- * version.
- *
- * This program is distributed in the hope that it will be useful, but WITHOUT
- * ANY WARRANTY; without even the implied warranty of MERCHANTABILITY or FITNESS
- * FOR A PARTICULAR PURPOSE. See the GNU General Public License for more
- * details.
- *
- * You should have received a copy of the GNU General Public License along with
- * this program. If not, see <http://www.gnu.org/licenses/>
- *******************************************************************************/
-=======
  * Caleydo - Visualization for Molecular Biology - http://caleydo.org
  * Copyright (c) The Caleydo Team. All rights reserved.
  * Licensed under the new BSD license, available at http://caleydo.org/license
  ******************************************************************************/
->>>>>>> e079e06b
 package org.caleydo.vis.rank.ui.column;
 
 import static org.caleydo.core.view.opengl.layout2.layout.GLLayouts.defaultValue;
@@ -65,10 +44,7 @@
 import org.caleydo.data.loader.ResourceLocators.IResourceLocator;
 import org.caleydo.vis.rank.config.IRankTableConfig;
 import org.caleydo.vis.rank.config.IRankTableUIConfig;
-<<<<<<< HEAD
-=======
 import org.caleydo.vis.rank.config.IRankTableUIConfig.EButtonBarPositionMode;
->>>>>>> e079e06b
 import org.caleydo.vis.rank.internal.event.OrderByMeEvent;
 import org.caleydo.vis.rank.internal.ui.ButtonBar;
 import org.caleydo.vis.rank.model.ARankColumnModel;
@@ -155,17 +131,10 @@
 		}
 		if (config.isInteractive()) {
 			this.add(new DragElement().setLayoutData(MoveTransitions.GROW_LINEAR), 0);
-<<<<<<< HEAD
-			this.add(
-					createButtons().setLayoutData(
-							new MoveTransitions.MoveTransitionBase(Transitions.NO, Transitions.LINEAR, Transitions.NO,
-									Transitions.LINEAR)), 0);
-=======
 			final GLElement buttons = createButtons().setLayoutData(
 					new MoveTransitions.MoveTransitionBase(Transitions.NO, Transitions.LINEAR, Transitions.NO,
 							Transitions.LINEAR));
 			this.add(buttons, 0);
->>>>>>> e079e06b
 
 			this.isCollapsed = (model instanceof ICollapseableColumnMixin) ? ((ICollapseableColumnMixin) model)
 					.isCollapsed() : false;
@@ -224,14 +193,11 @@
 	}
 
 	@Override
-<<<<<<< HEAD
-=======
 	public Color getBarOutlineColor() {
 		return config.getBarOutlineColor();
 	}
 
 	@Override
->>>>>>> e079e06b
 	protected void init(IGLElementContext context) {
 		super.init(context);
 		onPick(context.getSWTLayer().createTooltip(this));
@@ -322,10 +288,6 @@
 			} else
 				g.fillRect(0, 0, w, h);
 			g.popName();
-<<<<<<< HEAD
-			g.decZ().decZ();
-		}
-=======
 
 			boolean showButtonBar = isHovered && !isWeightDragging;
 			if (showButtonBar && config.getButtonBarPosition() == EButtonBarPositionMode.ABOVE_LABEL) {
@@ -339,7 +301,6 @@
 
 		}
 
->>>>>>> e079e06b
 		super.renderPickImpl(g, w, h);
 	}
 
@@ -361,11 +322,6 @@
 			return;
 		boolean small = isSmallHeader(h);
 
-<<<<<<< HEAD
-		if (hasTitle && !(armDropColum && small)) {
-			g.move(2, 2);
-			model.getHeaderRenderer().render(g, w - 6, LABEL_HEIGHT - 6, this);
-=======
 		if (config.isFastFiltering() && model instanceof IFilterColumnMixin && !(model instanceof FloatRankColumnModel)
 				&& ((IFilterColumnMixin) model).isFiltered()) {
 			// draw a filter icon
@@ -375,7 +331,6 @@
 		if (hasTitle && !(armDropColum && small)) {
 			g.move(2, 2);
 			model.getHeaderRenderer().render(g, w - 6, LABEL_HEIGHT - 7, this);
->>>>>>> e079e06b
 			g.move(-2, -2);
 		}
 		if (headerHovered) {
@@ -422,10 +377,7 @@
 					b.setCallback(null);
 					b.setSelected(m.isFiltered());
 					b.setCallback(callback);
-<<<<<<< HEAD
-=======
 					repaint();
->>>>>>> e079e06b
 				}
 			};
 			model.addPropertyChangeListener(IFilterColumnMixin.PROP_FILTER, filterChangedListener);
@@ -472,11 +424,7 @@
 			b.setCallback(new ISelectionCallback() {
 				@Override
 				public void onSelectionChanged(GLButton button, boolean selected) {
-<<<<<<< HEAD
-					m.editMapping(get(HIST), context);
-=======
 					m.editMapping(get(HIST), context, config);
->>>>>>> e079e06b
 				}
 			});
 			buttons.addButton(b, "Edit the mapping of this column", RenderStyle.ICON_MAPPING, RenderStyle.ICON_MAPPING);
@@ -590,10 +538,6 @@
 				IGLLayoutElement buttons = children.get(BUTTONS);
 				float minWidth = (buttons.asElement() instanceof ButtonBar) ? ((ButtonBar) buttons.asElement())
 						.getMinWidth() : 0;
-<<<<<<< HEAD
-
-=======
->>>>>>> e079e06b
 				// HACK for testing different button positions
 				boolean showButtonBar = isHovered && !isWeightDragging;
 				float yb = 0;
