/*******************************************************************************
<<<<<<< HEAD
 * Caleydo - visualization for molecular biology - http://caleydo.org
 *
 * Copyright(C) 2005, 2012 Graz University of Technology, Marc Streit, Alexander
 * Lex, Christian Partl, Johannes Kepler University Linz </p>
 *
 * This program is free software: you can redistribute it and/or modify it under
 * the terms of the GNU General Public License as published by the Free Software
 * Foundation, either version 3 of the License, or (at your option) any later
 * version.
 *
 * This program is distributed in the hope that it will be useful, but WITHOUT
 * ANY WARRANTY; without even the implied warranty of MERCHANTABILITY or FITNESS
 * FOR A PARTICULAR PURPOSE. See the GNU General Public License for more
 * details.
 *
 * You should have received a copy of the GNU General Public License along with
 * this program. If not, see <http://www.gnu.org/licenses/>
 *******************************************************************************/
=======
 * Caleydo - Visualization for Molecular Biology - http://caleydo.org
 * Copyright (c) The Caleydo Team. All rights reserved.
 * Licensed under the new BSD license, available at http://caleydo.org/license
 ******************************************************************************/
>>>>>>> e079e06b
package org.caleydo.vis.rank.ui.column;

import static org.caleydo.vis.rank.ui.RenderStyle.COLUMN_SPACE;
import static org.caleydo.vis.rank.ui.RenderStyle.HIST_HEIGHT;
import static org.caleydo.vis.rank.ui.RenderStyle.LABEL_HEIGHT;

import java.util.List;
import java.util.Locale;

import org.caleydo.core.event.EventListenerManager.ListenTo;
import org.caleydo.core.view.opengl.layout.Column.VAlign;
import org.caleydo.core.view.opengl.layout2.GLElement;
import org.caleydo.core.view.opengl.layout2.GLGraphics;
import org.caleydo.core.view.opengl.layout2.IGLElementContext;
import org.caleydo.core.view.opengl.layout2.IMouseLayer.IDragInfo;
import org.caleydo.core.view.opengl.layout2.layout.IGLLayoutElement;
import org.caleydo.core.view.opengl.picking.IPickingListener;
import org.caleydo.core.view.opengl.picking.Pick;
import org.caleydo.core.view.opengl.picking.PickingMode;
import org.caleydo.vis.rank.config.IRankTableUIConfig;
import org.caleydo.vis.rank.internal.event.WeightsChangedEvent;
import org.caleydo.vis.rank.model.ACompositeRankColumnModel;
import org.caleydo.vis.rank.model.ARankColumnModel;
import org.caleydo.vis.rank.model.StackedRankColumnModel;
import org.caleydo.vis.rank.ui.RenderStyle;
import org.caleydo.vis.rank.ui.SeparatorUI;
import org.caleydo.vis.rank.ui.StackedSeparatorUI;
/**
 * @author Samuel Gratzl
 *
 */
public class StackedColumnHeaderUI extends SimpleColumnHeaderUI {
	public final AlignmentDragInfo align = new AlignmentDragInfo();

	private final IPickingListener onWeightsClicked = new IPickingListener() {
		@Override
		public void pick(Pick pick) {
			onWeightsClicked(pick);
		}
	};
	private int weightsClickedPickingId = -1;

	public StackedColumnHeaderUI(StackedRankColumnModel model, IRankTableUIConfig config) {
		super(model, config);
	}

	@Override
	protected GLElement createSummary(ACompositeRankColumnModel model, IRankTableUIConfig config) {
		return new StackedSummaryHeaderUI((StackedRankColumnModel) model, config);
	}

	@Override
	protected SeparatorUI createSeparator(int index) {
		return new StackedSeparatorUI(this, index);
	}

	@Override
	protected GLElement wrapImpl(ARankColumnModel model) {
		GLElement g = ColumnUIs.createHeader(model, config, false);
		return g;
	}

	@Override
	protected void init(IGLElementContext context) {
		weightsClickedPickingId = context.registerPickingListener(onWeightsClicked);
		super.init(context);
	}

	@Override
	protected void takeDown() {
		context.unregisterPickingListener(weightsClickedPickingId);
		super.takeDown();
	}

	@Override
	public void doLayout(List<? extends IGLLayoutElement> children, float w, float h) {

		IGLLayoutElement summary = children.get(0);

		StackedRankColumnModel stacked = getModel();
		if (stacked.isCompressed()) {
			boolean isSmallHeader = isSmallHeader();
			summary.setBounds(0, getTopPadding(isSmallHeader), w, h - getTopPadding(isSmallHeader));
			for (IGLLayoutElement child : children.subList(1, children.size()))
				child.hide();
			return;
		}

<<<<<<< HEAD
		summary.setBounds(2, 2, w - 4, (isSmallHeader() ? 0 : HIST_HEIGHT) + LABEL_HEIGHT);
=======
		summary.setBounds(getLeftPadding() + 2, 2, w - 4 - getLeftPadding(), (isSmallHeader() ? 0 : HIST_HEIGHT)
				+ LABEL_HEIGHT);
>>>>>>> e079e06b

		super.layoutColumns(children, w, h);

		// update the alignment infos
		if (config.isMoveAble()) {
			List<? extends IGLLayoutElement> separators = children.subList(numColumns + 2, children.size());
			final IGLLayoutElement sep0 = children.get(numColumns + 1);
			((StackedSeparatorUI) sep0.asElement()).setAlignment(stacked.getSingleAlignment());
			for (IGLLayoutElement sep : separators) {
				((StackedSeparatorUI) sep.asElement()).setAlignment(stacked.getSingleAlignment());
			}
		}
	}

	@Override
	public float getTopPadding(boolean smallHeader) {
		return (smallHeader ? 0 : HIST_HEIGHT) + LABEL_HEIGHT * 2;
	}

<<<<<<< HEAD
=======
	@Override
	protected float getLeftPadding() {
		return RenderStyle.STACKED_COLUMN_PADDING;
	}

>>>>>>> e079e06b
	/**
	 * @return the model, see {@link #model}
	 */
	public StackedRankColumnModel getModel() {
		return (StackedRankColumnModel) model;
	}

	@Override
	protected void renderImpl(GLGraphics g, float w, float h) {
		super.renderImpl(g, w, h);

		if (!((StackedRankColumnModel) model).isCompressed()) {
			g.incZ();
			renderWeights(g, w);
			g.decZ();
		}
	}


	protected void renderWeights(GLGraphics g, float w) {
		// render the distributions
		StackedRankColumnModel stacked = getModel();
		float[] weights = stacked.getWeights();
		float histHeight = isSmallHeader() ? 0 : HIST_HEIGHT;
		float yi = histHeight + LABEL_HEIGHT + 7;
		float hi = LABEL_HEIGHT - 6;
<<<<<<< HEAD
		float x = COLUMN_SPACE;
		g.lineWidth(RenderStyle.COLOR_STACKED_BORDER_WIDTH);
		g.color(RenderStyle.COLOR_STACKED_BORDER);
		g.drawLine(0, histHeight + LABEL_HEIGHT + 4, w, histHeight + LABEL_HEIGHT + 4);
=======
		float x = getLeftPadding();
		g.lineWidth(RenderStyle.COLOR_STACKED_BORDER_WIDTH);
		g.color(RenderStyle.COLOR_STACKED_BORDER);
		g.drawLine(getLeftPadding(), histHeight + LABEL_HEIGHT + 4, w - getLeftPadding(), histHeight + LABEL_HEIGHT + 4);
>>>>>>> e079e06b
		g.lineWidth(1);
		for (int i = 0; i < numColumns; ++i) {
			float wi = stacked.getChildWidth(i) + COLUMN_SPACE;
			// g.drawLine(x, yi, x, yi + hi + 2);
			g.drawText(String.format(Locale.ENGLISH, "%.2f%%", weights[i] * 100), x, yi, wi, hi - 4,
					VAlign.CENTER);
			// g.drawLine(x, yi + hi, x + wi, yi + hi);
			x += wi;
		}
	}

	@Override
	protected float getChildWidth(int i, ARankColumnModel model) {
		return getModel().getChildWidth(i);
	}

	public void setAlignment(int index) {
		getModel().setAlignment(index);
	}

	@Override
	protected void renderPickImpl(GLGraphics g, float w, float h) {
		g.pushName(weightsClickedPickingId);
		float histHeight = isSmallHeader() ? 0 : HIST_HEIGHT;
		float yi = histHeight + LABEL_HEIGHT + 7;
		float hi = LABEL_HEIGHT - 6;
		float x = COLUMN_SPACE + 2;
		g.fillRect(x, yi, w - x, hi);
		g.popName();
		super.renderPickImpl(g, w, h);
	}

	/**
	 * @param pick
	 */
	protected void onWeightsClicked(Pick pick) {
		if (pick.isAnyDragging() || pick.getPickingMode() != PickingMode.DOUBLE_CLICKED)
			return;
		EditWeightsDialog.show(getModel(), this);
	}

	@ListenTo(sendToMe = true)
	private void onWeightsChanged(WeightsChangedEvent event) {
		getModel().setWeights(event.getWeights());
		relayout();
	}

	public static class AlignmentDragInfo implements IDragInfo {

	}
}
<|MERGE_RESOLUTION|>--- conflicted
+++ resolved
@@ -1,29 +1,8 @@
 /*******************************************************************************
-<<<<<<< HEAD
- * Caleydo - visualization for molecular biology - http://caleydo.org
- *
- * Copyright(C) 2005, 2012 Graz University of Technology, Marc Streit, Alexander
- * Lex, Christian Partl, Johannes Kepler University Linz </p>
- *
- * This program is free software: you can redistribute it and/or modify it under
- * the terms of the GNU General Public License as published by the Free Software
- * Foundation, either version 3 of the License, or (at your option) any later
- * version.
- *
- * This program is distributed in the hope that it will be useful, but WITHOUT
- * ANY WARRANTY; without even the implied warranty of MERCHANTABILITY or FITNESS
- * FOR A PARTICULAR PURPOSE. See the GNU General Public License for more
- * details.
- *
- * You should have received a copy of the GNU General Public License along with
- * this program. If not, see <http://www.gnu.org/licenses/>
- *******************************************************************************/
-=======
  * Caleydo - Visualization for Molecular Biology - http://caleydo.org
  * Copyright (c) The Caleydo Team. All rights reserved.
  * Licensed under the new BSD license, available at http://caleydo.org/license
  ******************************************************************************/
->>>>>>> e079e06b
 package org.caleydo.vis.rank.ui.column;
 
 import static org.caleydo.vis.rank.ui.RenderStyle.COLUMN_SPACE;
@@ -112,12 +91,8 @@
 			return;
 		}
 
-<<<<<<< HEAD
-		summary.setBounds(2, 2, w - 4, (isSmallHeader() ? 0 : HIST_HEIGHT) + LABEL_HEIGHT);
-=======
 		summary.setBounds(getLeftPadding() + 2, 2, w - 4 - getLeftPadding(), (isSmallHeader() ? 0 : HIST_HEIGHT)
 				+ LABEL_HEIGHT);
->>>>>>> e079e06b
 
 		super.layoutColumns(children, w, h);
 
@@ -137,14 +112,11 @@
 		return (smallHeader ? 0 : HIST_HEIGHT) + LABEL_HEIGHT * 2;
 	}
 
-<<<<<<< HEAD
-=======
 	@Override
 	protected float getLeftPadding() {
 		return RenderStyle.STACKED_COLUMN_PADDING;
 	}
 
->>>>>>> e079e06b
 	/**
 	 * @return the model, see {@link #model}
 	 */
@@ -171,17 +143,10 @@
 		float histHeight = isSmallHeader() ? 0 : HIST_HEIGHT;
 		float yi = histHeight + LABEL_HEIGHT + 7;
 		float hi = LABEL_HEIGHT - 6;
-<<<<<<< HEAD
-		float x = COLUMN_SPACE;
-		g.lineWidth(RenderStyle.COLOR_STACKED_BORDER_WIDTH);
-		g.color(RenderStyle.COLOR_STACKED_BORDER);
-		g.drawLine(0, histHeight + LABEL_HEIGHT + 4, w, histHeight + LABEL_HEIGHT + 4);
-=======
 		float x = getLeftPadding();
 		g.lineWidth(RenderStyle.COLOR_STACKED_BORDER_WIDTH);
 		g.color(RenderStyle.COLOR_STACKED_BORDER);
 		g.drawLine(getLeftPadding(), histHeight + LABEL_HEIGHT + 4, w - getLeftPadding(), histHeight + LABEL_HEIGHT + 4);
->>>>>>> e079e06b
 		g.lineWidth(1);
 		for (int i = 0; i < numColumns; ++i) {
 			float wi = stacked.getChildWidth(i) + COLUMN_SPACE;
