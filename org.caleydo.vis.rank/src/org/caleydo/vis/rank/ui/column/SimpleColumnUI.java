/*******************************************************************************
<<<<<<< HEAD
 * Caleydo - visualization for molecular biology - http://caleydo.org
 *
 * Copyright(C) 2005, 2012 Graz University of Technology, Marc Streit, Alexander
 * Lex, Christian Partl, Johannes Kepler University Linz </p>
 *
 * This program is free software: you can redistribute it and/or modify it under
 * the terms of the GNU General Public License as published by the Free Software
 * Foundation, either version 3 of the License, or (at your option) any later
 * version.
 *
 * This program is distributed in the hope that it will be useful, but WITHOUT
 * ANY WARRANTY; without even the implied warranty of MERCHANTABILITY or FITNESS
 * FOR A PARTICULAR PURPOSE. See the GNU General Public License for more
 * details.
 *
 * You should have received a copy of the GNU General Public License along with
 * this program. If not, see <http://www.gnu.org/licenses/>
 *******************************************************************************/
=======
 * Caleydo - Visualization for Molecular Biology - http://caleydo.org
 * Copyright (c) The Caleydo Team. All rights reserved.
 * Licensed under the new BSD license, available at http://caleydo.org/license
 ******************************************************************************/
>>>>>>> e079e06b
package org.caleydo.vis.rank.ui.column;


import java.beans.PropertyChangeEvent;
import java.beans.PropertyChangeListener;
import java.util.List;

<<<<<<< HEAD
=======
import org.caleydo.core.util.color.Color;
>>>>>>> e079e06b
import org.caleydo.core.view.opengl.layout.Column.VAlign;
import org.caleydo.core.view.opengl.layout2.GLElement;
import org.caleydo.core.view.opengl.layout2.GLGraphics;
import org.caleydo.core.view.opengl.layout2.layout.IGLLayoutElement;
import org.caleydo.vis.rank.layout.IRowLayoutInstance.IRowSetter;
import org.caleydo.vis.rank.model.ACompositeRankColumnModel;
import org.caleydo.vis.rank.model.ARankColumnModel;
import org.caleydo.vis.rank.model.mixin.ICollapseableColumnMixin;
import org.caleydo.vis.rank.model.mixin.ICompressColumnMixin;
import org.caleydo.vis.rank.ui.RenderStyle;

/**
 * @author Samuel Gratzl
 *
 */
public class SimpleColumnUI extends ACompositeTableColumnUI<ACompositeRankColumnModel> {

	private final PropertyChangeListener listener = new PropertyChangeListener() {
		@Override
		public void propertyChange(PropertyChangeEvent evt) {
			switch (evt.getPropertyName()) {
			case ICompressColumnMixin.PROP_COMPRESSED:
			case ICollapseableColumnMixin.PROP_COLLAPSED:
				onCompressedChanged();
				break;
			}
		}
	};

	public SimpleColumnUI(ACompositeRankColumnModel model) {
		super(model, 1);
		model.addPropertyChangeListener(ICompressColumnMixin.PROP_COMPRESSED, listener);
		model.addPropertyChangeListener(ICollapseableColumnMixin.PROP_COLLAPSED, listener);
		this.add(0, wrap(model));
	}

	protected void onCompressedChanged() {
		relayout();
		relayoutParent();
	}

	@Override
	protected GLElement wrap(ARankColumnModel model) {
		ITableColumnUI ui = ColumnUIs.createBody(model, false);
		return ui.asGLElement();
	}

	@Override
	protected void takeDown() {
		model.removePropertyChangeListener(ICompressColumnMixin.PROP_COMPRESSED, listener);
		model.removePropertyChangeListener(ICollapseableColumnMixin.PROP_COLLAPSED, listener);
		super.takeDown();
	}

	@Override
	public void doLayout(List<? extends IGLLayoutElement> children, float w, float h) {
		IGLLayoutElement elem = children.get(0);
		if (model instanceof ICompressColumnMixin && ((ICompressColumnMixin) model).isCompressed()) {
			elem.setBounds(0, 0, w, h);
			for (IGLLayoutElement child : children.subList(1, children.size()))
				child.hide();
		} else {
			elem.hide();
			super.doLayout(children, w, h);
		}
	}

	@Override
	protected void renderImpl(GLGraphics g, float w, float h) {
		g.decZ().decZ();
		g.color(RenderStyle.COLOR_STACKED_BORDER).lineWidth(RenderStyle.COLOR_STACKED_BORDER_WIDTH);
<<<<<<< HEAD
		g.drawLine(-1, 0, -1, h).drawLine(w - 1, 0, w - 1, h);
=======
		g.drawLine(getLeftPadding() - 1, 0, getLeftPadding() - 1, h).drawLine(w, 0, w, h);
>>>>>>> e079e06b
		g.incZ().incZ();
		g.lineWidth(1);
		super.renderImpl(g, w, h);
	}

	@Override
	public void layoutRows(ARankColumnModel model, final IRowSetter setter, final float w, float h) {
		getColumnModelParent().layoutRows(model, setter, w, h);
	}

	@Override
	protected float getLeftPadding() {
<<<<<<< HEAD
		return RenderStyle.STACKED_COLUMN_PADDING;
=======
		return RenderStyle.GROUP_COLUMN_PADDING;
>>>>>>> e079e06b
	}

	@Override
	protected float getChildWidth(int i, ARankColumnModel model) {
		return model.getWidth();
	}

	@Override
	public int getNumVisibleRows(ARankColumnModel model) {
		return getRanker(model).getNumVisibleRows();
	}

	@Override
	public OrderColumnUI getRanker(ARankColumnModel model) {
		return getColumnModelParent().getRanker(model);
	}

	@Override
	public boolean causesReorderingLayouting() {
		return getColumnModelParent().causesReorderingLayouting();
	}

	@Override
<<<<<<< HEAD
=======
	public Color getBarOutlineColor() {
		return getColumnModelParent().getBarOutlineColor();
	}

	@Override
>>>>>>> e079e06b
	public VAlign getAlignment(ITableColumnUI model) {
		return VAlign.LEFT;
	}

	@Override
	public boolean hasFreeSpace(ITableColumnUI model) {
		return true;
	}
}
<|MERGE_RESOLUTION|>--- conflicted
+++ resolved
@@ -1,29 +1,8 @@
 /*******************************************************************************
-<<<<<<< HEAD
- * Caleydo - visualization for molecular biology - http://caleydo.org
- *
- * Copyright(C) 2005, 2012 Graz University of Technology, Marc Streit, Alexander
- * Lex, Christian Partl, Johannes Kepler University Linz </p>
- *
- * This program is free software: you can redistribute it and/or modify it under
- * the terms of the GNU General Public License as published by the Free Software
- * Foundation, either version 3 of the License, or (at your option) any later
- * version.
- *
- * This program is distributed in the hope that it will be useful, but WITHOUT
- * ANY WARRANTY; without even the implied warranty of MERCHANTABILITY or FITNESS
- * FOR A PARTICULAR PURPOSE. See the GNU General Public License for more
- * details.
- *
- * You should have received a copy of the GNU General Public License along with
- * this program. If not, see <http://www.gnu.org/licenses/>
- *******************************************************************************/
-=======
  * Caleydo - Visualization for Molecular Biology - http://caleydo.org
  * Copyright (c) The Caleydo Team. All rights reserved.
  * Licensed under the new BSD license, available at http://caleydo.org/license
  ******************************************************************************/
->>>>>>> e079e06b
 package org.caleydo.vis.rank.ui.column;
 
 
@@ -31,10 +10,7 @@
 import java.beans.PropertyChangeListener;
 import java.util.List;
 
-<<<<<<< HEAD
-=======
 import org.caleydo.core.util.color.Color;
->>>>>>> e079e06b
 import org.caleydo.core.view.opengl.layout.Column.VAlign;
 import org.caleydo.core.view.opengl.layout2.GLElement;
 import org.caleydo.core.view.opengl.layout2.GLGraphics;
@@ -106,11 +82,7 @@
 	protected void renderImpl(GLGraphics g, float w, float h) {
 		g.decZ().decZ();
 		g.color(RenderStyle.COLOR_STACKED_BORDER).lineWidth(RenderStyle.COLOR_STACKED_BORDER_WIDTH);
-<<<<<<< HEAD
-		g.drawLine(-1, 0, -1, h).drawLine(w - 1, 0, w - 1, h);
-=======
 		g.drawLine(getLeftPadding() - 1, 0, getLeftPadding() - 1, h).drawLine(w, 0, w, h);
->>>>>>> e079e06b
 		g.incZ().incZ();
 		g.lineWidth(1);
 		super.renderImpl(g, w, h);
@@ -123,11 +95,7 @@
 
 	@Override
 	protected float getLeftPadding() {
-<<<<<<< HEAD
-		return RenderStyle.STACKED_COLUMN_PADDING;
-=======
 		return RenderStyle.GROUP_COLUMN_PADDING;
->>>>>>> e079e06b
 	}
 
 	@Override
@@ -151,14 +119,11 @@
 	}
 
 	@Override
-<<<<<<< HEAD
-=======
 	public Color getBarOutlineColor() {
 		return getColumnModelParent().getBarOutlineColor();
 	}
 
 	@Override
->>>>>>> e079e06b
 	public VAlign getAlignment(ITableColumnUI model) {
 		return VAlign.LEFT;
 	}
