--- conflicted
+++ resolved
@@ -1,29 +1,8 @@
 /*******************************************************************************
-<<<<<<< HEAD
- * Caleydo - visualization for molecular biology - http://caleydo.org
- *
- * Copyright(C) 2005, 2012 Graz University of Technology, Marc Streit, Alexander
- * Lex, Christian Partl, Johannes Kepler University Linz </p>
- *
- * This program is free software: you can redistribute it and/or modify it under
- * the terms of the GNU General Public License as published by the Free Software
- * Foundation, either version 3 of the License, or (at your option) any later
- * version.
- *
- * This program is distributed in the hope that it will be useful, but WITHOUT
- * ANY WARRANTY; without even the implied warranty of MERCHANTABILITY or FITNESS
- * FOR A PARTICULAR PURPOSE. See the GNU General Public License for more
- * details.
- *
- * You should have received a copy of the GNU General Public License along with
- * this program. If not, see <http://www.gnu.org/licenses/>
- *******************************************************************************/
-=======
  * Caleydo - Visualization for Molecular Biology - http://caleydo.org
  * Copyright (c) The Caleydo Team. All rights reserved.
  * Licensed under the new BSD license, available at http://caleydo.org/license
  ******************************************************************************/
->>>>>>> e079e06b
 package org.caleydo.vis.rank.ui.mapping;
 
 import static org.caleydo.vis.rank.ui.RenderStyle.LABEL_HEIGHT;
@@ -39,11 +18,7 @@
 import javax.media.opengl.GL2;
 
 import org.caleydo.core.event.EventListenerManager.ListenTo;
-<<<<<<< HEAD
-import org.caleydo.core.io.gui.dataimport.widget.ICallback;
-=======
 import org.caleydo.core.util.base.ICallback;
->>>>>>> e079e06b
 import org.caleydo.core.util.color.Color;
 import org.caleydo.core.util.function.ArrayFloatList;
 import org.caleydo.core.util.function.FloatFunctions;
@@ -65,11 +40,8 @@
 import org.caleydo.core.view.opengl.layout2.renderer.IGLRenderer;
 import org.caleydo.core.view.opengl.picking.Pick;
 import org.caleydo.data.loader.ResourceLocators;
-<<<<<<< HEAD
-=======
 import org.caleydo.vis.rank.config.IRankTableUIConfig;
 import org.caleydo.vis.rank.config.RankTableUIConfigs;
->>>>>>> e079e06b
 import org.caleydo.vis.rank.internal.event.CodeUpdateEvent;
 import org.caleydo.vis.rank.internal.ui.ButtonBar;
 import org.caleydo.vis.rank.model.DataUtils;
@@ -89,11 +61,7 @@
  *
  */
 public class MappingFunctionUI extends GLElementContainer implements GLButton.ISelectionCallback, IGLLayout,
-<<<<<<< HEAD
-		GLComboBox.ISelectionCallback<EStandardMappings> {
-=======
 		GLComboBox.ISelectionCallback<EStandardMappings>, IHasUIConfig {
->>>>>>> e079e06b
 
 	private static final float PADDING = 5;
 
@@ -119,18 +87,12 @@
 
 	private final RadioController radio = new RadioController(this);
 
-<<<<<<< HEAD
-	public MappingFunctionUI(IMappingFunction model, IFloatList data, Color color, Color bgColor,
-			ICallback<? super IMappingFunction> callback) {
-		this.callback = callback;
-=======
 	private final IRankTableUIConfig config;
 
 	public MappingFunctionUI(IMappingFunction model, IFloatList data, Color color, Color bgColor,
 			ICallback<? super IMappingFunction> callback, IRankTableUIConfig config) {
 		this.callback = callback;
 		this.config = config;
->>>>>>> e079e06b
 		this.model = model;
 		this.raw = data;
 		this.color = color;
@@ -167,8 +129,6 @@
 		setLayout(this);
 	}
 
-<<<<<<< HEAD
-=======
 	/**
 	 * @return the config, see {@link #config}
 	 */
@@ -177,7 +137,6 @@
 		return config;
 	}
 
->>>>>>> e079e06b
 	private AMappingFunctionMode<?> getActive() {
 		return (AMappingFunctionMode<?>) this.get(SPECIFIC);
 	}
@@ -493,11 +452,7 @@
 		FloatStatistics s = FloatStatistics.of(data.iterator());
 		model.setActStatistics(s);
 		final MappingFunctionUI root = new MappingFunctionUI(model, data, new Color("#9ECAE1"), new Color("#DEEBF7"),
-<<<<<<< HEAD
-				null);
-=======
 				null, RankTableUIConfigs.DEFAULT);
->>>>>>> e079e06b
 		root.addMode(new PiecewiseMappingParallelUI(model, true));
 		root.addMode(new PiecewiseMappingCrossUI(model, true));
 
