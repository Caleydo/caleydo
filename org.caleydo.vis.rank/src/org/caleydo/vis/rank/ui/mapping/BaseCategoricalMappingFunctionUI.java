--- conflicted
+++ resolved
@@ -1,29 +1,8 @@
 /*******************************************************************************
-<<<<<<< HEAD
- * Caleydo - visualization for molecular biology - http://caleydo.org
- *
- * Copyright(C) 2005, 2012 Graz University of Technology, Marc Streit, Alexander
- * Lex, Christian Partl, Johannes Kepler University Linz </p>
- *
- * This program is free software: you can redistribute it and/or modify it under
- * the terms of the GNU General Public License as published by the Free Software
- * Foundation, either version 3 of the License, or (at your option) any later
- * version.
- *
- * This program is distributed in the hope that it will be useful, but WITHOUT
- * ANY WARRANTY; without even the implied warranty of MERCHANTABILITY or FITNESS
- * FOR A PARTICULAR PURPOSE. See the GNU General Public License for more
- * details.
- *
- * You should have received a copy of the GNU General Public License along with
- * this program. If not, see <http://www.gnu.org/licenses/>
- *******************************************************************************/
-=======
  * Caleydo - Visualization for Molecular Biology - http://caleydo.org
  * Copyright (c) The Caleydo Team. All rights reserved.
  * Licensed under the new BSD license, available at http://caleydo.org/license
  ******************************************************************************/
->>>>>>> e079e06b
 package org.caleydo.vis.rank.ui.mapping;
 
 import static org.caleydo.vis.rank.ui.RenderStyle.HIST_HEIGHT;
@@ -36,11 +15,7 @@
 import java.util.List;
 import java.util.Map;
 
-<<<<<<< HEAD
-import org.caleydo.core.io.gui.dataimport.widget.ICallback;
-=======
 import org.caleydo.core.util.base.ICallback;
->>>>>>> e079e06b
 import org.caleydo.core.util.color.Color;
 import org.caleydo.core.util.format.Formatter;
 import org.caleydo.core.util.function.FloatFunctions;
@@ -56,10 +31,7 @@
 import org.caleydo.core.view.opengl.layout2.layout.IGLLayoutElement;
 import org.caleydo.core.view.opengl.layout2.renderer.IGLRenderer;
 import org.caleydo.core.view.opengl.picking.Pick;
-<<<<<<< HEAD
-=======
 import org.caleydo.vis.rank.config.IRankTableUIConfig;
->>>>>>> e079e06b
 import org.caleydo.vis.rank.model.CategoricalRankRankColumnModel.CategoryInfo;
 import org.caleydo.vis.rank.model.SimpleHistogram;
 import org.caleydo.vis.rank.model.mapping.BaseCategoricalMappingFunction;
@@ -72,11 +44,7 @@
  * @author Samuel Gratzl
  *
  */
-<<<<<<< HEAD
-public class BaseCategoricalMappingFunctionUI<T> extends GLElementContainer implements IGLLayout {
-=======
 public class BaseCategoricalMappingFunctionUI<T> extends GLElementContainer implements IGLLayout, IHasUIConfig {
->>>>>>> e079e06b
 	private static final float GAP = 10;
 	private static final float PADDING = 5;
 
@@ -89,13 +57,6 @@
 	private final Color backgroundColor;
 	private final Color color;
 	private final ICallback<? super ICategoricalMappingFunction<?>> callback;
-<<<<<<< HEAD
-
-	public BaseCategoricalMappingFunctionUI(BaseCategoricalMappingFunction<T> model, Map<T, Integer> data,
-			Map<T, CategoryInfo> metaData, Color color, Color bgColor,
-			ICallback<? super ICategoricalMappingFunction<?>> callback) {
-		this.model = model;
-=======
 	private final IRankTableUIConfig config;
 
 	public BaseCategoricalMappingFunctionUI(BaseCategoricalMappingFunction<T> model, Map<T, Integer> data,
@@ -103,7 +64,6 @@
 			ICallback<? super ICategoricalMappingFunction<?>> callback, IRankTableUIConfig config) {
 		this.model = model;
 		this.config = config;
->>>>>>> e079e06b
 
 		this.order = new ArrayList<>(metaData.keySet());
 		this.metaData = metaData;
@@ -135,8 +95,6 @@
 		this.add(new Canvas());
 	}
 
-<<<<<<< HEAD
-=======
 	/**
 	 * @return the config, see {@link #config}
 	 */
@@ -145,7 +103,6 @@
 		return config;
 	}
 
->>>>>>> e079e06b
 	protected SimpleHistogram computeHist(float w) {
 		int bins = binsForWidth(w, histSum);
 		SimpleHistogram hist = new SimpleHistogram(bins);
