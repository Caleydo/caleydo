<<<<<<< HEAD
=======
/*******************************************************************************
 * Caleydo - Visualization for Molecular Biology - http://caleydo.org
 * Copyright (c) The Caleydo Team. All rights reserved.
 * Licensed under the new BSD license, available at http://caleydo.org/license
 ******************************************************************************/
>>>>>>> e079e06b
package org.caleydo.vis.rank.ui.mapping;

import static org.caleydo.vis.rank.ui.RenderStyle.LABEL_HEIGHT;

import org.caleydo.core.util.color.Color;
import org.caleydo.core.util.format.Formatter;
import org.caleydo.core.view.opengl.layout.Column.VAlign;
import org.caleydo.core.view.opengl.layout2.GLElement;
import org.caleydo.core.view.opengl.layout2.GLGraphics;
<<<<<<< HEAD
=======
import org.caleydo.core.view.opengl.layout2.IGLElementParent;
>>>>>>> e079e06b
import org.caleydo.vis.rank.model.SimpleHistogram;
import org.caleydo.vis.rank.ui.RenderUtils;

class HistogramElement extends GLElement {
	private final Color color;
	private final Color backgroundColor;
	private final String text;

	public HistogramElement(String label, Color color, Color backgroundColor) {
		this.color = color;
		this.backgroundColor = backgroundColor;
		this.text = label;
	}

	protected void render(GLGraphics g, boolean vertical, float min, float max, float w, float h, float minM,
			float maxM, SimpleHistogram hist, boolean textBelowHist) {

		float histy = textBelowHist ? 0 : LABEL_HEIGHT;

		if (vertical) {
			g.save();
			g.gl.glRotatef(-90, 0, 0, 1);
			g.move(-h, histy);
			float tmp = w;
			w = h;
			h = tmp;
			g.color(backgroundColor).fillRect(0, 0, w, h - LABEL_HEIGHT);
			g.color(color).drawRect(0, 0, w, h - LABEL_HEIGHT);
			float texty = textBelowHist ? (h - LABEL_HEIGHT) : -LABEL_HEIGHT;
			g.drawText(text, 0, texty, w, LABEL_HEIGHT - 5,
					VAlign.CENTER);
			g.drawText(Formatter.formatNumber(min), 0, texty + 3, w, 12, VAlign.LEFT);
			g.drawText(Formatter.formatNumber(max), 0, texty + 3, w, 12, VAlign.RIGHT);
<<<<<<< HEAD
			RenderUtils.renderHist(g, hist, w, h - LABEL_HEIGHT, -1, color, Color.BLACK);
=======
			RenderUtils.renderHist(g, hist, w, h - LABEL_HEIGHT, -1, color, Color.BLACK, findRenderInfo());
>>>>>>> e079e06b

			if (!Float.isNaN(minM)) {
				g.color(0, 0, 0, 0.25f).fillRect(0, 0, minM * w, h - LABEL_HEIGHT);
			}
			if (!Float.isNaN(maxM)) {
				g.color(0, 0, 0, 0.25f).fillRect(maxM * w, 0, (1 - maxM) * w, h - LABEL_HEIGHT);
			}
			g.restore();
		} else {
			float texty = textBelowHist ? (h - LABEL_HEIGHT) : 0;
			g.drawText(text, 0, texty, w, LABEL_HEIGHT - 5, VAlign.CENTER);
			g.drawText(Formatter.formatNumber(min), 0, texty + 3, w, 12, VAlign.LEFT);
			g.drawText(Formatter.formatNumber(max), 0, texty + 3, w, 12, VAlign.RIGHT);
			g.color(backgroundColor).fillRect(0, histy, w, h - LABEL_HEIGHT);
			g.color(color).drawRect(0, histy, w, h - LABEL_HEIGHT);
			g.move(0, histy);
<<<<<<< HEAD
			RenderUtils.renderHist(g, hist, w, h - LABEL_HEIGHT, -1, color, Color.BLACK);
=======
			RenderUtils.renderHist(g, hist, w, h - LABEL_HEIGHT, -1, color, Color.BLACK, findRenderInfo());
>>>>>>> e079e06b

			if (!Float.isNaN(minM)) {
				g.color(0, 0, 0, 0.25f).fillRect(0, 0, minM * w, h - LABEL_HEIGHT);
			}
			if (!Float.isNaN(maxM)) {
				g.color(0, 0, 0, 0.25f).fillRect(maxM * w, 0, (1 - maxM) * w, h - LABEL_HEIGHT);
			}
			g.move(0, -histy);
		}
	}
<<<<<<< HEAD
=======

	/**
	 * @return
	 */
	private Color findRenderInfo() {
		IGLElementParent p = getParent();
		while (!(p instanceof IHasUIConfig) && p != null)
			p = p.getParent();
		if (p == null)
			return null;
		return ((IHasUIConfig) p).getConfig().getBarOutlineColor();
	}
>>>>>>> e079e06b
}<|MERGE_RESOLUTION|>--- conflicted
+++ resolved
@@ -1,11 +1,8 @@
-<<<<<<< HEAD
-=======
 /*******************************************************************************
  * Caleydo - Visualization for Molecular Biology - http://caleydo.org
  * Copyright (c) The Caleydo Team. All rights reserved.
  * Licensed under the new BSD license, available at http://caleydo.org/license
  ******************************************************************************/
->>>>>>> e079e06b
 package org.caleydo.vis.rank.ui.mapping;
 
 import static org.caleydo.vis.rank.ui.RenderStyle.LABEL_HEIGHT;
@@ -15,10 +12,7 @@
 import org.caleydo.core.view.opengl.layout.Column.VAlign;
 import org.caleydo.core.view.opengl.layout2.GLElement;
 import org.caleydo.core.view.opengl.layout2.GLGraphics;
-<<<<<<< HEAD
-=======
 import org.caleydo.core.view.opengl.layout2.IGLElementParent;
->>>>>>> e079e06b
 import org.caleydo.vis.rank.model.SimpleHistogram;
 import org.caleydo.vis.rank.ui.RenderUtils;
 
@@ -52,11 +46,7 @@
 					VAlign.CENTER);
 			g.drawText(Formatter.formatNumber(min), 0, texty + 3, w, 12, VAlign.LEFT);
 			g.drawText(Formatter.formatNumber(max), 0, texty + 3, w, 12, VAlign.RIGHT);
-<<<<<<< HEAD
-			RenderUtils.renderHist(g, hist, w, h - LABEL_HEIGHT, -1, color, Color.BLACK);
-=======
 			RenderUtils.renderHist(g, hist, w, h - LABEL_HEIGHT, -1, color, Color.BLACK, findRenderInfo());
->>>>>>> e079e06b
 
 			if (!Float.isNaN(minM)) {
 				g.color(0, 0, 0, 0.25f).fillRect(0, 0, minM * w, h - LABEL_HEIGHT);
@@ -73,11 +63,7 @@
 			g.color(backgroundColor).fillRect(0, histy, w, h - LABEL_HEIGHT);
 			g.color(color).drawRect(0, histy, w, h - LABEL_HEIGHT);
 			g.move(0, histy);
-<<<<<<< HEAD
-			RenderUtils.renderHist(g, hist, w, h - LABEL_HEIGHT, -1, color, Color.BLACK);
-=======
 			RenderUtils.renderHist(g, hist, w, h - LABEL_HEIGHT, -1, color, Color.BLACK, findRenderInfo());
->>>>>>> e079e06b
 
 			if (!Float.isNaN(minM)) {
 				g.color(0, 0, 0, 0.25f).fillRect(0, 0, minM * w, h - LABEL_HEIGHT);
@@ -88,8 +74,6 @@
 			g.move(0, -histy);
 		}
 	}
-<<<<<<< HEAD
-=======
 
 	/**
 	 * @return
@@ -102,5 +86,4 @@
 			return null;
 		return ((IHasUIConfig) p).getConfig().getBarOutlineColor();
 	}
->>>>>>> e079e06b
 }