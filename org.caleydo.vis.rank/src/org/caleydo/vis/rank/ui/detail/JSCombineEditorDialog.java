/*******************************************************************************
<<<<<<< HEAD
 * Caleydo - visualization for molecular biology - http://caleydo.org
 *
 * Copyright(C) 2005, 2012 Graz University of Technology, Marc Streit, Alexander
 * Lex, Christian Partl, Johannes Kepler University Linz </p>
 *
 * This program is free software: you can redistribute it and/or modify it under
 * the terms of the GNU General Public License as published by the Free Software
 * Foundation, either version 3 of the License, or (at your option) any later
 * version.
 *
 * This program is distributed in the hope that it will be useful, but WITHOUT
 * ANY WARRANTY; without even the implied warranty of MERCHANTABILITY or FITNESS
 * FOR A PARTICULAR PURPOSE. See the GNU General Public License for more
 * details.
 *
 * You should have received a copy of the GNU General Public License along with
 * this program. If not, see <http://www.gnu.org/licenses/>
 *******************************************************************************/
=======
 * Caleydo - Visualization for Molecular Biology - http://caleydo.org
 * Copyright (c) The Caleydo Team. All rights reserved.
 * Licensed under the new BSD license, available at http://caleydo.org/license
 ******************************************************************************/
>>>>>>> e079e06b
package org.caleydo.vis.rank.ui.detail;

import static org.caleydo.core.event.EventPublisher.trigger;

import java.io.StringWriter;
import java.util.Objects;

import javax.script.Bindings;
import javax.script.Compilable;
import javax.script.CompiledScript;
import javax.script.ScriptEngine;
import javax.script.ScriptException;

import org.caleydo.vis.rank.internal.event.CodeUpdateEvent;
<<<<<<< HEAD
import org.caleydo.vis.rank.model.ScriptedRankColumnModel;
import org.caleydo.vis.rank.model.mapping.ScriptedMappingFunction;
import org.caleydo.vis.rank.model.mixin.IScriptedColumnMixin;
=======
import org.caleydo.vis.rank.internal.event.DualCodeUpdateEvent;
import org.caleydo.vis.rank.model.ScriptedRankColumnModel;
import org.caleydo.vis.rank.model.mapping.ScriptedMappingFunction;
>>>>>>> e079e06b
import org.eclipse.jface.dialogs.IDialogConstants;
import org.eclipse.jface.dialogs.IMessageProvider;
import org.eclipse.jface.dialogs.TitleAreaDialog;
import org.eclipse.swt.SWT;
<<<<<<< HEAD
import org.eclipse.swt.layout.GridData;
import org.eclipse.swt.layout.GridLayout;
=======
import org.eclipse.swt.events.SelectionAdapter;
import org.eclipse.swt.events.SelectionEvent;
import org.eclipse.swt.layout.GridData;
import org.eclipse.swt.layout.GridLayout;
import org.eclipse.swt.widgets.Button;
>>>>>>> e079e06b
import org.eclipse.swt.widgets.Composite;
import org.eclipse.swt.widgets.Control;
import org.eclipse.swt.widgets.Group;
import org.eclipse.swt.widgets.Label;
import org.eclipse.swt.widgets.Shell;
import org.eclipse.swt.widgets.Text;
/**
 * @author Samuel Gratzl
 *
 */
public class JSCombineEditorDialog extends TitleAreaDialog {
	private static final String DEFAULT_MESSAGE = "that combines the values given provided in \"values\" array to a 0..1 range\n";
	private final Object receiver;
	private final ScriptEngine engine;
<<<<<<< HEAD
	private IScriptedColumnMixin model;

	private Text codeUI;
	private Text testUI;
	private Text testOutputUI;
=======
	private ScriptedRankColumnModel model;

	private Text codeUI;
	private Text testUI;
	private Text testWeightUI;
	private Text testOutputUI;

	private Text codeOrderUI;
	private Text testWeight2UI;
	private Text testOrderAUI;
	private Text testOrderBUI;
	private Text testOrderOutputUI;

>>>>>>> e079e06b
	private CompiledScript script;

	private StringWriter w = new StringWriter();

<<<<<<< HEAD
	public JSCombineEditorDialog(Shell parentShell, Object receiver, IScriptedColumnMixin model) {
=======
	public JSCombineEditorDialog(Shell parentShell, Object receiver, ScriptedRankColumnModel model) {
>>>>>>> e079e06b
		super(parentShell);
		setBlockOnOpen(false);
		this.receiver = receiver;
		this.engine = ScriptedMappingFunction.createEngine();
		this.engine.getContext().setWriter(w);
		this.model = model;
	}

	@Override
	public void create() {
		super.create();
		getShell().setText("Edit JavaScript Combination Function");
		setTitle("Edit JavaScript Combination Function");
		// Set the message
		setMessage(DEFAULT_MESSAGE, IMessageProvider.INFORMATION);
	}

	@Override
	protected Control createDialogArea(Composite parent) {
		parent = (Composite) super.createDialogArea(parent);
<<<<<<< HEAD
		Group group = new Group(parent, SWT.SHADOW_ETCHED_IN);
		final GridData gd = new GridData(SWT.FILL, SWT.FILL, true, true);
		gd.minimumHeight = gd.heightHint = 250;
		group.setLayoutData(gd);
		group.setLayout(new GridLayout(1, true));
		group.setText("Code");
		codeUI = new Text(group, SWT.MULTI | SWT.BORDER | SWT.V_SCROLL | SWT.H_SCROLL);
		codeUI.setLayoutData(gd);
		codeUI.setText(model.getCode());

		group = new Group(parent, SWT.SHADOW_ETCHED_IN);
		group.setLayoutData(new GridData(SWT.FILL, SWT.FILL, true, false));
		group.setText("Test");
		group.setLayout(new GridLayout(2, false));
		Label l = new Label(group, SWT.None);
		l.setText("Input: ");
		l.setLayoutData(new GridData(SWT.LEFT, SWT.FILL, false, true));
		testUI = new Text(group, SWT.BORDER);
		testUI.setLayoutData(new GridData(SWT.FILL, SWT.FILL, true, false));
		testUI.setText("0.25 0.3 0.6");
		l = new Label(group, SWT.None);
		l.setText("Output: ");
		l.setLayoutData(new GridData(SWT.LEFT, SWT.FILL, false, true));
		testOutputUI = new Text(group, SWT.BORDER | SWT.READ_ONLY);
		testOutputUI.setLayoutData(new GridData(SWT.FILL, SWT.FILL, true, false));

=======
		final GridData gd = new GridData(SWT.FILL, SWT.FILL, true, false);

		{
			Group group = new Group(parent, SWT.SHADOW_ETCHED_IN);
			gd.minimumHeight = gd.heightHint = 100;
			group.setLayoutData(gd);
			group.setLayout(new GridLayout(1, true));
			group.setText("Combine Code");
			codeUI = new Text(group, SWT.MULTI | SWT.BORDER | SWT.V_SCROLL | SWT.H_SCROLL);
			codeUI.setLayoutData(gd);
			codeUI.setText(model.getCode());
			group.pack();
		}

		{
			Group group = new Group(parent, SWT.SHADOW_ETCHED_IN);
			group.setLayoutData(gd);
			group.setText("Test");
			group.setLayout(new GridLayout(2, false));

			Label l = new Label(group, SWT.None);
			l.setText("Input: ");
			l.setLayoutData(new GridData(SWT.LEFT, SWT.CENTER, false, false));
			testUI = new Text(group, SWT.BORDER);
			testUI.setLayoutData(new GridData(SWT.FILL, SWT.CENTER, true, false));
			testUI.setText("0.25 0.3 0.6");

			l = new Label(group, SWT.None);
			l.setText("Weights: ");
			l.setLayoutData(new GridData(SWT.LEFT, SWT.CENTER, false, false));
			testWeightUI = new Text(group, SWT.BORDER);
			testWeightUI.setLayoutData(new GridData(SWT.FILL, SWT.CENTER, true, false));
			testWeightUI.setText("0.3 0.3 0.3");

			Button button = new Button(group, SWT.PUSH);
			button.setText("Test:");
			button.setData(100);
			button.addSelectionListener(new SelectionAdapter() {
				@Override
				public void widgetSelected(SelectionEvent event) {
					buttonPressed(((Integer) event.widget.getData()).intValue());
				}
			});
			button.setLayoutData(new GridData(SWT.LEFT, SWT.CENTER, false, false));
			testOutputUI = new Text(group, SWT.BORDER | SWT.READ_ONLY);
			testOutputUI.setLayoutData(new GridData(SWT.FILL, SWT.CENTER, true, false));

			group.pack();
		}
		{
			Group group = new Group(parent, SWT.SHADOW_ETCHED_IN);
			group.setLayoutData(new GridData(SWT.FILL, SWT.FILL, true, false));
			group.setLayout(new GridLayout(1, true));
			group.setText("Ranking Code");
			codeOrderUI = new Text(group, SWT.MULTI | SWT.BORDER | SWT.V_SCROLL | SWT.H_SCROLL);
			codeOrderUI.setLayoutData(gd);
			codeOrderUI.setText(model.getCodeOrder());
			group.pack();
		}
		{
			Group group = new Group(parent, SWT.SHADOW_ETCHED_IN);
			group.setLayoutData(new GridData(SWT.FILL, SWT.FILL, true, false));
			group.setText("Test");
			group.setLayout(new GridLayout(2, false));

			Label l = new Label(group, SWT.None);
			l.setText("Input A: ");
			l.setLayoutData(new GridData(SWT.LEFT, SWT.CENTER, false, false));
			testOrderAUI = new Text(group, SWT.BORDER);
			testOrderAUI.setLayoutData(new GridData(SWT.FILL, SWT.CENTER, true, false));
			testOrderAUI.setText("0.25 0.3 0.6");

			l = new Label(group, SWT.None);
			l.setText("Input B: ");
			l.setLayoutData(new GridData(SWT.LEFT, SWT.CENTER, false, false));
			testOrderBUI = new Text(group, SWT.BORDER);
			testOrderBUI.setLayoutData(new GridData(SWT.FILL, SWT.CENTER, true, false));
			testOrderBUI.setText("0.2 0.3 0.8");

			l = new Label(group, SWT.None);
			l.setText("Weights: ");
			l.setLayoutData(new GridData(SWT.LEFT, SWT.CENTER, false, false));
			testWeight2UI = new Text(group, SWT.BORDER);
			testWeight2UI.setLayoutData(new GridData(SWT.FILL, SWT.CENTER, true, false));
			testWeight2UI.setText("0.3 0.3 0.3");

			Button button = new Button(group, SWT.PUSH);
			button.setText("Test:");
			button.setData(101);
			button.addSelectionListener(new SelectionAdapter() {
				@Override
				public void widgetSelected(SelectionEvent event) {
					buttonPressed(((Integer) event.widget.getData()).intValue());
				}
			});
			button.setLayoutData(new GridData(SWT.LEFT, SWT.CENTER, false, false));
			testOrderOutputUI = new Text(group, SWT.BORDER | SWT.READ_ONLY);
			testOrderOutputUI.setLayoutData(new GridData(SWT.FILL, SWT.CENTER, true, false));
			group.pack();
		}
>>>>>>> e079e06b

		return parent;
	}

	@Override
	protected void createButtonsForButtonBar(Composite parent) {
<<<<<<< HEAD
		createButton(parent, 5, "Test", false);
=======
>>>>>>> e079e06b
		createButton(parent, IDialogConstants.RETRY_ID, "Apply", false);
		super.createButtonsForButtonBar(parent);
	}

	@Override
	protected void buttonPressed(int buttonId) {
		if (buttonId == IDialogConstants.RETRY_ID)
			applyPressed();
<<<<<<< HEAD
		else if (buttonId == 5)
			testPressed();
=======
		else if (buttonId == 100)
			testPressed();
		else if (buttonId == 101)
			testOrderPressed();
>>>>>>> e079e06b
		super.buttonPressed(buttonId);
	}

	private void testPressed() {
		try {
			float[] fs = parseArray(testUI.getText());
			if (!verifyCode())
				return;
			w.getBuffer().setLength(0); // reset
			Bindings b = engine.createBindings();
<<<<<<< HEAD
			b.put("vs", fs);
=======
			b.put("v", new Wrapper(fs, 0));
			b.put("weights", parseArray(testWeightUI.getText()));
			b.put("mode", "apply");
>>>>>>> e079e06b
			String output = Objects.toString(script.eval(b));
			testOutputUI.setText(output);
			String extra = w.toString();
			if (extra.length() > 0)
				setMessage(extra, IMessageProvider.WARNING);
			else
				setMessage(DEFAULT_MESSAGE, IMessageProvider.INFORMATION);
<<<<<<< HEAD
		} catch(NumberFormatException e) {
=======
		} catch (NumberFormatException e) {
			testOutputUI.setText("Invalid input: " + e.getMessage());
		} catch (ScriptException e) {
			testOutputUI.setText("Error: " + e.getMessage());
		}
	}

	private void testOrderPressed() {
		try {
			float[] as = parseArray(testOrderAUI.getText());
			float[] bs = parseArray(testOrderBUI.getText());
			if (!verifyCodeOrder() || !verifyCode())
				return;
			w.getBuffer().setLength(0); // reset
			Bindings b = engine.createBindings();
			b.put("a", new Wrapper(as, 0));
			b.put("b", new Wrapper(bs, 0));
			b.put("weights", parseArray(testWeightUI.getText()));
			b.put("mode", "multi");
			Object output = script.eval(b);
			if (output instanceof Number)
				output = ((Number) output).intValue();
			testOrderOutputUI.setText(Objects.toString(output));
			String extra = w.toString();
			if (extra.length() > 0)
				setMessage(extra, IMessageProvider.WARNING);
			else
				setMessage(DEFAULT_MESSAGE, IMessageProvider.INFORMATION);
		} catch (NumberFormatException e) {
>>>>>>> e079e06b
			testOutputUI.setText("Invalid input: " + e.getMessage());
		} catch (ScriptException e) {
			testOutputUI.setText("Error: " + e.getMessage());
		}
	}

<<<<<<< HEAD
=======
	public static class Wrapper {
		private final float[] values;
		private float value;

		/**
         *
         */
		public Wrapper(float[] values, float value) {
			this.values = values;
			this.value = value;
		}

		/**
		 * @return the values, see {@link #values}
		 */
		public float[] getValues() {
			return values;
		}

		/**
		 * @return the value, see {@link #value}
		 */
		public float getValue() {
			return value;
		}

		/**
		 * @param value
		 *            setter, see {@link value}
		 */
		public void setValue(float value) {
			this.value = value;
		}
	}

>>>>>>> e079e06b
	/**
	 * @param text
	 * @return
	 */
	private static float[] parseArray(String text) {
		String[] ss = text.split("[\\s;]");
		float[] vs = new float[ss.length];
		for (int i = 0; i < ss.length; ++i)
			vs[i] = Float.parseFloat(ss[i]);
		return vs;
	}

	private boolean verifyCode() {
<<<<<<< HEAD
		String fullCode = ScriptedRankColumnModel.fullCode(codeUI.getText());
=======
		String fullCode = ScriptedRankColumnModel.fullCode(codeUI.getText(), codeOrderUI.getText());
>>>>>>> e079e06b
		Compilable c = (Compilable) engine;
		try {
			this.script = c.compile(fullCode);
			// dummy test
			Bindings b = engine.createBindings();
<<<<<<< HEAD
			b.put("vs", new float[] { 0.5f, 0.2f, 0.1f });
=======
			b.put("v", new Wrapper(new float[] { 0.5f, 0.2f, 0.1f }, 0));
			b.put("weights", new float[] { 0.3f, 0.3f, 0.3f });
			b.put("mode", "apply");
>>>>>>> e079e06b
			Object r = script.eval(b);
			if (!(r instanceof Number)) {
				setErrorMessage("function must return a float value");
				return false;
			}
			setErrorMessage(null);
			return true;
		} catch (ScriptException e) {
			setErrorMessage(String.format("Invalid code:\nRow %d Column %d: %s", e.getLineNumber(),
<<<<<<< HEAD
					e.getColumnNumber(),
					e.getMessage()));
=======
					e.getColumnNumber(), e.getMessage()));
		}
		return false;
	}

	private boolean verifyCodeOrder() {
		String fullCode = ScriptedRankColumnModel.fullCode(codeUI.getText(), codeOrderUI.getText());
		Compilable c = (Compilable) engine;
		try {
			this.script = c.compile(fullCode);
			// dummy test
			Bindings b = engine.createBindings();
			b.put("a", new Wrapper(new float[] { 0.5f, 0.2f, 0.1f }, 0.5f));
			b.put("b", new Wrapper(new float[] { 0.2f, 0.5f, 0.7f }, 0.3f));
			b.put("weights", new float[] { 0.3f, 0.3f, 0.3f });
			b.put("mode", "order");
			Object r = script.eval(b);
			if (!(r instanceof Number)) {
				setErrorMessage("function must return an int value");
				return false;
			}
			setErrorMessage(null);
			return true;
		} catch (ScriptException e) {
			setErrorMessage(String.format("Invalid code:\nRow %d Column %d: %s", e.getLineNumber(),
					e.getColumnNumber(), e.getMessage()));
>>>>>>> e079e06b
		}
		return false;
	}

	private void applyPressed() {
<<<<<<< HEAD
		if (!verifyCode())
=======
		if (!verifyCode() || !verifyCodeOrder())
>>>>>>> e079e06b
			return;
		trigger(new CodeUpdateEvent(codeUI.getText()).to(receiver));
	}

	@Override
	protected void okPressed() {
<<<<<<< HEAD
		if (!verifyCode())
			return;
		trigger(new CodeUpdateEvent(codeUI.getText()).to(receiver));
=======
		if (!verifyCode() || !verifyCodeOrder())
			return;
		trigger(new DualCodeUpdateEvent(codeUI.getText(), codeOrderUI.getText()).to(receiver));
>>>>>>> e079e06b
		super.okPressed();
	}
}<|MERGE_RESOLUTION|>--- conflicted
+++ resolved
@@ -1,29 +1,8 @@
 /*******************************************************************************
-<<<<<<< HEAD
- * Caleydo - visualization for molecular biology - http://caleydo.org
- *
- * Copyright(C) 2005, 2012 Graz University of Technology, Marc Streit, Alexander
- * Lex, Christian Partl, Johannes Kepler University Linz </p>
- *
- * This program is free software: you can redistribute it and/or modify it under
- * the terms of the GNU General Public License as published by the Free Software
- * Foundation, either version 3 of the License, or (at your option) any later
- * version.
- *
- * This program is distributed in the hope that it will be useful, but WITHOUT
- * ANY WARRANTY; without even the implied warranty of MERCHANTABILITY or FITNESS
- * FOR A PARTICULAR PURPOSE. See the GNU General Public License for more
- * details.
- *
- * You should have received a copy of the GNU General Public License along with
- * this program. If not, see <http://www.gnu.org/licenses/>
- *******************************************************************************/
-=======
  * Caleydo - Visualization for Molecular Biology - http://caleydo.org
  * Copyright (c) The Caleydo Team. All rights reserved.
  * Licensed under the new BSD license, available at http://caleydo.org/license
  ******************************************************************************/
->>>>>>> e079e06b
 package org.caleydo.vis.rank.ui.detail;
 
 import static org.caleydo.core.event.EventPublisher.trigger;
@@ -38,29 +17,18 @@
 import javax.script.ScriptException;
 
 import org.caleydo.vis.rank.internal.event.CodeUpdateEvent;
-<<<<<<< HEAD
-import org.caleydo.vis.rank.model.ScriptedRankColumnModel;
-import org.caleydo.vis.rank.model.mapping.ScriptedMappingFunction;
-import org.caleydo.vis.rank.model.mixin.IScriptedColumnMixin;
-=======
 import org.caleydo.vis.rank.internal.event.DualCodeUpdateEvent;
 import org.caleydo.vis.rank.model.ScriptedRankColumnModel;
 import org.caleydo.vis.rank.model.mapping.ScriptedMappingFunction;
->>>>>>> e079e06b
 import org.eclipse.jface.dialogs.IDialogConstants;
 import org.eclipse.jface.dialogs.IMessageProvider;
 import org.eclipse.jface.dialogs.TitleAreaDialog;
 import org.eclipse.swt.SWT;
-<<<<<<< HEAD
-import org.eclipse.swt.layout.GridData;
-import org.eclipse.swt.layout.GridLayout;
-=======
 import org.eclipse.swt.events.SelectionAdapter;
 import org.eclipse.swt.events.SelectionEvent;
 import org.eclipse.swt.layout.GridData;
 import org.eclipse.swt.layout.GridLayout;
 import org.eclipse.swt.widgets.Button;
->>>>>>> e079e06b
 import org.eclipse.swt.widgets.Composite;
 import org.eclipse.swt.widgets.Control;
 import org.eclipse.swt.widgets.Group;
@@ -75,13 +43,6 @@
 	private static final String DEFAULT_MESSAGE = "that combines the values given provided in \"values\" array to a 0..1 range\n";
 	private final Object receiver;
 	private final ScriptEngine engine;
-<<<<<<< HEAD
-	private IScriptedColumnMixin model;
-
-	private Text codeUI;
-	private Text testUI;
-	private Text testOutputUI;
-=======
 	private ScriptedRankColumnModel model;
 
 	private Text codeUI;
@@ -95,16 +56,11 @@
 	private Text testOrderBUI;
 	private Text testOrderOutputUI;
 
->>>>>>> e079e06b
 	private CompiledScript script;
 
 	private StringWriter w = new StringWriter();
 
-<<<<<<< HEAD
-	public JSCombineEditorDialog(Shell parentShell, Object receiver, IScriptedColumnMixin model) {
-=======
 	public JSCombineEditorDialog(Shell parentShell, Object receiver, ScriptedRankColumnModel model) {
->>>>>>> e079e06b
 		super(parentShell);
 		setBlockOnOpen(false);
 		this.receiver = receiver;
@@ -125,34 +81,6 @@
 	@Override
 	protected Control createDialogArea(Composite parent) {
 		parent = (Composite) super.createDialogArea(parent);
-<<<<<<< HEAD
-		Group group = new Group(parent, SWT.SHADOW_ETCHED_IN);
-		final GridData gd = new GridData(SWT.FILL, SWT.FILL, true, true);
-		gd.minimumHeight = gd.heightHint = 250;
-		group.setLayoutData(gd);
-		group.setLayout(new GridLayout(1, true));
-		group.setText("Code");
-		codeUI = new Text(group, SWT.MULTI | SWT.BORDER | SWT.V_SCROLL | SWT.H_SCROLL);
-		codeUI.setLayoutData(gd);
-		codeUI.setText(model.getCode());
-
-		group = new Group(parent, SWT.SHADOW_ETCHED_IN);
-		group.setLayoutData(new GridData(SWT.FILL, SWT.FILL, true, false));
-		group.setText("Test");
-		group.setLayout(new GridLayout(2, false));
-		Label l = new Label(group, SWT.None);
-		l.setText("Input: ");
-		l.setLayoutData(new GridData(SWT.LEFT, SWT.FILL, false, true));
-		testUI = new Text(group, SWT.BORDER);
-		testUI.setLayoutData(new GridData(SWT.FILL, SWT.FILL, true, false));
-		testUI.setText("0.25 0.3 0.6");
-		l = new Label(group, SWT.None);
-		l.setText("Output: ");
-		l.setLayoutData(new GridData(SWT.LEFT, SWT.FILL, false, true));
-		testOutputUI = new Text(group, SWT.BORDER | SWT.READ_ONLY);
-		testOutputUI.setLayoutData(new GridData(SWT.FILL, SWT.FILL, true, false));
-
-=======
 		final GridData gd = new GridData(SWT.FILL, SWT.FILL, true, false);
 
 		{
@@ -253,17 +181,12 @@
 			testOrderOutputUI.setLayoutData(new GridData(SWT.FILL, SWT.CENTER, true, false));
 			group.pack();
 		}
->>>>>>> e079e06b
 
 		return parent;
 	}
 
 	@Override
 	protected void createButtonsForButtonBar(Composite parent) {
-<<<<<<< HEAD
-		createButton(parent, 5, "Test", false);
-=======
->>>>>>> e079e06b
 		createButton(parent, IDialogConstants.RETRY_ID, "Apply", false);
 		super.createButtonsForButtonBar(parent);
 	}
@@ -272,15 +195,10 @@
 	protected void buttonPressed(int buttonId) {
 		if (buttonId == IDialogConstants.RETRY_ID)
 			applyPressed();
-<<<<<<< HEAD
-		else if (buttonId == 5)
-			testPressed();
-=======
 		else if (buttonId == 100)
 			testPressed();
 		else if (buttonId == 101)
 			testOrderPressed();
->>>>>>> e079e06b
 		super.buttonPressed(buttonId);
 	}
 
@@ -291,13 +209,9 @@
 				return;
 			w.getBuffer().setLength(0); // reset
 			Bindings b = engine.createBindings();
-<<<<<<< HEAD
-			b.put("vs", fs);
-=======
 			b.put("v", new Wrapper(fs, 0));
 			b.put("weights", parseArray(testWeightUI.getText()));
 			b.put("mode", "apply");
->>>>>>> e079e06b
 			String output = Objects.toString(script.eval(b));
 			testOutputUI.setText(output);
 			String extra = w.toString();
@@ -305,9 +219,6 @@
 				setMessage(extra, IMessageProvider.WARNING);
 			else
 				setMessage(DEFAULT_MESSAGE, IMessageProvider.INFORMATION);
-<<<<<<< HEAD
-		} catch(NumberFormatException e) {
-=======
 		} catch (NumberFormatException e) {
 			testOutputUI.setText("Invalid input: " + e.getMessage());
 		} catch (ScriptException e) {
@@ -337,15 +248,12 @@
 			else
 				setMessage(DEFAULT_MESSAGE, IMessageProvider.INFORMATION);
 		} catch (NumberFormatException e) {
->>>>>>> e079e06b
 			testOutputUI.setText("Invalid input: " + e.getMessage());
 		} catch (ScriptException e) {
 			testOutputUI.setText("Error: " + e.getMessage());
 		}
 	}
 
-<<<<<<< HEAD
-=======
 	public static class Wrapper {
 		private final float[] values;
 		private float value;
@@ -381,7 +289,6 @@
 		}
 	}
 
->>>>>>> e079e06b
 	/**
 	 * @param text
 	 * @return
@@ -395,23 +302,15 @@
 	}
 
 	private boolean verifyCode() {
-<<<<<<< HEAD
-		String fullCode = ScriptedRankColumnModel.fullCode(codeUI.getText());
-=======
 		String fullCode = ScriptedRankColumnModel.fullCode(codeUI.getText(), codeOrderUI.getText());
->>>>>>> e079e06b
 		Compilable c = (Compilable) engine;
 		try {
 			this.script = c.compile(fullCode);
 			// dummy test
 			Bindings b = engine.createBindings();
-<<<<<<< HEAD
-			b.put("vs", new float[] { 0.5f, 0.2f, 0.1f });
-=======
 			b.put("v", new Wrapper(new float[] { 0.5f, 0.2f, 0.1f }, 0));
 			b.put("weights", new float[] { 0.3f, 0.3f, 0.3f });
 			b.put("mode", "apply");
->>>>>>> e079e06b
 			Object r = script.eval(b);
 			if (!(r instanceof Number)) {
 				setErrorMessage("function must return a float value");
@@ -421,10 +320,6 @@
 			return true;
 		} catch (ScriptException e) {
 			setErrorMessage(String.format("Invalid code:\nRow %d Column %d: %s", e.getLineNumber(),
-<<<<<<< HEAD
-					e.getColumnNumber(),
-					e.getMessage()));
-=======
 					e.getColumnNumber(), e.getMessage()));
 		}
 		return false;
@@ -451,32 +346,21 @@
 		} catch (ScriptException e) {
 			setErrorMessage(String.format("Invalid code:\nRow %d Column %d: %s", e.getLineNumber(),
 					e.getColumnNumber(), e.getMessage()));
->>>>>>> e079e06b
 		}
 		return false;
 	}
 
 	private void applyPressed() {
-<<<<<<< HEAD
-		if (!verifyCode())
-=======
 		if (!verifyCode() || !verifyCodeOrder())
->>>>>>> e079e06b
 			return;
 		trigger(new CodeUpdateEvent(codeUI.getText()).to(receiver));
 	}
 
 	@Override
 	protected void okPressed() {
-<<<<<<< HEAD
-		if (!verifyCode())
-			return;
-		trigger(new CodeUpdateEvent(codeUI.getText()).to(receiver));
-=======
 		if (!verifyCode() || !verifyCodeOrder())
 			return;
 		trigger(new DualCodeUpdateEvent(codeUI.getText(), codeOrderUI.getText()).to(receiver));
->>>>>>> e079e06b
 		super.okPressed();
 	}
 }