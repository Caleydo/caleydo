--- conflicted
+++ resolved
@@ -1,29 +1,8 @@
 /*******************************************************************************
-<<<<<<< HEAD
- * Caleydo - visualization for molecular biology - http://caleydo.org
- *
- * Copyright(C) 2005, 2012 Graz University of Technology, Marc Streit, Alexander
- * Lex, Christian Partl, Johannes Kepler University Linz </p>
- *
- * This program is free software: you can redistribute it and/or modify it under
- * the terms of the GNU General Public License as published by the Free Software
- * Foundation, either version 3 of the License, or (at your option) any later
- * version.
- *
- * This program is distributed in the hope that it will be useful, but WITHOUT
- * ANY WARRANTY; without even the implied warranty of MERCHANTABILITY or FITNESS
- * FOR A PARTICULAR PURPOSE. See the GNU General Public License for more
- * details.
- *
- * You should have received a copy of the GNU General Public License along with
- * this program. If not, see <http://www.gnu.org/licenses/>
- *******************************************************************************/
-=======
  * Caleydo - Visualization for Molecular Biology - http://caleydo.org
  * Copyright (c) The Caleydo Team. All rights reserved.
  * Licensed under the new BSD license, available at http://caleydo.org/license
  ******************************************************************************/
->>>>>>> e079e06b
 package org.caleydo.vis.rank.ui.detail;
 
 import java.beans.PropertyChangeEvent;
@@ -32,18 +11,12 @@
 import org.caleydo.core.view.opengl.layout2.GLElement;
 import org.caleydo.core.view.opengl.layout2.GLGraphics;
 import org.caleydo.core.view.opengl.layout2.IGLElementContext;
-<<<<<<< HEAD
-=======
 import org.caleydo.core.view.opengl.layout2.IGLElementParent;
->>>>>>> e079e06b
 import org.caleydo.vis.rank.model.IRow;
 import org.caleydo.vis.rank.model.RankTableModel;
 import org.caleydo.vis.rank.model.SimpleHistogram;
 import org.caleydo.vis.rank.model.StarsRankColumnModel;
-<<<<<<< HEAD
-=======
 import org.caleydo.vis.rank.ui.IColumnRenderInfo;
->>>>>>> e079e06b
 import org.caleydo.vis.rank.ui.RenderUtils;
 
 
@@ -94,9 +67,6 @@
 			return;
 		SimpleHistogram hist = model.getHist(w);
 		int selectedBin = selectedRow == null ? -1 : hist.getBinOf(model.applyPrimitive(selectedRow));
-<<<<<<< HEAD
-		RenderUtils.renderHist(g, hist, w, h, selectedBin, model.getColor(), model.getColor().darker());
-=======
 		RenderUtils.renderHist(g, hist, w, h, selectedBin, model.getColor(), model.getColor().darker(),
 				findRenderInfo().getBarOutlineColor());
 	}
@@ -109,7 +79,6 @@
 		while (!(p instanceof IColumnRenderInfo) && p != null)
 			p = p.getParent();
 		return (IColumnRenderInfo) p;
->>>>>>> e079e06b
 	}
 
 	protected void onSelectRow(IRow selectedRow) {
