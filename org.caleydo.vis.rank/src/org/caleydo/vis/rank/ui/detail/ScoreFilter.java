/*******************************************************************************
<<<<<<< HEAD
 * Caleydo - visualization for molecular biology - http://caleydo.org
 *
 * Copyright(C) 2005, 2012 Graz University of Technology, Marc Streit, Alexander
 * Lex, Christian Partl, Johannes Kepler University Linz </p>
 *
 * This program is free software: you can redistribute it and/or modify it under
 * the terms of the GNU General Public License as published by the Free Software
 * Foundation, either version 3 of the License, or (at your option) any later
 * version.
 *
 * This program is distributed in the hope that it will be useful, but WITHOUT
 * ANY WARRANTY; without even the implied warranty of MERCHANTABILITY or FITNESS
 * FOR A PARTICULAR PURPOSE. See the GNU General Public License for more
 * details.
 *
 * You should have received a copy of the GNU General Public License along with
 * this program. If not, see <http://www.gnu.org/licenses/>
 *******************************************************************************/
=======
 * Caleydo - Visualization for Molecular Biology - http://caleydo.org
 * Copyright (c) The Caleydo Team. All rights reserved.
 * Licensed under the new BSD license, available at http://caleydo.org/license
 ******************************************************************************/
>>>>>>> e079e06b
package org.caleydo.vis.rank.ui.detail;

import static org.caleydo.vis.rank.ui.RenderStyle.binsForWidth;

import org.caleydo.core.util.color.Color;
import org.caleydo.core.util.function.IFloatList;
import org.caleydo.core.view.opengl.layout2.GLElement;
import org.caleydo.core.view.opengl.layout2.GLGraphics;
import org.caleydo.core.view.opengl.layout2.IGLElementContext;
<<<<<<< HEAD
=======
import org.caleydo.core.view.opengl.layout2.IGLElementParent;
>>>>>>> e079e06b
import org.caleydo.core.view.opengl.layout2.PickableGLElement;
import org.caleydo.core.view.opengl.picking.IPickingListener;
import org.caleydo.core.view.opengl.picking.Pick;
import org.caleydo.vis.rank.model.AMultiRankColumnModel;
import org.caleydo.vis.rank.model.DataUtils;
import org.caleydo.vis.rank.model.SimpleHistogram;
<<<<<<< HEAD
=======
import org.caleydo.vis.rank.ui.IColumnRenderInfo;
>>>>>>> e079e06b
import org.caleydo.vis.rank.ui.RenderStyle;
import org.caleydo.vis.rank.ui.RenderUtils;

/**
 * @author Samuel Gratzl
 *
 */
public class ScoreFilter extends PickableGLElement implements IPickingListener {
	protected final AMultiRankColumnModel model;
	private final IFloatList data;

	private int minPickingId, maxPickingId;
	private boolean minHovered = false;
	private boolean maxHovered = false;

	private float min;
	private float max;

	private SimpleHistogram cache = null;
	private final GLElement summary;

	public ScoreFilter(AMultiRankColumnModel model, IFloatList data, GLElement summary) {
		this.model = model;
		this.data = data;
		this.summary = summary;

		setSize(Float.NaN, RenderStyle.HIST_HEIGHT * 1.5f);
	}

	@Override
	protected void init(IGLElementContext context) {
		super.init(context);
		minPickingId = context.registerPickingListener(this, 0);
		maxPickingId = context.registerPickingListener(this, 1);
		this.min = model.getFilterMin();
		this.max = model.getFilterMax();
	}

	@Override
	protected void takeDown() {
		context.unregisterPickingListener(minPickingId);
		context.unregisterPickingListener(maxPickingId);
		super.takeDown();
	}

	@Override
	public void pick(Pick pick) {
		if (pick.isAnyDragging() && !pick.isDoDragging())
			return;
		boolean isMin = pick.getObjectID() == 0;
		switch (pick.getPickingMode()) {
		case MOUSE_OVER:
			if (isMin)
				minHovered = true;
			else
				maxHovered = true;
			repaint();
			break;
		case CLICKED:
			pick.setDoDragging(true);
			break;
		case DRAGGED:
			float d = pick.getDx() / getSize().x();
			if (isMin)
				min += d;
			else
				max += d;
			repaintAll();
			break;
		case MOUSE_RELEASED:
			if (pick.isDoDragging()) {
				model.setFilter(min, max);
				summary.repaint();
			}
			break;
		case MOUSE_OUT:
			if (isMin)
				minHovered = false;
			else
				maxHovered = false;
			repaint();
			break;
		default:
			break;
		}
	}

	@Override
	protected void onClicked(Pick pick) {
		if (pick.isAnyDragging())
			return;
		float v = toRelative(pick.getPickedPoint()).x() / getSize().x();
		if (v < min || ((v - min) < (max - v)))
			min = v;
		else
			max = v;
		model.setFilter(min, max);
		summary.repaint();
		repaintAll();
	}

	@Override
	protected void renderImpl(GLGraphics g, float w, float h) {
		g.color(model.getBgColor()).fillRect(0, 0, w, h);
		int bins = binsForWidth(w, data.size());
		if (cache == null || cache.size() != bins)
			cache = DataUtils.getHist(bins, data);
<<<<<<< HEAD
		RenderUtils.renderHist(g, cache, w, h, -1, model.getColor(), model.getColor().darker());
=======
		RenderUtils.renderHist(g, cache, w, h, -1, model.getColor(), model.getColor().darker(), findRenderInfo()
				.getBarOutlineColor());
>>>>>>> e079e06b

		if (min > 0) {
			g.color(0, 0, 0, 0.25f).fillRect(0, 0, min * w, h);
			if (minHovered)
				g.color(Color.BLACK).fillRect(Math.max(0, min * w - 2), 0, 4, h);
		}
		if (max < 1) {
			g.color(0, 0, 0, 0.25f).fillRect(max * w, 0, (1 - max) * w, h);
			if (maxHovered)
				g.color(Color.BLACK).fillRect(Math.min(w - 4, max * w - 2), 0, 4, h);
		}
	}

<<<<<<< HEAD
=======
	/**
	 * @return
	 */
	private IColumnRenderInfo findRenderInfo() {
		IGLElementParent p = summary.getParent();
		while (!(p instanceof IColumnRenderInfo) && p != null)
			p = p.getParent();
		return (IColumnRenderInfo) p;
	}

>>>>>>> e079e06b
	@Override
	protected void renderPickImpl(GLGraphics g, float w, float h) {
		super.renderPickImpl(g, w, h);
		g.incZ();
		if (min > 0) {
			g.pushName(minPickingId);
			g.fillRect(Math.max(0, min * w - 2), 0, 4, h);
			g.popName();
		}
		if (max < 1) {
			g.pushName(maxPickingId);
			g.fillRect(Math.min(w - 4, max * w - 2), 0, 4, h);
			g.popName();
		}
		g.decZ();
	}
}<|MERGE_RESOLUTION|>--- conflicted
+++ resolved
@@ -1,29 +1,8 @@
 /*******************************************************************************
-<<<<<<< HEAD
- * Caleydo - visualization for molecular biology - http://caleydo.org
- *
- * Copyright(C) 2005, 2012 Graz University of Technology, Marc Streit, Alexander
- * Lex, Christian Partl, Johannes Kepler University Linz </p>
- *
- * This program is free software: you can redistribute it and/or modify it under
- * the terms of the GNU General Public License as published by the Free Software
- * Foundation, either version 3 of the License, or (at your option) any later
- * version.
- *
- * This program is distributed in the hope that it will be useful, but WITHOUT
- * ANY WARRANTY; without even the implied warranty of MERCHANTABILITY or FITNESS
- * FOR A PARTICULAR PURPOSE. See the GNU General Public License for more
- * details.
- *
- * You should have received a copy of the GNU General Public License along with
- * this program. If not, see <http://www.gnu.org/licenses/>
- *******************************************************************************/
-=======
  * Caleydo - Visualization for Molecular Biology - http://caleydo.org
  * Copyright (c) The Caleydo Team. All rights reserved.
  * Licensed under the new BSD license, available at http://caleydo.org/license
  ******************************************************************************/
->>>>>>> e079e06b
 package org.caleydo.vis.rank.ui.detail;
 
 import static org.caleydo.vis.rank.ui.RenderStyle.binsForWidth;
@@ -33,20 +12,14 @@
 import org.caleydo.core.view.opengl.layout2.GLElement;
 import org.caleydo.core.view.opengl.layout2.GLGraphics;
 import org.caleydo.core.view.opengl.layout2.IGLElementContext;
-<<<<<<< HEAD
-=======
 import org.caleydo.core.view.opengl.layout2.IGLElementParent;
->>>>>>> e079e06b
 import org.caleydo.core.view.opengl.layout2.PickableGLElement;
 import org.caleydo.core.view.opengl.picking.IPickingListener;
 import org.caleydo.core.view.opengl.picking.Pick;
 import org.caleydo.vis.rank.model.AMultiRankColumnModel;
 import org.caleydo.vis.rank.model.DataUtils;
 import org.caleydo.vis.rank.model.SimpleHistogram;
-<<<<<<< HEAD
-=======
 import org.caleydo.vis.rank.ui.IColumnRenderInfo;
->>>>>>> e079e06b
 import org.caleydo.vis.rank.ui.RenderStyle;
 import org.caleydo.vis.rank.ui.RenderUtils;
 
@@ -154,12 +127,8 @@
 		int bins = binsForWidth(w, data.size());
 		if (cache == null || cache.size() != bins)
 			cache = DataUtils.getHist(bins, data);
-<<<<<<< HEAD
-		RenderUtils.renderHist(g, cache, w, h, -1, model.getColor(), model.getColor().darker());
-=======
 		RenderUtils.renderHist(g, cache, w, h, -1, model.getColor(), model.getColor().darker(), findRenderInfo()
 				.getBarOutlineColor());
->>>>>>> e079e06b
 
 		if (min > 0) {
 			g.color(0, 0, 0, 0.25f).fillRect(0, 0, min * w, h);
@@ -173,8 +142,6 @@
 		}
 	}
 
-<<<<<<< HEAD
-=======
 	/**
 	 * @return
 	 */
@@ -185,7 +152,6 @@
 		return (IColumnRenderInfo) p;
 	}
 
->>>>>>> e079e06b
 	@Override
 	protected void renderPickImpl(GLGraphics g, float w, float h) {
 		super.renderPickImpl(g, w, h);
