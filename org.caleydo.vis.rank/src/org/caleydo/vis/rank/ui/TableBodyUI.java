/*******************************************************************************
<<<<<<< HEAD
 * Caleydo - visualization for molecular biology - http://caleydo.org
 *
 * Copyright(C) 2005, 2012 Graz University of Technology, Marc Streit, Alexander
 * Lex, Christian Partl, Johannes Kepler University Linz </p>
 *
 * This program is free software: you can redistribute it and/or modify it under
 * the terms of the GNU General Public License as published by the Free Software
 * Foundation, either version 3 of the License, or (at your option) any later
 * version.
 *
 * This program is distributed in the hope that it will be useful, but WITHOUT
 * ANY WARRANTY; without even the implied warranty of MERCHANTABILITY or FITNESS
 * FOR A PARTICULAR PURPOSE. See the GNU General Public License for more
 * details.
 *
 * You should have received a copy of the GNU General Public License along with
 * this program. If not, see <http://www.gnu.org/licenses/>
 *******************************************************************************/
=======
 * Caleydo - Visualization for Molecular Biology - http://caleydo.org
 * Copyright (c) The Caleydo Team. All rights reserved.
 * Licensed under the new BSD license, available at http://caleydo.org/license
 ******************************************************************************/
>>>>>>> e079e06b
package org.caleydo.vis.rank.ui;

import gleem.linalg.Vec2f;
import gleem.linalg.Vec4f;

<<<<<<< HEAD
import org.caleydo.core.util.color.Color;
=======
>>>>>>> e079e06b
import java.beans.IndexedPropertyChangeEvent;
import java.beans.PropertyChangeEvent;
import java.beans.PropertyChangeListener;
import java.util.ArrayList;
import java.util.Arrays;
import java.util.Collection;
import java.util.Collections;
import java.util.Iterator;
import java.util.List;

import org.caleydo.core.event.EventListenerManager.ListenTo;
<<<<<<< HEAD
=======
import org.caleydo.core.util.color.Color;
>>>>>>> e079e06b
import org.caleydo.core.view.contextmenu.AContextMenuItem;
import org.caleydo.core.view.contextmenu.GenericContextMenuItem;
import org.caleydo.core.view.opengl.layout.Column.VAlign;
import org.caleydo.core.view.opengl.layout2.GLElement;
import org.caleydo.core.view.opengl.layout2.GLGraphics;
import org.caleydo.core.view.opengl.layout2.IGLElementContext;
import org.caleydo.core.view.opengl.layout2.IGLElementParent;
import org.caleydo.core.view.opengl.layout2.animation.AnimatedGLElementContainer;
import org.caleydo.core.view.opengl.layout2.basic.IScrollBar;
import org.caleydo.core.view.opengl.layout2.basic.ScrollingDecorator;
import org.caleydo.core.view.opengl.layout2.geom.Rect;
import org.caleydo.core.view.opengl.layout2.layout.IGLLayout;
import org.caleydo.core.view.opengl.layout2.layout.IGLLayoutElement;
import org.caleydo.core.view.opengl.picking.IPickingListener;
import org.caleydo.core.view.opengl.picking.Pick;
import org.caleydo.core.view.opengl.picking.PickingListenerComposite;
import org.caleydo.vis.rank.config.IRankTableUIConfig;
import org.caleydo.vis.rank.internal.event.SetValueEvent;
import org.caleydo.vis.rank.internal.event.TriggerEditValuesEvent;
import org.caleydo.vis.rank.internal.ui.EditValuesDialog;
import org.caleydo.vis.rank.layout.IRowHeightLayout;
import org.caleydo.vis.rank.layout.IRowLayoutInstance.IRowSetter;
import org.caleydo.vis.rank.model.ACompositeRankColumnModel;
import org.caleydo.vis.rank.model.ARankColumnModel;
import org.caleydo.vis.rank.model.ColumnRanker;
import org.caleydo.vis.rank.model.IRow;
import org.caleydo.vis.rank.model.OrderColumn;
import org.caleydo.vis.rank.model.RankTableModel;
import org.caleydo.vis.rank.model.mixin.ICollapseableColumnMixin;
import org.caleydo.vis.rank.model.mixin.ICompressColumnMixin;
import org.caleydo.vis.rank.model.mixin.IGrabRemainingHorizontalSpace;
import org.caleydo.vis.rank.model.mixin.ISetableColumnMixin;
import org.caleydo.vis.rank.ui.column.ACompositeTableColumnUI;
import org.caleydo.vis.rank.ui.column.ColumnUIs;
import org.caleydo.vis.rank.ui.column.IColumModelLayout;
import org.caleydo.vis.rank.ui.column.ITableColumnUI;
import org.caleydo.vis.rank.ui.column.OrderColumnUI;
import org.eclipse.swt.widgets.Display;
import org.eclipse.swt.widgets.Shell;

import com.google.common.collect.Iterables;

/**
 * a visualization of the body of the {@link RankTableModel}, in HTML it would be the tbody
 *
 * @author Samuel Gratzl
 *
 */
public final class TableBodyUI extends AnimatedGLElementContainer implements IGLLayout, IColumModelLayout,
		IScrollBar.IScrollBarCallback {
	private final static int FIRST_COLUMN = 1;
	private final RankTableModel table;

	private boolean isSelectedRowChanged = false;

	private final PropertyChangeListener listener = new PropertyChangeListener() {

		@Override
		public void propertyChange(PropertyChangeEvent evt) {
			switch (evt.getPropertyName()) {
			case RankTableModel.PROP_COLUMNS:
				onColumsChanged((IndexedPropertyChangeEvent) evt);
				break;
			case ARankColumnModel.PROP_WIDTH:
			case ICollapseableColumnMixin.PROP_COLLAPSED:
				onRankerChanged((ARankColumnModel) evt.getSource());
				updateMyMinSize();
				break;
			case ICompressColumnMixin.PROP_COMPRESSED:
				updateMyMinSize();
				break;
			case RankTableModel.PROP_SELECTED_ROW:
				isSelectedRowChanged = true;
				update();
				break;
			}
		}
	};
	/**
	 * ids for row selection
	 */
	private int[] pickingIDs = new int[0];
	private final PickingListenerComposite selectRowListener = new PickingListenerComposite();
	private final IRankTableUIConfig config;

	/**
	 * overall scrollbar
	 */
	private final IScrollBar scrollBar;
	private int scrollBarPickingId = -1;
	private boolean needsScrollBar;

	private final IPickingListener selectedRowListener = new IPickingListener() {
		@Override
		public void pick(Pick pick) {
			onSelectedRowPick(pick);
		}
	};

<<<<<<< HEAD
	public TableBodyUI(final RankTableModel table, IRowHeightLayout rowLayout, IRankTableUIConfig config) {
=======
	public TableBodyUI(final RankTableModel table, IRowHeightLayout rowLayout, final IRankTableUIConfig config) {
>>>>>>> e079e06b
		setAnimateByDefault(false);
		this.table = table;
		this.config = config;
		this.add(new OrderColumnUI(null, table.getMyRanker(null), rowLayout, config));
		this.table.addPropertyChangeListener(RankTableModel.PROP_COLUMNS, listener);
		this.table.addPropertyChangeListener(RankTableModel.PROP_SELECTED_ROW, listener);
		for (ARankColumnModel col : table.getColumns()) {
			this.add(wrap(col));
		}

		updateMyMinSize();
		selectRowListener.add(new IPickingListener() {
			@Override
			public void pick(Pick pick) {
<<<<<<< HEAD
				switch (pick.getPickingMode()) {
				case CLICKED:
					table.setSelectedRow(toRow(pick));
					break;
				default:
					break;
				}
=======
				config.onRowClick(table, pick.getPickingMode(), toRow(pick), false);
>>>>>>> e079e06b
			}

			protected IRow toRow(Pick pick) {
				OrderColumnUI col = getRankerUI(pick);
				return col.getRanker().get(pick.getObjectID());
			}

			protected OrderColumnUI getRankerUI(Pick pick) {
				return getRanker(toRelative(pick.getPickedPoint()).x());
			}
		});
		setLayout(this);
		this.scrollBar = config.createScrollBar(false);
		this.scrollBar.setCallback(this);
		this.scrollBar.setWidth(RenderStyle.SCROLLBAR_WIDTH);
	}

	protected void editRow(final OrderColumnUI col, final IRow row) {
		final Iterator<ARankColumnModel> columns = table.getColumnsOf(col.getRanker());
		Display.getDefault().asyncExec(new Runnable() {
			@Override
			public void run() {
				new EditValuesDialog(new Shell(), row, columns, TableBodyUI.this).open();
			}
		});
	}

	/**
	 * returns the listener that handles the selected row
	 *
	 * @return the selectedRowListener, see {@link #selectedRowListener}
	 */
	public IPickingListener getSelectedRowListener() {
		return selectedRowListener;
	}

	/**
	 * @param pick
	 */
	protected void onSelectedRowPick(Pick pick) {
		switch (pick.getPickingMode()) {
		case DOUBLE_CLICKED:
			if (config.canEditValues()) {
				OrderColumnUI col = getRanker(toRelative(pick.getPickedPoint()).x());
				editRow(col, table.getSelectedRow());
			}
			break;
		case RIGHT_CLICKED:
			List<AContextMenuItem> items = new ArrayList<>(1);
			if (config.canEditValues()) {
				OrderColumnUI col2 = getRanker(toRelative(pick.getPickedPoint()).x());
				items.add(new GenericContextMenuItem("Edit Values", new TriggerEditValuesEvent(col2).to(this)));
			}
			context.getSWTLayer().showContextMenu(items);
			break;
		default:
			break;
		}
<<<<<<< HEAD
=======
		config.onRowClick(table, pick.getPickingMode(), table.getSelectedRow(), true);
>>>>>>> e079e06b
	}

	@ListenTo(sendToMe = true)
	private void onOpenEditDialog(TriggerEditValuesEvent event) {
		editRow(event.getRanker(), table.getSelectedRow());
	}

	@ListenTo(sendToMe = true)
	private void onEditValueEvent(SetValueEvent event) {
		ISetableColumnMixin col = event.getCol();
		String v = event.getValue();
		col.set(event.getRow(), v);
		repaintAll();
	}

	@Override
	protected void init(IGLElementContext context) {
		super.init(context);
		scrollBarPickingId = context.registerPickingListener(scrollBar);
	}

	private OrderColumnUI getDefaultrankerUI() {
		return (OrderColumnUI) get(0);
	}

	private OrderColumnUI getRanker(float f) {
		OrderColumnUI r = getDefaultrankerUI();
		for (OrderColumnUI other : Iterables.filter(this, OrderColumnUI.class)) {
			Vec2f loc = other.getLocation();
			if (loc.x() > f) // last one is the correct one
				break;
			r = other;
		}
		return r;
	}

	private OrderColumnUI getRanker(ColumnRanker ranker) {
		if (ranker == getDefaultrankerUI().getRanker())
			return getDefaultrankerUI();
		for (OrderColumnUI r : Iterables.filter(this, OrderColumnUI.class))
			if (r.getRanker() == ranker)
				return r;
		return null;
	}

	private OrderColumnUI getLastRanker() {
		OrderColumnUI last = null;
		for (OrderColumnUI r : Iterables.filter(this, OrderColumnUI.class))
			last = r;
		return last;
	}

	/**
	 * @param source
	 */
	protected void onRankerChanged(ARankColumnModel model) {
		if (model instanceof OrderColumn) {
			updateChildrenOf(((OrderColumn) model).getRanker());
		} else
			updateChildrenOf(model.getMyRanker());
	}

	private void updateChildrenOf(ColumnRanker ranker) {
		boolean started = false;
		for (ITableColumnUI r : Iterables.filter(this, ITableColumnUI.class)) {
			if (r instanceof OrderColumnUI) {
				OrderColumnUI cr = (OrderColumnUI) r;
				if (started) {
					((OrderColumnUI) r).repaintAll(); // repaint the next one
					break;
				}
				if (ranker != cr.getRanker())
					continue;
				started = true;
			}
			if (started)
				r.relayout();
		}
		relayout();
	}

	@Override
	public boolean causesReorderingLayouting() {
		return !isSelectedRowChanged;
	}

	public void updateMyChildren(OrderColumnUI ranker) {
		updateChildrenOf(ranker.getRanker());
	}

	@Override
	public OrderColumnUI getRanker(ARankColumnModel model) {
		return getRanker(model.getMyRanker());
	}

	/**
	 * @param rowLayout
	 *            setter, see {@link rowLayout}
	 */
	public void setRowLayout(IRowHeightLayout rowLayout) {
		for (OrderColumnUI g : Iterables.filter(this, OrderColumnUI.class)) {
			g.setRowLayout(rowLayout);
		}
		update();
	}

	/**
	 * @return the rowLayout, see {@link #rowLayout}
	 */
	public IRowHeightLayout getRowLayout() {
		return getDefaultrankerUI().getRowLayout();
	}

	public void addOnRowPick(IPickingListener l) {
		this.selectRowListener.add(l);
	}

	public void removeOnRowPick(IPickingListener l) {
		this.selectRowListener.remove(l);
	}

	@SuppressWarnings("unchecked")
	protected void onColumsChanged(IndexedPropertyChangeEvent evt) {
		int index = evt.getIndex();
		if (evt.getOldValue() instanceof Integer) {// moved
			int movedFrom = (Integer) evt.getOldValue();
			add(FIRST_COLUMN + index, get(FIRST_COLUMN + movedFrom));
		} else if (evt.getOldValue() == null) { // new
			Collection<GLElement> news = null;
			if (evt.getNewValue() instanceof ARankColumnModel) {
				news = Collections.singleton(wrap((ARankColumnModel) evt.getNewValue()));
			} else {
				news = new ArrayList<>();
				for (ARankColumnModel c : (Collection<ARankColumnModel>) evt.getNewValue())
					news.add(wrap(c));
			}
			for (GLElement new_ : news)
				add(FIRST_COLUMN + index++, new_);
		} else if (evt.getNewValue() == null) { // removed
			takeDown(get(FIRST_COLUMN + index).getLayoutDataAs(ARankColumnModel.class, null));
			remove(FIRST_COLUMN + index);
		} else { // replaced
			ARankColumnModel old = (ARankColumnModel) evt.getOldValue();
			takeDown(old);
			set(FIRST_COLUMN + index, wrap((ARankColumnModel) evt.getNewValue()));
		}

		updateMyMinSize();
	}

	private void updateMyMinSize() {
		float x = computeNeededWidth();
		Vec2f old = getLayoutDataAs(Vec2f.class, new Vec2f(0, 0));
		if (old.x() == x)
			return;
		old.setX(x);
		setLayoutData(old);
		relayoutParent();
	}

	protected float computeNeededWidth() {
		float x = RenderStyle.COLUMN_SPACE;
		for (GLElement col : this) {
			ARankColumnModel model = col.getLayoutDataAs(ARankColumnModel.class, null);
			if (model == null)
				x += 1;
			else
				x += model.getWidth() + RenderStyle.COLUMN_SPACE;
		}
		return x + RenderStyle.SCROLLBAR_WIDTH;
	}

	private void init(ARankColumnModel col) {
		col.addPropertyChangeListener(ARankColumnModel.PROP_WIDTH, listener);
		col.addPropertyChangeListener(ICollapseableColumnMixin.PROP_COLLAPSED, listener);
		col.addPropertyChangeListener(ICompressColumnMixin.PROP_COMPRESSED, listener);
	}

	private void takeDown(ARankColumnModel col) {
		col.removePropertyChangeListener(ARankColumnModel.PROP_WIDTH, listener);
		col.removePropertyChangeListener(ICollapseableColumnMixin.PROP_COLLAPSED, listener);
		col.removePropertyChangeListener(ICompressColumnMixin.PROP_COMPRESSED, listener);
	}

	private GLElement wrap(ARankColumnModel new_) {
		init(new_);
		if (new_ instanceof OrderColumn) {
			OrderColumn c = (OrderColumn) new_;
			return new OrderColumnUI(c, c.getRanker(), getDefaultrankerUI().getRowLayout(), config);
		}
		return ColumnUIs.createBody(new_, true).asGLElement();
	}

	protected void update() {
		relayout();
		repaint();
		for (ITableColumnUI g : Iterables.filter(this, ITableColumnUI.class)) {
			g.relayout();
		}
	}

	@Override
	protected void takeDown() {
		this.table.removePropertyChangeListener(RankTableModel.PROP_COLUMNS, listener);
		this.table.removePropertyChangeListener(RankTableModel.PROP_SELECTED_ROW, listener);
		for (GLElement col : this) {
			ARankColumnModel model = col.getLayoutDataAs(ARankColumnModel.class, null);
			if (model != null) {
				model.removePropertyChangeListener(ARankColumnModel.PROP_WIDTH, listener);
				model.addPropertyChangeListener(ACompositeRankColumnModel.PROP_CHILDREN, listener);
			}
		}
		for (int pickingID : this.pickingIDs)
			context.unregisterPickingListener(pickingID);
		this.pickingIDs = new int[0];

		context.unregisterPickingListener(scrollBarPickingId);
		scrollBarPickingId = -1;

		super.takeDown();
	}

	public int getRankPickingId(int rank) {
		enlargeRankPickers(rank);
		return pickingIDs[rank];
	}

	void enlargeRankPickers(int lastVisibleRank) {
		if (lastVisibleRank >= pickingIDs.length) {
			int bak = this.pickingIDs.length;
			this.pickingIDs = Arrays.copyOf(this.pickingIDs, lastVisibleRank+10);
			for (int i = bak; i < this.pickingIDs.length; ++i)
				this.pickingIDs[i] = context.registerPickingListener(selectRowListener, i);
		}
	}


	/**
	 * layout cols
	 */
	@Override
	public void doLayout(List<? extends IGLLayoutElement> children, float w, float h) {
		// align the columns normally
		float x = RenderStyle.COLUMN_SPACE;

		Iterator<? extends IGLLayoutElement> it = children.iterator();
		while (it.hasNext()) {
			IGLLayoutElement col = it.next();
			ARankColumnModel model = col.getLayoutDataAs(ARankColumnModel.class, null);
			if (model == null) {
				col.setBounds(x, 0, 1, h);
				x += 0;
			} else {
				float wi = model.getWidth();
				if (!it.hasNext() && model instanceof IGrabRemainingHorizontalSpace && (!model.isCollapsed())) {
					// catch all
					wi = w - x - RenderStyle.SCROLLBAR_WIDTH;
					col.setBounds(x, 0, wi, h);
					break;
				}
				col.setBounds(x, 0, wi, h);
				x += wi + RenderStyle.COLUMN_SPACE;
			}
		}
	}

	@Override
	public void layout(int deltaTimeMs) {
		super.layout(deltaTimeMs);
		float offset = 0;
		float window = 0;
		float size = 0;
		boolean needed = false;
		for (OrderColumnUI child : Iterables.filter(this, OrderColumnUI.class)) {
			child.layoutingDone();
			IScrollBar sb = child.getScrollBar();
			offset = sb.getOffset();
			window = sb.getWindow();
			size = sb.getSize();
			needed = child.needsScrollBar();
		}
		this.needsScrollBar = needed;
		scrollBar.setBounds(offset, window, size);
	}

	@Override
	protected void renderImpl(GLGraphics g, float w, float h) {
		renderBackgroundLines(g, w, false);

		super.renderImpl(g, w, h);

		if (needsScrollBar) {
			g.incZ(1);
			Rect clippingArea = findClippingArea(w, h);
			float offset = clippingArea.x() + clippingArea.width() - RenderStyle.SCROLLBAR_WIDTH + 1;
			g.move(offset, 0);
			scrollBar.render(g, RenderStyle.SCROLLBAR_WIDTH, h, this);
			g.move(-offset, 0);
			g.incZ(-1);
		}

		isSelectedRowChanged = false;
	}

	private Rect findClippingArea(float w, float h) {
		IGLElementParent act = getParent();
		while (act != null && !(act instanceof ScrollingDecorator)) {
			act = act.getParent();
		}
		if (act == null)
			return new Rect(0, 0, w, h);
		return ((ScrollingDecorator) act).getClipingArea();
	}

	@Override
	public void onScrollBarMoved(IScrollBar scrollBar, float offset) {
		float delta = offset - getLastRanker().getScrollBar().getOffset();
		for (OrderColumnUI col : Iterables.filter(this, OrderColumnUI.class)) {
			float o1 = col.getScrollBar().getOffset() + delta;
			col.onScrollBarMoved(scrollBar, o1);
		}
	}

	/**
	 * manually scrolling
	 *
	 * @param rowDelta
	 */
	public void scroll(int rowDelta) {
		onScrollBarMoved(scrollBar, scrollBar.getOffset() + rowDelta);
	}

	public void scrollFirst() {
		onScrollBarMoved(scrollBar, 0);
	}

	public void scrollLast() {
		onScrollBarMoved(scrollBar, scrollBar.getSize() - scrollBar.getWindow());
	}

	@Override
	public float getHeight(IScrollBar scrollBar) {
		return getSize().y();
	}

	@Override
	protected void renderPickImpl(GLGraphics g, float w, float h) {
		renderBackgroundLines(g, w, true);

		super.renderPickImpl(g, w, h);

		if (needsScrollBar) {
			g.incZ(1);
			g.pushName(scrollBarPickingId);
			Rect clippingArea = findClippingArea(w, h);
			float offset = clippingArea.x() + clippingArea.width() - RenderStyle.SCROLLBAR_WIDTH + 1;
			g.move(offset, 0);
			scrollBar.renderPick(g, RenderStyle.SCROLLBAR_WIDTH, h, this);
			g.move(-offset, 0);
			g.popName();
			g.incZ(-1);
		}
	}

	private void renderBackgroundLines(GLGraphics g, float w, boolean pick) {
		IRow selected = table.getSelectedRow();

		float x = 0;
		OrderColumnUI act = null;
		ITableColumnUI last = null;

		g.decZ();

		for (ITableColumnUI col : Iterables.filter(this, ITableColumnUI.class)) {
			if (!GLElement.areValidBounds(col.asGLElement().getBounds()))
				break;
			if (col instanceof OrderColumnUI) {
				if (last != null) {
					Vec4f bounds2 = last.asGLElement().getBounds(); // get w
					float wi = bounds2.x() + bounds2.z() - x;
					renderSubArea(g, x, act, last, selected, pick, wi);
				}
				act = (OrderColumnUI) col;
				x = act.getLocation().x() + act.getSize().x();
			}
			last = col;
		}
		if (last != null && !(last instanceof OrderColumnUI) && size() > 1) {
			renderSubArea(g, x, act, last, selected, pick, w - x - RenderStyle.SCROLLBAR_WIDTH);
		}
		g.incZ();
	}

	public ITableColumnUI getLastCorrespondingColumn(OrderColumnUI target, boolean unwrapCombined) {
		ITableColumnUI last = null;
		boolean found = false;
		for (ITableColumnUI col : Iterables.filter(this, ITableColumnUI.class)) {
			if (col instanceof OrderColumnUI && found) {
				if (last != null) {
					if (unwrapCombined && last instanceof ACompositeTableColumnUI<?>)
						last = ((ACompositeTableColumnUI<?>) last).getLastChild();
					return last;
				}
			}
			found = found || col == target;
			last = col;
		}
		if (unwrapCombined && last instanceof ACompositeTableColumnUI<?>)
			last = ((ACompositeTableColumnUI<?>) last).getLastChild();
		if (last == target)
			return null;
		return last;
	}

	private void renderSubArea(GLGraphics g, float x, OrderColumnUI act, ITableColumnUI last, IRow selected,
			boolean pick, float w) {
		if (w <= 0)
			return;

		boolean even = false;
		int i = -1;

		if (last instanceof ACompositeTableColumnUI<?>) {
			last = ((ACompositeTableColumnUI<?>) last).getLastChild();
		}
		if (last == null)
			return;

		int[] order = act.getRanker().getOrder();
		enlargeRankPickers(order.length);

		for (int index : order) {
			Vec4f bounds = last.getBounds(index);
			i++;
			even = !even;
			if (!GLElement.areValidBounds(bounds))
				continue;
			IRow rankedRow = table.getDataItem(index);
			if (pick) {
				if (selected != rankedRow) { // the selected row is not pickable again
					g.pushName(pickingIDs[i]);
					g.color(Color.LIGHT_GRAY).fillRect(x, bounds.y(), w, bounds.w());
					g.popName();
				}
			}
			config.renderRowBackground(g, x, bounds.y(), w, bounds.w(), even, rankedRow, selected);
		}
	}

	@Override
	public void layoutRows(ARankColumnModel model, final IRowSetter setter, final float w, float h) {
		// IRow selected = table.getSelectedRow();
		getRanker(model).layoutRows(setter, 0, w);
	}

	@Override
	public int getNumVisibleRows(ARankColumnModel model) {
		return getRanker(model).getNumVisibleRows();
	}

	@Override
	public VAlign getAlignment(ITableColumnUI tableColumnUI) {
		return VAlign.LEFT;
	}

	@Override
	public boolean hasFreeSpace(ITableColumnUI tableColumnUI) {
		return true;
	}
<<<<<<< HEAD
=======

	@Override
	public Color getBarOutlineColor() {
		return config.getBarOutlineColor();
	}
>>>>>>> e079e06b
}<|MERGE_RESOLUTION|>--- conflicted
+++ resolved
@@ -1,38 +1,13 @@
 /*******************************************************************************
-<<<<<<< HEAD
- * Caleydo - visualization for molecular biology - http://caleydo.org
- *
- * Copyright(C) 2005, 2012 Graz University of Technology, Marc Streit, Alexander
- * Lex, Christian Partl, Johannes Kepler University Linz </p>
- *
- * This program is free software: you can redistribute it and/or modify it under
- * the terms of the GNU General Public License as published by the Free Software
- * Foundation, either version 3 of the License, or (at your option) any later
- * version.
- *
- * This program is distributed in the hope that it will be useful, but WITHOUT
- * ANY WARRANTY; without even the implied warranty of MERCHANTABILITY or FITNESS
- * FOR A PARTICULAR PURPOSE. See the GNU General Public License for more
- * details.
- *
- * You should have received a copy of the GNU General Public License along with
- * this program. If not, see <http://www.gnu.org/licenses/>
- *******************************************************************************/
-=======
  * Caleydo - Visualization for Molecular Biology - http://caleydo.org
  * Copyright (c) The Caleydo Team. All rights reserved.
  * Licensed under the new BSD license, available at http://caleydo.org/license
  ******************************************************************************/
->>>>>>> e079e06b
 package org.caleydo.vis.rank.ui;
 
 import gleem.linalg.Vec2f;
 import gleem.linalg.Vec4f;
 
-<<<<<<< HEAD
-import org.caleydo.core.util.color.Color;
-=======
->>>>>>> e079e06b
 import java.beans.IndexedPropertyChangeEvent;
 import java.beans.PropertyChangeEvent;
 import java.beans.PropertyChangeListener;
@@ -44,10 +19,7 @@
 import java.util.List;
 
 import org.caleydo.core.event.EventListenerManager.ListenTo;
-<<<<<<< HEAD
-=======
 import org.caleydo.core.util.color.Color;
->>>>>>> e079e06b
 import org.caleydo.core.view.contextmenu.AContextMenuItem;
 import org.caleydo.core.view.contextmenu.GenericContextMenuItem;
 import org.caleydo.core.view.opengl.layout.Column.VAlign;
@@ -147,11 +119,7 @@
 		}
 	};
 
-<<<<<<< HEAD
-	public TableBodyUI(final RankTableModel table, IRowHeightLayout rowLayout, IRankTableUIConfig config) {
-=======
 	public TableBodyUI(final RankTableModel table, IRowHeightLayout rowLayout, final IRankTableUIConfig config) {
->>>>>>> e079e06b
 		setAnimateByDefault(false);
 		this.table = table;
 		this.config = config;
@@ -166,17 +134,7 @@
 		selectRowListener.add(new IPickingListener() {
 			@Override
 			public void pick(Pick pick) {
-<<<<<<< HEAD
-				switch (pick.getPickingMode()) {
-				case CLICKED:
-					table.setSelectedRow(toRow(pick));
-					break;
-				default:
-					break;
-				}
-=======
 				config.onRowClick(table, pick.getPickingMode(), toRow(pick), false);
->>>>>>> e079e06b
 			}
 
 			protected IRow toRow(Pick pick) {
@@ -235,10 +193,7 @@
 		default:
 			break;
 		}
-<<<<<<< HEAD
-=======
 		config.onRowClick(table, pick.getPickingMode(), table.getSelectedRow(), true);
->>>>>>> e079e06b
 	}
 
 	@ListenTo(sendToMe = true)
@@ -708,12 +663,9 @@
 	public boolean hasFreeSpace(ITableColumnUI tableColumnUI) {
 		return true;
 	}
-<<<<<<< HEAD
-=======
 
 	@Override
 	public Color getBarOutlineColor() {
 		return config.getBarOutlineColor();
 	}
->>>>>>> e079e06b
 }