--- conflicted
+++ resolved
@@ -3,30 +3,13 @@
       id="org.caleydo.rcp.feature"
       label="Caleydo"
       version="3.0"
-<<<<<<< HEAD
-      provider-name="www.caleydo.org"
-=======
       provider-name="The Caleydo Team"
->>>>>>> 616fcd70
       plugin="org.caleydo.core"
       os="linux,macosx,win32"
       ws="cocoa,gtk,win32"
       nl="en_US"
       arch="x86,x86_64">
 
-<<<<<<< HEAD
-   <description url="http://www.caleydo.org">
-      Caleydo - visualization for molecular biology.
-   </description>
-
-   <copyright url="http://www.caleydo.org">
-      Copyright(C) 2005, 2012 Graz University of Technology, Marc Streit, Alexander Lex, Christian Partl, Johannes Kepler University Linz.
-All Rights Reserved.
-   </copyright>
-
-   <license url="http://www.caleydo.org">
-      Copyright(C) 2005, 2012 Graz University of Technology, Marc Streit, Alexander Lex, Christian Partl, Johannes Kepler University Linz.
-=======
    <description url="http://caleydo.org">
       Caleydo - Visualization for Molecular Biology.
    </description>
@@ -41,7 +24,6 @@
       Redistribution and use in source and binary forms, with or without modification, are permitted provided that the following conditions are met: Redistributions of source code must retain the above copyright notice, this list of conditions and the following disclaimer. Redistributions in binary form must reproduce the above copyright notice, this list of conditions and the following disclaimer in the documentation and/or other materials provided with the distribution. * Neither the name of the Caleydo Software nor the names of its contributors may be used to endorse or promote products derived from this software without specific prior written permission.
 
 THIS SOFTWARE IS PROVIDED BY THE COPYRIGHT HOLDERS AND CONTRIBUTORS &quot;AS IS&quot; AND ANY EXPRESS OR IMPLIED WARRANTIES, INCLUDING, BUT NOT LIMITED TO, THE IMPLIED WARRANTIES OF MERCHANTABILITY AND FITNESS FOR A PARTICULAR PURPOSE ARE DISCLAIMED. IN NO EVENT SHALL THE CALEYDO TEAM BE LIABLE FOR ANY DIRECT, INDIRECT, INCIDENTAL, SPECIAL, EXEMPLARY, OR CONSEQUENTIAL DAMAGES (INCLUDING, BUT NOT LIMITED TO, PROCUREMENT OF SUBSTITUTE GOODS OR SERVICES; LOSS OF USE, DATA, OR PROFITS; OR BUSINESS INTERRUPTION) HOWEVER CAUSED AND ON ANY THEORY OF LIABILITY, WHETHER IN CONTRACT, STRICT LIABILITY, OR TORT (INCLUDING NEGLIGENCE OR OTHERWISE) ARISING IN ANY WAY OUT OF THE USE OF THIS SOFTWARE, EVEN IF ADVISED OF THE POSSIBILITY OF SUCH DAMAGE.
->>>>>>> 616fcd70
    </license>
 
    <url>
@@ -64,23 +46,11 @@
       <import plugin="org.eclipse.ui" version="3.103.0" match="greaterOrEqual"/>
       <import plugin="org.caleydo.lib.args4j" version="2.0.16" match="greaterOrEqual"/>
       <import plugin="org.caleydo.lib.jgrapht" version="0.8.3" match="greaterOrEqual"/>
-<<<<<<< HEAD
-      <import plugin="org.caleydo.lib.jsap" version="2.1.0" match="greaterOrEqual"/>
-      <import plugin="org.caleydo.lib.tagsoup" version="1.2.1" match="greaterOrEqual"/>
-      <import plugin="org.caleydo.lib.weka" version="3.6.8" match="greaterOrEqual"/>
-      <import plugin="org.caleydo.lib.jogl" version="2.0.0" match="greaterOrEqual"/>
-      <import plugin="com.google.guava" version="10.0.1" match="greaterOrEqual"/>
-      <import plugin="org.eclipse.core.runtime" version="3.6.0" match="compatible"/>
-      <import plugin="org.eclipse.help" version="3.2.0" match="compatible"/>
-      <import plugin="org.eclipse.jface" version="3.5.0" match="compatible"/>
-      <import plugin="org.eclipse.swt" version="3.8.0" match="compatible"/>
-=======
       <import plugin="org.caleydo.lib.jogl" version="2.0.0" match="greaterOrEqual"/>
       <import plugin="com.google.guava" version="10.0.1" match="greaterOrEqual"/>
       <import plugin="org.caleydo.lib.nattable" version="2.1.0" match="greaterOrEqual"/>
       <import plugin="org.eclipse.core.runtime" version="3.6.0" match="compatible"/>
       <import plugin="org.eclipse.help" version="3.2.0" match="compatible"/>
->>>>>>> 616fcd70
       <import plugin="org.eclipse.jface.databinding" version="1.3.0" match="compatible"/>
       <import plugin="org.eclipse.core.databinding.property" version="1.2.0" match="compatible"/>
       <import plugin="org.eclipse.core.databinding.observable" version="1.2.0" match="compatible"/>
@@ -111,11 +81,6 @@
       <import plugin="org.eclipse.core.databinding.property" version="1.3.0" match="compatible"/>
       <import plugin="org.eclipse.core.databinding" version="1.2.0" match="compatible"/>
       <import plugin="org.eclipse.core.runtime" version="3.2.0" match="compatible"/>
-<<<<<<< HEAD
-      <import plugin="org.eclipse.swt" version="3.5.0" match="compatible"/>
-      <import plugin="org.eclipse.ui.workbench" version="3.103.0" match="compatible"/>
-=======
->>>>>>> 616fcd70
       <import plugin="org.eclipse.core.expressions" version="3.4.0" match="compatible"/>
       <import plugin="org.eclipse.equinox.preferences" version="3.2.0" match="compatible"/>
       <import plugin="org.eclipse.equinox.registry" version="3.2.0" match="compatible"/>
@@ -135,15 +100,9 @@
       <import plugin="org.eclipse.swt" version="3.100.1" match="greaterOrEqual"/>
       <import plugin="org.eclipse.jface" version="3.8.101" match="greaterOrEqual"/>
       <import plugin="org.eclipse.ui" version="3.3.0" match="compatible"/>
-<<<<<<< HEAD
-      <import plugin="org.caleydo.datadomain.pathway" version="2.2.0" match="greaterOrEqual"/>
-      <import plugin="org.caleydo.datadomain.genetic" version="2.2.0" match="greaterOrEqual"/>
-      <import plugin="org.caleydo.core" version="2.2.0" match="greaterOrEqual"/>
-=======
       <import plugin="org.caleydo.core" version="2.2.0" match="greaterOrEqual"/>
       <import plugin="org.caleydo.datadomain.pathway" version="2.2.0" match="greaterOrEqual"/>
       <import plugin="org.caleydo.datadomain.genetic" version="2.2.0" match="greaterOrEqual"/>
->>>>>>> 616fcd70
       <import plugin="org.eclipse.core.expressions" version="3.2.0" match="compatible"/>
       <import plugin="org.eclipse.core.filesystem" version="1.3.0" match="compatible"/>
       <import plugin="org.eclipse.core.runtime" version="3.7.0" match="compatible"/>
@@ -161,25 +120,13 @@
       <import plugin="org.eclipse.jface" version="3.7.0" match="compatible"/>
       <import plugin="org.eclipse.e4.ui.di" version="0.10.0" match="greaterOrEqual"/>
       <import plugin="org.eclipse.core.runtime" version="3.5.0" match="compatible"/>
-<<<<<<< HEAD
-      <import plugin="org.eclipse.emf.common" version="2.8.0" match="compatible"/>
-      <import plugin="org.eclipse.emf.ecore" version="2.6.0" match="compatible"/>
-      <import plugin="org.eclipse.emf.ecore.xmi" version="2.6.0" match="compatible"/>
       <import plugin="org.eclipse.e4.core.services" version="0.9.0" match="greaterOrEqual"/>
       <import plugin="org.eclipse.core.commands" version="3.5.0" match="compatible"/>
       <import plugin="org.eclipse.e4.core.di" version="1.0.0" match="greaterOrEqual"/>
-      <import plugin="org.eclipse.emf.ecore" version="2.8.0" match="compatible"/>
-=======
-      <import plugin="org.eclipse.e4.core.services" version="0.9.0" match="greaterOrEqual"/>
-      <import plugin="org.eclipse.core.commands" version="3.5.0" match="compatible"/>
-      <import plugin="org.eclipse.e4.core.di" version="1.0.0" match="greaterOrEqual"/>
->>>>>>> 616fcd70
       <import plugin="org.caleydo.view.stratomex" version="2.2.0" match="greaterOrEqual"/>
       <import plugin="org.apache.commons.math" version="2.1.0" match="greaterOrEqual"/>
       <import plugin="org.caleydo.vis.rank" version="2.2.0" match="greaterOrEqual"/>
       <import plugin="org.caleydo.lib.pathvisio" version="31.0.0" match="greaterOrEqual"/>
-<<<<<<< HEAD
-=======
       <import plugin="org.caleydo.datadomain.generic" version="2.2.0" match="greaterOrEqual"/>
       <import plugin="org.apache.commons.lang" version="2.6.0" match="greaterOrEqual"/>
       <import plugin="org.apache.commons.logging" version="1.0.4" match="greaterOrEqual"/>
@@ -195,7 +142,6 @@
       <import plugin="org.eclipse.emf.ecore" version="2.9.0" match="greaterOrEqual"/>
       <import plugin="org.eclipse.emf.ecore" version="2.9.0" match="compatible"/>
       <import plugin="org.eclipse.e4.ui.workbench" version="1.0.0" match="greaterOrEqual"/>
->>>>>>> 616fcd70
    </requires>
 
    <plugin
@@ -500,126 +446,76 @@
          unpack="false"/>
 
    <plugin
-<<<<<<< HEAD
-         id="org.caleydo.lib.jsap"
-=======
          id="org.caleydo.lib.jogl"
->>>>>>> 616fcd70
-         download-size="0"
-         install-size="0"
-         version="0.0.0"
-         unpack="false"/>
-
-   <plugin
-<<<<<<< HEAD
-         id="org.caleydo.lib.tagsoup"
-=======
+         download-size="0"
+         install-size="0"
+         version="0.0.0"
+         unpack="false"/>
+
+   <plugin
          id="org.eclipse.e4.ui.workbench.addons.swt"
->>>>>>> 616fcd70
-         download-size="0"
-         install-size="0"
-         version="0.0.0"
-         unpack="false"/>
-
-   <plugin
-<<<<<<< HEAD
-         id="org.caleydo.lib.vecmath"
-=======
+         download-size="0"
+         install-size="0"
+         version="0.0.0"
+         unpack="false"/>
+
+   <plugin
          id="org.eclipse.emf.ecore"
->>>>>>> 616fcd70
-         download-size="0"
-         install-size="0"
-         version="0.0.0"
-         unpack="false"/>
-
-   <plugin
-<<<<<<< HEAD
-         id="org.caleydo.lib.weka"
-=======
+         download-size="0"
+         install-size="0"
+         version="0.0.0"
+         unpack="false"/>
+
+   <plugin
          id="org.eclipse.e4.ui.model.workbench"
->>>>>>> 616fcd70
-         download-size="0"
-         install-size="0"
-         version="0.0.0"
-         unpack="false"/>
-
-   <plugin
-<<<<<<< HEAD
-         id="org.caleydo.lib.jogl"
-=======
+         download-size="0"
+         install-size="0"
+         version="0.0.0"
+         unpack="false"/>
+
+   <plugin
          id="org.eclipse.emf.ecore.xmi"
->>>>>>> 616fcd70
-         download-size="0"
-         install-size="0"
-         version="0.0.0"
-         unpack="false"/>
-
-   <plugin
-<<<<<<< HEAD
-         id="org.eclipse.e4.ui.workbench.addons.swt"
-=======
+         download-size="0"
+         install-size="0"
+         version="0.0.0"
+         unpack="false"/>
+
+   <plugin
          id="org.eclipse.emf.common"
->>>>>>> 616fcd70
-         download-size="0"
-         install-size="0"
-         version="0.0.0"
-         unpack="false"/>
-
-   <plugin
-<<<<<<< HEAD
-         id="org.eclipse.emf.ecore"
-=======
+         download-size="0"
+         install-size="0"
+         version="0.0.0"
+         unpack="false"/>
+
+   <plugin
          id="org.eclipse.emf.ecore.change"
->>>>>>> 616fcd70
-         download-size="0"
-         install-size="0"
-         version="0.0.0"
-         unpack="false"/>
-
-   <plugin
-<<<<<<< HEAD
-         id="org.eclipse.e4.ui.model.workbench"
-=======
+         download-size="0"
+         install-size="0"
+         version="0.0.0"
+         unpack="false"/>
+
+   <plugin
          id="com.google.guava"
->>>>>>> 616fcd70
-         download-size="0"
-         install-size="0"
-         version="0.0.0"
-         unpack="false"/>
-
-   <plugin
-<<<<<<< HEAD
-         id="org.eclipse.emf.ecore.xmi"
-=======
+         download-size="0"
+         install-size="0"
+         version="0.0.0"
+         unpack="false"/>
+
+   <plugin
          id="org.caleydo.view.tourguide"
->>>>>>> 616fcd70
-         download-size="0"
-         install-size="0"
-         version="0.0.0"
-         unpack="false"/>
-
-   <plugin
-<<<<<<< HEAD
-         id="org.eclipse.emf.common"
-=======
+         download-size="0"
+         install-size="0"
+         version="0.0.0"
+         unpack="false"/>
+
+   <plugin
          id="org.caleydo.data.pathway.wikipathways"
->>>>>>> 616fcd70
-         download-size="0"
-         install-size="0"
-         version="0.0.0"
-         unpack="false"/>
-
-   <plugin
-<<<<<<< HEAD
-         id="org.eclipse.emf.ecore.change"
-         download-size="0"
-         install-size="0"
-         version="0.0.0"
-         unpack="false"/>
-
-   <plugin
-         id="com.google.guava"
-=======
+         download-size="0"
+         install-size="0"
+         version="0.0.0"
+         unpack="false"/>
+
+   <plugin
          id="org.caleydo.lib.pathvisio"
          download-size="0"
          install-size="0"
@@ -627,16 +523,12 @@
 
    <plugin
          id="org.caleydo.vis.rank"
->>>>>>> 616fcd70
-         download-size="0"
-         install-size="0"
-         version="0.0.0"
-         unpack="false"/>
-
-   <plugin
-<<<<<<< HEAD
-         id="org.caleydo.view.tourguide"
-=======
+         download-size="0"
+         install-size="0"
+         version="0.0.0"
+         unpack="false"/>
+
+   <plugin
          id="org.caleydo.lib.nattable"
          download-size="0"
          install-size="0"
@@ -644,33 +536,19 @@
 
    <plugin
          id="org.caleydo.view.table"
->>>>>>> 616fcd70
-         download-size="0"
-         install-size="0"
-         version="0.0.0"
-         unpack="false"/>
-
-   <plugin
-<<<<<<< HEAD
-         id="org.caleydo.data.pathway.wikipathways"
-=======
+         download-size="0"
+         install-size="0"
+         version="0.0.0"
+         unpack="false"/>
+
+   <plugin
          id="org.apache.commons.lang"
->>>>>>> 616fcd70
-         download-size="0"
-         install-size="0"
-         version="0.0.0"
-         unpack="false"/>
-
-   <plugin
-<<<<<<< HEAD
-         id="org.caleydo.lib.pathvisio"
-         download-size="0"
-         install-size="0"
-         version="0.0.0"/>
-
-   <plugin
-         id="org.caleydo.vis.rank"
-=======
+         download-size="0"
+         install-size="0"
+         version="0.0.0"
+         unpack="false"/>
+
+   <plugin
          id="org.apache.commons.logging"
          download-size="0"
          install-size="0"
@@ -679,7 +557,6 @@
 
    <plugin
          id="org.apache.commons.math"
->>>>>>> 616fcd70
          download-size="0"
          install-size="0"
          version="0.0.0"
