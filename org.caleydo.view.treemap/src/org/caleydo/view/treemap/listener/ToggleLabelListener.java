/*******************************************************************************
<<<<<<< HEAD
 * Caleydo - visualization for molecular biology - http://caleydo.org
 *  
 * Copyright(C) 2005, 2012 Graz University of Technology, Marc Streit, Alexander
 * Lex, Christian Partl, Johannes Kepler University Linz </p>
 *
 * This program is free software: you can redistribute it and/or modify it under
 * the terms of the GNU General Public License as published by the Free Software
 * Foundation, either version 3 of the License, or (at your option) any later
 * version.
 *  
 * This program is distributed in the hope that it will be useful, but WITHOUT
 * ANY WARRANTY; without even the implied warranty of MERCHANTABILITY or FITNESS
 * FOR A PARTICULAR PURPOSE. See the GNU General Public License for more
 * details.
 *  
 * You should have received a copy of the GNU General Public License along with
 * this program. If not, see <http://www.gnu.org/licenses/>
 *******************************************************************************/
=======
 * Caleydo - Visualization for Molecular Biology - http://caleydo.org
 * Copyright (c) The Caleydo Team. All rights reserved.
 * Licensed under the new BSD license, available at http://caleydo.org/license
 ******************************************************************************/
>>>>>>> e079e06b
package org.caleydo.view.treemap.listener;

import org.caleydo.core.event.AEvent;
import org.caleydo.core.event.AEventListener;
import org.caleydo.view.treemap.GLTreeMap;

/**
 * Listener for switch label on/off.
 * 
 * @author Michael Lafer
 * 
 */

public class ToggleLabelListener extends AEventListener<GLTreeMap> {

	@Override
	public void handleEvent(AEvent event) {
		ToggleLabelEvent tlevent = (ToggleLabelEvent) event;
		handler.setDrawLabel(tlevent.isDrawLabel());

	}

}<|MERGE_RESOLUTION|>--- conflicted
+++ resolved
@@ -1,29 +1,8 @@
 /*******************************************************************************
-<<<<<<< HEAD
- * Caleydo - visualization for molecular biology - http://caleydo.org
- *  
- * Copyright(C) 2005, 2012 Graz University of Technology, Marc Streit, Alexander
- * Lex, Christian Partl, Johannes Kepler University Linz </p>
- *
- * This program is free software: you can redistribute it and/or modify it under
- * the terms of the GNU General Public License as published by the Free Software
- * Foundation, either version 3 of the License, or (at your option) any later
- * version.
- *  
- * This program is distributed in the hope that it will be useful, but WITHOUT
- * ANY WARRANTY; without even the implied warranty of MERCHANTABILITY or FITNESS
- * FOR A PARTICULAR PURPOSE. See the GNU General Public License for more
- * details.
- *  
- * You should have received a copy of the GNU General Public License along with
- * this program. If not, see <http://www.gnu.org/licenses/>
- *******************************************************************************/
-=======
  * Caleydo - Visualization for Molecular Biology - http://caleydo.org
  * Copyright (c) The Caleydo Team. All rights reserved.
  * Licensed under the new BSD license, available at http://caleydo.org/license
  ******************************************************************************/
->>>>>>> e079e06b
 package org.caleydo.view.treemap.listener;
 
 import org.caleydo.core.event.AEvent;
