<<<<<<< HEAD
/**
 *
 */
package org.caleydo.view.enroute.path.node.mode;

import java.util.List;

import javax.media.opengl.GL2;
import javax.media.opengl.glu.GLU;

import org.caleydo.core.data.selection.EventBasedSelectionManager;
import org.caleydo.core.data.selection.SelectionType;
import org.caleydo.core.util.color.Color;
import org.caleydo.core.view.opengl.canvas.AGLView;
import org.caleydo.core.view.opengl.layout.util.IColorProvider;
import org.caleydo.view.enroute.SelectionColorCalculator;
import org.caleydo.view.enroute.path.APathwayPathRenderer;
import org.caleydo.view.enroute.path.node.GeneNode;

/**
 * Base class for modes of a {@link GeneNode}.
 *
 * @author Christian
 *
 */
public abstract class AGeneNodeMode extends ALayoutBasedNodeMode implements IColorProvider {

	/**
	 * Second color that is used to show a color gradient made up of combined selection colors.
	 */
	protected Color gradientColor = null;

	SelectionColorCalculator colorCalculator;

	/**
	 * @param view
	 */
	public AGeneNodeMode(AGLView view, APathwayPathRenderer pathwayPathRenderer) {
		super(view, pathwayPathRenderer);
		backgroundColor = Color.WHITE;
		colorCalculator = new SelectionColorCalculator(Color.WHITE);
	}

	@Override
	public void render(GL2 gl, GLU glu) {
		// determineBackgroundColor(pathwayPathRenderer.getGeneSelectionManager());
		super.render(gl, glu);
	}

	@Override
	protected boolean determineHighlightColor() {
		boolean highlight = false;
		EventBasedSelectionManager selectionManager = pathwayPathRenderer.getGeneSelectionManager();
		for (Integer davidId : node.getMappedDavidIDs()) {
			List<SelectionType> selectionTypes = selectionManager.getSelectionTypes(davidId);
			if (selectionTypes.contains(SelectionType.SELECTION)) {
				highlightColor = SelectionType.SELECTION.getColor();
				return true;
			} else if (selectionTypes.contains(SelectionType.MOUSE_OVER)) {
				highlightColor = SelectionType.MOUSE_OVER.getColor();
				highlight = true;
			}

		}
		return highlight;

		// Collections.sort(allSelectionTypes);
		// Collections.reverse(allSelectionTypes);
		// colorCalculator.calculateColors(allSelectionTypes);
		// backgroundColor = colorCalculator.getPrimaryColor().getRGBA();
		// gradientColor = colorCalculator.getSecondaryColor().getRGBA();
	}

	@Override
	public Color getColor() {
		return (gradientColor != null) ? gradientColor : backgroundColor;
	}

	@Override
	public Color getGradientColor() {
		return (gradientColor != null) ? gradientColor : backgroundColor;
	}

	@Override
	public boolean useGradient() {
		return gradientColor != null;
	}

	@Override
	public boolean isHorizontalGradient() {
		return false;
	}

}
=======
/*******************************************************************************
 * Caleydo - Visualization for Molecular Biology - http://caleydo.org
 * Copyright (c) The Caleydo Team. All rights reserved.
 * Licensed under the new BSD license, available at http://caleydo.org/license
 ******************************************************************************/
/**
 *
 */
package org.caleydo.view.enroute.path.node.mode;

import java.util.List;

import javax.media.opengl.GL2;
import javax.media.opengl.glu.GLU;

import org.caleydo.core.data.selection.EventBasedSelectionManager;
import org.caleydo.core.data.selection.SelectionType;
import org.caleydo.core.util.color.Color;
import org.caleydo.core.view.opengl.canvas.AGLView;
import org.caleydo.core.view.opengl.layout.util.IColorProvider;
import org.caleydo.view.enroute.SelectionColorCalculator;
import org.caleydo.view.enroute.path.APathwayPathRenderer;
import org.caleydo.view.enroute.path.node.GeneNode;

/**
 * Base class for modes of a {@link GeneNode}.
 *
 * @author Christian
 *
 */
public abstract class AGeneNodeMode extends ALayoutBasedNodeMode implements IColorProvider {

	/**
	 * Second color that is used to show a color gradient made up of combined selection colors.
	 */
	protected Color gradientColor = null;

	SelectionColorCalculator colorCalculator;

	/**
	 * @param view
	 */
	public AGeneNodeMode(AGLView view, APathwayPathRenderer pathwayPathRenderer) {
		super(view, pathwayPathRenderer);
		backgroundColor = Color.WHITE;
		colorCalculator = new SelectionColorCalculator(Color.WHITE);
	}

	@Override
	public void render(GL2 gl, GLU glu) {
		// determineBackgroundColor(pathwayPathRenderer.getGeneSelectionManager());
		super.render(gl, glu);
	}

	@Override
	protected boolean determineHighlightColor() {
		boolean highlight = false;
		EventBasedSelectionManager selectionManager = pathwayPathRenderer.getGeneSelectionManager();
		for (Integer davidId : node.getMappedDavidIDs()) {
			List<SelectionType> selectionTypes = selectionManager.getSelectionTypes(davidId);
			if (selectionTypes.contains(SelectionType.SELECTION)) {
				highlightColor = SelectionType.SELECTION.getColor();
				return true;
			} else if (selectionTypes.contains(SelectionType.MOUSE_OVER)) {
				highlightColor = SelectionType.MOUSE_OVER.getColor();
				highlight = true;
			}

		}
		return highlight;

		// Collections.sort(allSelectionTypes);
		// Collections.reverse(allSelectionTypes);
		// colorCalculator.calculateColors(allSelectionTypes);
		// backgroundColor = colorCalculator.getPrimaryColor().getRGBA();
		// gradientColor = colorCalculator.getSecondaryColor().getRGBA();
	}

	@Override
	public Color getColor() {
		return (gradientColor != null) ? gradientColor : backgroundColor;
	}

	@Override
	public Color getGradientColor() {
		return (gradientColor != null) ? backgroundColor : gradientColor;
	}

	@Override
	public boolean useGradient() {
		return gradientColor != null;
	}

	@Override
	public boolean isHorizontalGradient() {
		return false;
	}

}
>>>>>>> e079e06b
<|MERGE_RESOLUTION|>--- conflicted
+++ resolved
@@ -1,99 +1,3 @@
-<<<<<<< HEAD
-/**
- *
- */
-package org.caleydo.view.enroute.path.node.mode;
-
-import java.util.List;
-
-import javax.media.opengl.GL2;
-import javax.media.opengl.glu.GLU;
-
-import org.caleydo.core.data.selection.EventBasedSelectionManager;
-import org.caleydo.core.data.selection.SelectionType;
-import org.caleydo.core.util.color.Color;
-import org.caleydo.core.view.opengl.canvas.AGLView;
-import org.caleydo.core.view.opengl.layout.util.IColorProvider;
-import org.caleydo.view.enroute.SelectionColorCalculator;
-import org.caleydo.view.enroute.path.APathwayPathRenderer;
-import org.caleydo.view.enroute.path.node.GeneNode;
-
-/**
- * Base class for modes of a {@link GeneNode}.
- *
- * @author Christian
- *
- */
-public abstract class AGeneNodeMode extends ALayoutBasedNodeMode implements IColorProvider {
-
-	/**
-	 * Second color that is used to show a color gradient made up of combined selection colors.
-	 */
-	protected Color gradientColor = null;
-
-	SelectionColorCalculator colorCalculator;
-
-	/**
-	 * @param view
-	 */
-	public AGeneNodeMode(AGLView view, APathwayPathRenderer pathwayPathRenderer) {
-		super(view, pathwayPathRenderer);
-		backgroundColor = Color.WHITE;
-		colorCalculator = new SelectionColorCalculator(Color.WHITE);
-	}
-
-	@Override
-	public void render(GL2 gl, GLU glu) {
-		// determineBackgroundColor(pathwayPathRenderer.getGeneSelectionManager());
-		super.render(gl, glu);
-	}
-
-	@Override
-	protected boolean determineHighlightColor() {
-		boolean highlight = false;
-		EventBasedSelectionManager selectionManager = pathwayPathRenderer.getGeneSelectionManager();
-		for (Integer davidId : node.getMappedDavidIDs()) {
-			List<SelectionType> selectionTypes = selectionManager.getSelectionTypes(davidId);
-			if (selectionTypes.contains(SelectionType.SELECTION)) {
-				highlightColor = SelectionType.SELECTION.getColor();
-				return true;
-			} else if (selectionTypes.contains(SelectionType.MOUSE_OVER)) {
-				highlightColor = SelectionType.MOUSE_OVER.getColor();
-				highlight = true;
-			}
-
-		}
-		return highlight;
-
-		// Collections.sort(allSelectionTypes);
-		// Collections.reverse(allSelectionTypes);
-		// colorCalculator.calculateColors(allSelectionTypes);
-		// backgroundColor = colorCalculator.getPrimaryColor().getRGBA();
-		// gradientColor = colorCalculator.getSecondaryColor().getRGBA();
-	}
-
-	@Override
-	public Color getColor() {
-		return (gradientColor != null) ? gradientColor : backgroundColor;
-	}
-
-	@Override
-	public Color getGradientColor() {
-		return (gradientColor != null) ? gradientColor : backgroundColor;
-	}
-
-	@Override
-	public boolean useGradient() {
-		return gradientColor != null;
-	}
-
-	@Override
-	public boolean isHorizontalGradient() {
-		return false;
-	}
-
-}
-=======
 /*******************************************************************************
  * Caleydo - Visualization for Molecular Biology - http://caleydo.org
  * Copyright (c) The Caleydo Team. All rights reserved.
@@ -192,5 +96,4 @@
 		return false;
 	}
 
-}
->>>>>>> e079e06b
+}