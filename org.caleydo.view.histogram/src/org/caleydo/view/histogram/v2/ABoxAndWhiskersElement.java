--- conflicted
+++ resolved
@@ -10,10 +10,6 @@
 import java.util.ArrayList;
 import java.util.List;
 
-<<<<<<< HEAD
-import javax.media.opengl.GL;
-=======
->>>>>>> bd8dcf3b
 import javax.media.opengl.GL2;
 
 import org.caleydo.core.data.collection.EDimension;
@@ -49,6 +45,8 @@
 	 */
 	private static final float BOX_HEIGHT_PERCENTAGE = 1 / 3.f;
 	private static final float LINE_TAIL_HEIGHT_PERCENTAGE = 0.75f;
+	private static final float MIN_MAX_HEIGHT_PERCENTAGE = 0.9f;
+	private static final float OUTLIER_HEIGHT_PERCENTAGE = 0.5f;
 
 	private final EDetailLevel detailLevel;
 	private final EDimension direction;
@@ -240,8 +238,6 @@
 
 		renderOutliers(g, w, hi, center, normalize);
 
-<<<<<<< HEAD
-=======
 		if (showMinMax) {
 			g.gl.glPushAttrib(GL2.GL_POINT_BIT);
 			g.gl.glPointSize(2f);
@@ -253,37 +249,12 @@
 			g.gl.glPopAttrib();
 		}
 
->>>>>>> bd8dcf3b
 	}
 
 	private void renderOutliers(GLGraphics g, float w, final float hi, final float center, IDoubleFunction normalize) {
-		if ((!showOutlier || outliers == null) && !showMinMax)
+		if (!showOutlier || outliers == null)
 			return;
 
-<<<<<<< HEAD
-		GL2 gl = g.gl;
-		gl.glPushAttrib(GL2.GL_POINT_BIT);
-		gl.glPointSize(2f);
-		gl.glBegin(GL.GL_POINTS);
-
-		if (showMinMax) {
-			g.color(0, 0, 0);
-			float min = (float) normalize.apply(stats.getMin()) * w;
-			float max = (float) normalize.apply(stats.getMax()) * w;
-			gl.glVertex3f(min, center, g.z());
-			gl.glVertex3f(max, center, g.z());
-		}
-
-		if (showOutlier && outliers != null) {
-			g.color(0.2f, 0.2f, 0.2f, outlierAlhpa(outliers.size()));
-			for (IDoubleIterator it = outliers.iterator(); it.hasNext();) {
-				float v = (float) normalize.apply(it.nextPrimitive()) * w;
-				gl.glVertex3f(v, center, g.z());
-			}
-		}
-		gl.glEnd();
-		gl.glPopAttrib();
-=======
 		g.color(0.2f, 0.2f, 0.2f, outlierAlhpa(outliers.size()));
 		g.gl.glPushAttrib(GL2.GL_POINT_BIT);
 		g.gl.glPointSize(2f);
@@ -293,7 +264,6 @@
 			g.drawPoint(v, center);
 		}
 		g.gl.glPopAttrib();
->>>>>>> bd8dcf3b
 	}
 
 	private float outlierAlhpa(int size) {
