--- conflicted
+++ resolved
@@ -126,11 +126,7 @@
 			final Float max = context.get("max", Float.class, Float.NaN);
 			if (list != null) {
 				return new ListBoxAndWhiskersElement(list, detailLevel, direction, showOutliers, showMinMax, labels,
-<<<<<<< HEAD
-						color, min, max);
-=======
-						color, padding);
->>>>>>> a2f84348
+						color, min, max, padding);
 			} else {
 				AdvancedDoubleStatistics stats = context.get(AdvancedDoubleStatistics.class, null);
 				assert stats != null;
