/*******************************************************************************
 * Caleydo - Visualization for Molecular Biology - http://caleydo.org
 * Copyright (c) The Caleydo Team. All rights reserved.
 * Licensed under the new BSD license, available at http://caleydo.org/license
 ******************************************************************************/
package org.caleydo.view.histogram;

import java.util.ArrayList;
import java.util.List;

import org.caleydo.core.data.collection.table.NumericalTable;
import org.caleydo.core.data.datadomain.ATableBasedDataDomain;
import org.caleydo.core.util.color.mapping.ChooseColorMappingDialog;
import org.caleydo.core.util.color.mapping.ColorMarkerPoint;
import org.caleydo.core.util.format.Formatter;
import org.eclipse.swt.SWT;
import org.eclipse.swt.custom.CLabel;
import org.eclipse.swt.events.MouseAdapter;
import org.eclipse.swt.events.MouseEvent;
import org.eclipse.swt.graphics.Color;
import org.eclipse.swt.layout.FillLayout;
import org.eclipse.swt.layout.GridData;
import org.eclipse.swt.widgets.Button;
import org.eclipse.swt.widgets.Composite;
import org.eclipse.swt.widgets.Shell;
import org.eclipse.ui.PlatformUI;

public class RcpGLColorMapperHistogramView extends RcpGLHistogramView {

	private CLabel colorMappingPreview;

	private ArrayList<CLabel> labels;
<<<<<<< HEAD
=======
	private UpdateColorMappingListener updateViewListener;
	private Button changeColorButton;
>>>>>>> 00c89f53

	/**
	 *
	 */
	public RcpGLColorMapperHistogramView() {
	}

	@Override
	public void redrawView() {

		/** The color scale below the histogram */
		colorMappingPreview = new CLabel(histoComposite, SWT.SHADOW_IN);
		GridData gridData = new GridData(GridData.FILL_HORIZONTAL);
		gridData.heightHint = 10;
		gridData.grabExcessHorizontalSpace = true;
		colorMappingPreview.setLayoutData(gridData);
		colorMappingPreview.addMouseListener(new MouseAdapter() {

			@Override
			public void mouseDoubleClick(MouseEvent e) {
				openColorMapDialog();

			}
		});

		FillLayout fillLayout = new FillLayout();
		Composite labelComposite = new Composite(histoComposite, SWT.NULL);
		labelComposite.setLayoutData(new GridData(GridData.FILL_HORIZONTAL));
		labelComposite.setLayout(fillLayout);

		labels = new ArrayList<CLabel>(3);

		int numberOfMarkerPoints = dataDomain.getTable().getColorMapper().getMarkerPoints().size();

		for (int count = 0; count < numberOfMarkerPoints; count++) {
			CLabel label = new CLabel(labelComposite, SWT.NONE);
			labels.add(label);
			if (count == numberOfMarkerPoints - 1) {
				label.setAlignment(SWT.RIGHT);
			} else if (count > 0) {
				label.setAlignment(SWT.CENTER);
			}
		}



		changeColorButton = new Button(histoComposite, SWT.PUSH);
		changeColorButton.setText("Colormap");
		changeColorButton.setToolTipText("Choose a colormap for this dataset");
		gridData = new GridData(GridData.FILL_HORIZONTAL);
		// gridData.heightHint = 20;
		gridData.grabExcessHorizontalSpace = true;
		changeColorButton.setLayoutData(gridData);
		changeColorButton.addMouseListener(new MouseAdapter() {

			@Override
			public void mouseUp(MouseEvent e) {
				openColorMapDialog();
			}
		});

		updateColorMappingPreview();
	}

	/**
	 * Opens the {@link ChooseColorMappingDialog}.
	 */
	private void openColorMapDialog() {
		ChooseColorMappingDialog dialog = new ChooseColorMappingDialog(new Shell(SWT.APPLICATION_MODAL), dataDomain);
		// dialog.setPossibleDataDomains(availableDomains);
		dialog.setBlockOnOpen(true);
		dialog.open();

		updateColorMappingPreview();
	}

	private void updateColorMappingPreview() {

		if (colorMappingPreview == null)
			return;
		if (!dataDomain.getTable().isDataHomogeneous() || !(dataDomain.getTable() instanceof NumericalTable)) {
			colorMappingPreview.setVisible(false);
			changeColorButton.setVisible(false);
			for (CLabel label : labels) {
				label.setVisible(false);
			}
		} else {
			colorMappingPreview.setVisible(true);
			changeColorButton.setVisible(true);
			for (CLabel label : labels) {
				label.setVisible(true);
			}
		}
		List<ColorMarkerPoint> markerPoints = dataDomain.getTable().getColorMapper().getMarkerPoints();

		Color[] alColor = new Color[markerPoints.size()];
		int[] colorMarkerPoints = new int[markerPoints.size() - 1];
		for (int count = 1; count <= markerPoints.size(); count++) {

			float normalizedValue = markerPoints.get(count - 1).getMappingValue();

			if (dataDomain.getTable() instanceof NumericalTable) {
				double correspondingValue = ((NumericalTable) dataDomain.getTable()).getRawForNormalized(dataDomain
						.getTable().getDefaultDataTransformation(), normalizedValue);

				if (labels != null)
					labels.get(count - 1).setText(Formatter.formatNumber(correspondingValue));
			}
			int colorMarkerPoint = (int) (100 * normalizedValue);

			// Gradient label does not need the 0 point
			if (colorMarkerPoint != 0) {
				colorMarkerPoints[count - 2] = colorMarkerPoint;
			}

			int[] color = markerPoints.get(count - 1).getColor().getIntRGBA();

			alColor[count - 1] = new Color(PlatformUI.getWorkbench().getDisplay(), color[0], color[1], color[2]);
		}

		colorMappingPreview.setBackground(alColor, colorMarkerPoints);
		colorMappingPreview.update();
	}

	@Override
	public void setDataDomain(ATableBasedDataDomain dataDomain) {
		super.setDataDomain(dataDomain);
		updateColorMappingPreview();
	}

}<|MERGE_RESOLUTION|>--- conflicted
+++ resolved
@@ -30,11 +30,7 @@
 	private CLabel colorMappingPreview;
 
 	private ArrayList<CLabel> labels;
-<<<<<<< HEAD
-=======
-	private UpdateColorMappingListener updateViewListener;
 	private Button changeColorButton;
->>>>>>> 00c89f53
 
 	/**
 	 *
